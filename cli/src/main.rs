--- conflicted
+++ resolved
@@ -5,11 +5,7 @@
 mod report;
 mod source;
 
-<<<<<<< HEAD
 use crate::cli::{Cli, Configuration, handle_source};
-=======
-use crate::cli::{handle_source, Cli};
->>>>>>> c4f0a775
 use crate::repl::prompt;
 use clap::Parser;
 use context::source::Source;
@@ -30,14 +26,10 @@
 
     if let Some(source) = cli.source {
         let content = std::fs::read_to_string(&source)?;
-        let name = source.to_string_lossy().deref().to_string();
-<<<<<<< HEAD
-        let source = OwnedSource::new(content, name);
+        let name = source.to_string_lossy();
+        let name = name.deref();
+        let source = Source::new(&content, name);
         exit(handle_source(source, &config) as i32)
-=======
-        let source = Source::new(&content, &name);
-        exit(handle_source(source) as i32)
->>>>>>> c4f0a775
     }
     prompt(config);
     Ok(())
