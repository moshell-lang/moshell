--- conflicted
+++ resolved
@@ -3,8 +3,8 @@
 use std::path::PathBuf;
 use std::process::exit;
 
+use analyzer::engine::Engine;
 use clap::Parser;
-use analyzer::engine::Engine;
 
 use analyzer::importer::ASTImporter;
 use analyzer::name::Name;
@@ -92,11 +92,7 @@
 
 fn execute(types: TypedEngine, engine: Engine, typing: Typing) {
     let mut bytes: Vec<u8> = Vec::new();
-<<<<<<< HEAD
     compile(&types, &engine, &typing, &mut bytes).expect("write failed");
-=======
-    compile(&types.get_user(SourceId(0)).unwrap().expression, &mut bytes).expect("write failed");
->>>>>>> 755363f3
 
     let len = bytes.len();
 
