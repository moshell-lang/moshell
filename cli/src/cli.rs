--- conflicted
+++ resolved
@@ -7,14 +7,8 @@
 
 use analyzer::importer::ASTImporter;
 use analyzer::name::Name;
-<<<<<<< HEAD
-use analyzer::relations::Relations;
-use analyzer::steps::collect::SymbolCollector;
-use analyzer::steps::resolve::SymbolResolver;
+use analyzer::resolve_all;
 use analyzer::steps::typing::apply_types;
-=======
-use analyzer::resolve_all;
->>>>>>> b7fb94e3
 use ast::group::Block;
 use ast::Expr;
 use context::source::Source;
@@ -68,18 +62,12 @@
     let name = Name::new("<module>");
     importer.imported_modules.insert(name.clone(), expr);
 
-<<<<<<< HEAD
-    let mut diagnostics =
-        SymbolCollector::collect_symbols(&mut engine, &mut relations, name, &mut importer);
-    diagnostics.extend(SymbolResolver::resolve_symbols(&engine, &mut relations));
-    if diagnostics.is_empty() {
-        apply_types(&engine, &relations, &mut diagnostics);
-    }
-=======
     let result = resolve_all(name, &mut importer);
 
-    let diagnostics = result.diagnostics;
->>>>>>> b7fb94e3
+    let mut diagnostics = result.diagnostics;
+    if diagnostics.is_empty() {
+        apply_types(&result.engine, &result.relations, &mut diagnostics);
+    }
 
     let mut stdout = stderr();
     let had_errors = !diagnostics.is_empty();
