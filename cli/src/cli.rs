--- conflicted
+++ resolved
@@ -1,7 +1,6 @@
 use std::collections::HashMap;
 use std::io::stderr;
 use std::path::PathBuf;
-use std::process::exit;
 
 use analyzer::engine::Engine;
 use clap::Parser;
@@ -87,15 +86,11 @@
 
 #[link(name = "vm", kind = "static")]
 extern "C" {
-<<<<<<< HEAD
-    fn exec(bytes: *const u8, byte_count: usize) -> i32;
-=======
     /// Execute the given bytecode.
     ///
     /// # Safety
     /// If the given bytecode is invalid, this function will cause undefined behavior.
     fn moshell_exec(bytes: *const u8, byte_count: usize);
->>>>>>> b1d19fe3
 }
 
 fn execute(types: TypedEngine, engine: Engine, typing: Typing) {
@@ -105,10 +100,6 @@
     let len = bytes.len();
 
     unsafe {
-<<<<<<< HEAD
-        exit(exec(bytes.as_ptr(), len));
-=======
         moshell_exec(bytes.as_ptr(), len);
->>>>>>> b1d19fe3
     }
 }