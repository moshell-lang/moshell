--- conflicted
+++ resolved
@@ -3,24 +3,13 @@
 use clap::Parser;
 use colored::Colorize;
 use dbg_pls::color;
+use analyzer::relations::SourceId;
+use analyzer::types::engine::TypedEngine;
 
-<<<<<<< HEAD
-use ast::Expr;
-use lexer::token::Token;
-=======
-use analyzer::importer::ASTImporter;
-use analyzer::name::Name;
-use analyzer::relations::SourceId;
-use analyzer::resolve_all;
-use analyzer::steps::typing::apply_types;
-use analyzer::types::engine::TypedEngine;
-use ast::group::Block;
 use ast::Expr;
 use compiler::bytecode::Bytecode;
 use compiler::{emit, write};
-use context::source::Source;
-use parser::parse;
->>>>>>> 82f91ea3
+use lexer::token::Token;
 
 #[derive(Parser, Debug, Clone)]
 #[command(author, version, about, long_about = None)]
@@ -58,32 +47,16 @@
     }
 }
 
-<<<<<<< HEAD
 impl From<Cli> for Configuration {
     fn from(value: Cli) -> Self {
         Self {
             lexer_visualisation: value.lexer,
             parser_visualization: value.parser,
             analyzer_visualisation: value.parser,
-=======
-/// Parses and display errors / diagnostics coming from the given source.
-/// Returning true if the source had at least one error or diagnostic.
-pub fn handle_source(source: Source) -> bool {
-    let report = parse(source);
-    let mut importer = RawImporter::default();
-
-    let errors: Vec<_> = report.errors;
-
-    let out = &mut stderr();
-    if !errors.is_empty() {
-        for error in errors {
-            display_parse_error(source, error, out).expect("IO error when reporting diagnostics");
->>>>>>> 82f91ea3
         }
     }
 }
 
-<<<<<<< HEAD
 pub(crate) fn display_tokens(tokens: Vec<Token>) {
     println!("{}", "Lexer tokens: ".bright_black());
     println!("\t- {} tokens lexed from input", tokens.len());
@@ -102,41 +75,18 @@
     }
     println!()
 }
-=======
-    //println!("{}", color(&report.expr));
-
-    let expr = Expr::Block(Block {
-        expressions: report.expr,
-        segment: 0..0,
-    });
-
-    let name = Name::new("<module>");
-    importer.imported_modules.insert(name.clone(), expr);
-
-    let result = resolve_all(name, &mut importer);
-
-    let mut diagnostics = result.diagnostics;
-    if diagnostics.is_empty() {
-        let types = apply_types(&result.engine, &result.relations, &mut diagnostics);
-        if diagnostics.is_empty() {
-            execute(types);
-        }
-    }
->>>>>>> 82f91ea3
 
 pub(crate) fn display_exprs(exprs: &Vec<Expr>) {
     for expr in exprs {
         println!("{}", color(expr));
     }
-<<<<<<< HEAD
-=======
-    had_errors
 }
 
 #[link(name = "vm", kind = "static")]
 extern "C" {
     fn exec(bytes: *const u8, byte_count: usize);
 }
+
 
 fn execute(types: TypedEngine) {
     let mut emitter = Bytecode::default();
@@ -148,5 +98,4 @@
     unsafe {
         exec(bytes.as_ptr(), len);
     }
->>>>>>> 82f91ea3
 }