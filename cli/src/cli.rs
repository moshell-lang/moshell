--- conflicted
+++ resolved
@@ -7,23 +7,14 @@
 
 use analyzer::importer::ASTImporter;
 use analyzer::name::Name;
-<<<<<<< HEAD
-use analyzer::relations::{Relations, SourceObjectId};
-use analyzer::steps::collect::SymbolCollector;
-use analyzer::steps::resolve::SymbolResolver;
-=======
+use analyzer::relations::SourceId;
 use analyzer::resolve_all;
->>>>>>> 72364578
 use analyzer::steps::typing::apply_types;
 use analyzer::types::engine::TypedEngine;
 use ast::group::Block;
 use ast::Expr;
-<<<<<<< HEAD
-use clap::Parser;
 use compiler::bytecode::Bytecode;
 use compiler::{emit, write};
-=======
->>>>>>> 72364578
 use context::source::Source;
 use parser::parse;
 
@@ -54,13 +45,6 @@
     let report = parse(source);
     let mut importer = RawImporter::default();
 
-<<<<<<< HEAD
-    let mut engine = Engine::default();
-    let mut relations = Relations::default();
-
-=======
-    let source = source;
->>>>>>> 72364578
     let errors: Vec<_> = report.errors;
 
     let out = &mut stderr();
@@ -81,23 +65,14 @@
     let name = Name::new("<module>");
     importer.imported_modules.insert(name.clone(), expr);
 
-<<<<<<< HEAD
-    let mut diagnostics =
-        SymbolCollector::collect_symbols(&mut engine, &mut relations, name, &mut importer);
-    diagnostics.extend(SymbolResolver::resolve_symbols(&engine, &mut relations));
-
-    if diagnostics.is_empty() {
-        let type_engine = apply_types(&engine, &relations, &mut diagnostics);
-        if diagnostics.is_empty() {
-            execute(type_engine)
-        }
-=======
     let result = resolve_all(name, &mut importer);
 
     let mut diagnostics = result.diagnostics;
     if diagnostics.is_empty() {
-        apply_types(&result.engine, &result.relations, &mut diagnostics);
->>>>>>> 72364578
+        let types = apply_types(&result.engine, &result.relations, &mut diagnostics);
+        if diagnostics.is_empty() {
+            execute(types);
+        }
     }
 
     let mut stdout = stderr();
@@ -116,10 +91,7 @@
 
 fn execute(types: TypedEngine) {
     let mut emitter = Bytecode::default();
-    emit(
-        &mut emitter,
-        &types.get(SourceObjectId(0)).unwrap().expression,
-    );
+    emit(&mut emitter, &types.get(SourceId(0)).unwrap().expression);
     let mut bytes: Vec<u8> = Vec::new();
     write(&mut bytes, emitter).expect("write failed");
 
