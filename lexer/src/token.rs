use crate::token::TokenType::*;
use enum_assoc::Assoc;
use logos::Logos;

#[derive(Debug, Clone, PartialEq)]
pub struct Token<'a> {
    pub token_type: TokenType,
    pub value: &'a str,
}

impl<'a> Token<'a> {
    pub fn new(token_type: TokenType, value: &'a str) -> Self {
        Self { token_type, value }
    }
}

#[derive(Assoc, Logos, Debug, PartialEq, Clone, Copy)]
#[func(pub fn str(&self) -> Option<&'static str>)]
pub enum TokenType {
    #[token("var")]
    #[assoc(str = "var")]
    Var,
    #[token("val")]
    #[assoc(str = "val")]
    Val,

    #[regex("[^;:<>|&\\s'\\[\\]\"$\\\\)(*+-/=!;:}{,@}]+")]
    Identifier,

    #[regex("-?[0-9]+", priority = 2)]
    IntLiteral,
    #[regex("-?[0-9]+\\.[0-9]+")]
    FloatLiteral,

    #[token("\n")]
    #[assoc(str = "\\n")]
    NewLine,

    #[token("fun")]
    #[assoc(str = "fun")]
    Fun,
    #[token("use")]
    #[assoc(str = "use")]
    Use,
    #[token("if")]
    #[assoc(str = "if")]
    If,
<<<<<<< HEAD
    #[token("then")]
    #[assoc(str = "then")]
    Then,
=======
>>>>>>> 8547ced0
    #[token("else")]
    #[assoc(str = "else")]
    Else,
    #[token("for")]
    #[assoc(str = "for")]
    For,
    #[token("in")]
    #[assoc(str = "in")]
    In,
    #[token("while")]
    #[assoc(str = "while")]
    While,
    #[token("match")]
    #[assoc(str = "match")]
    Match,

    #[token("->")]
    #[assoc(str = "->")]
    Arrow,
    #[token("=>")]
    #[assoc(str = "=>")]
    FatArrow,

    #[token(":")]
    #[assoc(str = ":")]
    Colon,
    #[token(";")]
    #[assoc(str = ";")]
    SemiColon,
    #[token("=")]
    #[assoc(str = "=")]
    Equal,
    #[token("'")]
    #[assoc(str = "'")]
    Quote,
    #[token("\"")]
    #[assoc(str = "\"")]
    DoubleQuote,
    #[token("$")]
    #[assoc(str = "$")]
    Dollar,
    #[token("&")]
    #[assoc(str = "&")]
    Ampersand,
    #[token("@")]
    #[assoc(str = "@")]
    At,
    #[token(",")]
    #[assoc(str = ",")]
    Comma,
    #[token(".")]
    #[assoc(str = ".")]
    Dot,

    #[token("|")]
    #[assoc(str = "|")]
    Pipe,

    #[token("&&")]
    #[assoc(str = "&&")]
    And,
    #[token("||")]
    #[assoc(str = "||")]
    Or,
    #[token("!")]
    #[assoc(str = "!")]
    Not,

    #[token("==")]
    #[assoc(str = "==")]
    EqualEqual,
    #[token("!=")]
    #[assoc(str = "!=")]
    NotEqual,
    #[token("<")]
    #[assoc(str = "<")]
    Less,
    #[token("<=")]
    #[assoc(str = "<=")]
    LessEqual,
    #[token(">")]
    #[assoc(str = ">")]
    Greater,
    #[token(">=")]
    #[assoc(str = ">=")]
    GreaterEqual,

    #[token("+=")]
    #[assoc(str = "+=")]
    PlusEqual,
    #[token("-=")]
    #[assoc(str = "-=")]
    MinusEqual,
    #[token("*=")]
    #[assoc(str = "*=")]
    TimesEqual,
    #[token("/=")]
    #[assoc(str = "/=")]
    DivideEqual,
    #[token("%=")]
    #[assoc(str = "%=")]
    ModuloEqual,

    #[token("+")]
    #[assoc(str = "+")]
    Plus,
    #[token("-")]
    #[assoc(str = "-")]
    Minus,
    #[token("*")]
    #[assoc(str = "*")]
    Star,
    #[token("/")]
    #[assoc(str = "/")]
    Slash,
    #[token("\\")]
    #[assoc(str = "\\")]
    BackSlash,
    #[token("%")]
    #[assoc(str = "%")]
    Percent,

    #[token("[")]
    #[assoc(str = "[")]
    SquaredLeftBracket,
    #[token("]")]
    #[assoc(str = "]")]
    SquaredRightBracket,
    #[token("(")]
    #[assoc(str = "(")]
    RoundedLeftBracket,
    #[token(")")]
    #[assoc(str = ")")]
    RoundedRightBracket,
    #[token("{")]
    #[assoc(str = "{")]
    CurlyLeftBracket,
    #[token("}")]
    #[assoc(str = "}")]
    CurlyRightBracket,

    #[regex(r"[ \t\f]+")]
    Space,

    #[regex("//.*", logos::skip)]
    #[error]
    Error,

    EndOfFile,
}

impl TokenType {
<<<<<<< HEAD
=======

    ///is this lexeme a keyword of the language ?
    pub fn is_keyword(self) -> bool {
        matches!(self,
            Fun | Use | If | Else | For | In | While | Match | Val | Var
        )
    }

>>>>>>> 8547ced0
    ///is this lexeme a valid reference name for a variable ?
    pub fn is_valid_var_ref_name(self) -> bool {
        matches!(
            self,
            Identifier | Dollar | Ampersand | At | Not | IntLiteral
        )
    }

    ///is this lexeme a binary operator ?
    pub fn is_bin_operator(self) -> bool {
        match self {
            And | Or | Plus | Minus | Star | EqualEqual | NotEqual | Less | LessEqual | Greater
            | GreaterEqual => true,
            _ => false,
        }
    }

    ///is this lexeme a lexeme that cannot fusion with other glued tokens
    pub fn is_identifier_bound(self) -> bool {
        match self {
            NewLine | SemiColon | Less | Pipe | Greater | And | Or => true,
            _ => false,
        }
    }

    ///is this lexeme a punctuation
    pub fn is_ponctuation(self) -> bool {
        matches!(
            self,
            TokenType::Ampersand
                | TokenType::Less
                | TokenType::Greater
                | TokenType::And
                | TokenType::Or
                | TokenType::Pipe
                | TokenType::SquaredLeftBracket
                | TokenType::SquaredRightBracket
                | TokenType::RoundedLeftBracket
                | TokenType::RoundedRightBracket
                | TokenType::CurlyLeftBracket
                | TokenType::CurlyRightBracket
                | TokenType::Space
                | TokenType::SemiColon
                | TokenType::NewLine
                | TokenType::Error
        )
    }

    ///is this lexeme a closing punctuation
    pub fn is_closing_ponctuation(self) -> bool {
        matches!(
            self,
            |TokenType::SquaredRightBracket| TokenType::RoundedRightBracket
                | TokenType::CurlyRightBracket
        )
    }

    pub fn closing_pair(self) -> Option<TokenType> {
        match self {
            SquaredLeftBracket => Some(SquaredRightBracket),
            RoundedLeftBracket => Some(RoundedRightBracket),
            CurlyLeftBracket => Some(CurlyRightBracket),
            _ => None,
        }
    }
}<|MERGE_RESOLUTION|>--- conflicted
+++ resolved
@@ -45,12 +45,6 @@
     #[token("if")]
     #[assoc(str = "if")]
     If,
-<<<<<<< HEAD
-    #[token("then")]
-    #[assoc(str = "then")]
-    Then,
-=======
->>>>>>> 8547ced0
     #[token("else")]
     #[assoc(str = "else")]
     Else,
@@ -203,17 +197,14 @@
 }
 
 impl TokenType {
-<<<<<<< HEAD
-=======
-
     ///is this lexeme a keyword of the language ?
     pub fn is_keyword(self) -> bool {
-        matches!(self,
+        matches!(
+            self,
             Fun | Use | If | Else | For | In | While | Match | Val | Var
         )
     }
 
->>>>>>> 8547ced0
     ///is this lexeme a valid reference name for a variable ?
     pub fn is_valid_var_ref_name(self) -> bool {
         matches!(
