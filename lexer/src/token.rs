--- conflicted
+++ resolved
@@ -327,16 +327,8 @@
 
     ///is this lexeme a closing punctuation
     pub fn is_closing_ponctuation(self) -> bool {
-<<<<<<< HEAD
-        matches!(
-            self,
-            |TokenType::SquaredRightBracket| TokenType::RoundedRightBracket
-                | TokenType::CurlyRightBracket
-        )
-=======
         matches!(self, |SquaredRightBracket| RoundedRightBracket
             | CurlyRightBracket)
->>>>>>> 2604165e
     }
 
     pub fn closing_pair(self) -> Option<TokenType> {
