use crate::ast::callable::{Call, FunDeclaration, Pipeline, Redirected};
use crate::ast::control_flow::If;
use crate::ast::group::{Block, Parenthesis, Subshell};
use crate::ast::operation::BinaryOperation;
use crate::ast::r#match::Match;
use crate::ast::r#use::Use;
use crate::ast::substitution::Substitution;
use crate::ast::test::{Not, Test};
use crate::ast::value::{Literal, TemplateString};
use crate::ast::variable::{Assign, VarDeclaration, VarReference};
<<<<<<< HEAD
=======
use dbg_pls::DebugPls;
>>>>>>> 3e647bd8

pub mod callable;
pub mod control_flow;
pub mod group;
pub mod r#match;
pub mod operation;
pub mod substitution;
pub mod test;
pub mod r#use;
<<<<<<< HEAD
pub mod value;
=======
>>>>>>> 3e647bd8
pub mod variable;

/// A expression that can be evaluated.
#[derive(Debug, Clone, PartialEq, DebugPls)]
pub enum Expr<'a> {
    Assign(Assign<'a>),
    Binary(BinaryOperation<'a>),
    FunDeclaration(FunDeclaration<'a>),
    Literal(Literal<'a>),

    Match(Match<'a>),

    Call(Call<'a>),
    Pipeline(Pipeline<'a>),
    Redirected(Redirected<'a>),

    Substitution(Substitution<'a>),
    TemplateString(TemplateString<'a>),

    Use(Use<'a>),

    Test(Test<'a>),
    Not(Not<'a>),

    If(If<'a>),

    //var / val handling expressions
    VarReference(VarReference<'a>),
    VarDeclaration(VarDeclaration<'a>),

    //Grouping expressions
    /// a parenthesis expression `( ... )` that contains one value expression
    Parenthesis(Parenthesis<'a>),
    /// a subshell expression `( ... )` that contains several expressions
    Subshell(Subshell<'a>),
    /// a block expression `{ ... }` that contains several expressions
    Block(Block<'a>),
}<|MERGE_RESOLUTION|>--- conflicted
+++ resolved
@@ -8,10 +8,7 @@
 use crate::ast::test::{Not, Test};
 use crate::ast::value::{Literal, TemplateString};
 use crate::ast::variable::{Assign, VarDeclaration, VarReference};
-<<<<<<< HEAD
-=======
 use dbg_pls::DebugPls;
->>>>>>> 3e647bd8
 
 pub mod callable;
 pub mod control_flow;
@@ -21,10 +18,7 @@
 pub mod substitution;
 pub mod test;
 pub mod r#use;
-<<<<<<< HEAD
 pub mod value;
-=======
->>>>>>> 3e647bd8
 pub mod variable;
 
 /// A expression that can be evaluated.
