--- conflicted
+++ resolved
@@ -1,27 +1,17 @@
 use crate::ast::Expr;
 use dbg_pls::DebugPls;
 
-<<<<<<< HEAD
 /// a test (`[ ... ]`) expression
-#[derive(Debug, Clone, PartialEq)]
+#[derive(Debug, Clone, PartialEq, DebugPls)]
 pub struct Test<'a> {
     ///expression present between brackets
     pub(crate) expression: Box<Expr<'a>>,
 }
 
 ///a not (`! ..`) expression
-#[derive(Debug, Clone, PartialEq)]
+#[derive(Debug, Clone, PartialEq, DebugPls)]
+
 pub struct Not<'a> {
     ///the expression after `!`
     pub(crate) underlying: Box<Expr<'a>>,
-=======
-#[derive(Debug, Clone, PartialEq, DebugPls)]
-pub struct Test<'a> {
-    pub(crate) expression: Box<Expr<'a>>,
-}
-
-#[derive(Debug, Clone, PartialEq, DebugPls)]
-pub struct Not<'a> {
-    pub(crate) right: Box<Expr<'a>>,
->>>>>>> 3e647bd8
 }