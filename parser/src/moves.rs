use lexer::token::TokenType::*;
use lexer::token::{Token, TokenType};

///defines a way to move along a ParserCursor.
pub trait Move {
    /// Returns
    /// * `Some<usize>` - if the move succeeded, where the wrapped `usize` is the position where this move ended.
    /// * `None` - if the move did not succeed (prerequisites not satisfied)
    /// # Arguments
    /// `None` if the move did not take effect.
    ///* `at` - get token at given position
    ///* `pos` - the position in ParserCursor at beginning of the move
    fn apply<'a, F>(&self, at: F, pos: usize) -> Option<usize>
        where
            F: Fn(usize) -> Token<'a>;
}

///Defines operations over a Move struct.
pub(crate) trait MoveOperations<This: Move + Copy> {
    ///Used to chain `This` move with `other` move.
    /// returns a move that will first execute this move then other one only if this first succeeded.
    fn and_then<B: Move + Copy>(self, other: B) -> AndThenMove<This, B>;

    ///Used to bind `This` move with `other` move.
    /// returns a move that will first execute this move then the other one.
    fn then<B: Move + Copy>(self, other: B) -> ThenMove<This, B>;

    ///Used to execute `This` or else other if `This` fails
    /// returned move is a move that executes either this or other if this move fails.
    fn or<B: Move + Copy>(self, other: B) -> OrMove<This, B>;
}

impl<A: Move + Copy> MoveOperations<A> for A {
    fn and_then<B: Move + Copy>(self, other: B) -> AndThenMove<Self, B> {
        AndThenMove {
            left: self,
            right: other,
        }
    }
    fn then<B: Move + Copy>(self, other: B) -> ThenMove<Self, B> {
        ThenMove {
            left: self,
            right: other,
        }
    }
    fn or<B: Move + Copy>(self, other: B) -> OrMove<Self, B> {
        OrMove {
            left: self,
            right: other,
        }
    }
}



///A Move that only move over one token and only if it satisfies its predicate.
#[derive(Copy, Clone)]
pub(crate) struct PredicateMove<P>
    where
        P: Fn(Token) -> bool + Copy,
{
    ///The used predicate
    predicate: P,
}

impl<P> PredicateMove<P>
    where
        P: Fn(Token) -> bool + Copy,
{
    /// Invert the current predicate.
    pub fn negate(self) -> PredicateMove<impl Fn(Token) -> bool + Copy> {
        PredicateMove {
            predicate: move |t| !(self.predicate)(t),
        }
    }
}

impl<P> Move for PredicateMove<P>
    where
        P: Fn(Token) -> bool + Copy,
{
    fn apply<'a, F>(&self, mut at: F, pos: usize) -> Option<usize>
        where
            F: FnMut(usize) -> Token<'a>,
    {
        let t: Token = at(pos);
        (self.predicate)(t).then_some(pos + 1)
    }
}

///construct a PredicateMove.
/// Will move once only if the given predicate is satisfied.
/// * `predicate` - the predicate to satisfy
pub(crate) fn predicate<P>(predicate: P) -> PredicateMove<P>
where
    P: Fn(Token) -> bool + Copy
{
    PredicateMove { predicate }
}

///Move to next token if its type is in the given set
/// * `set` - the set of TokenType to satisfy
pub(crate) fn of_types(set: &[TokenType]) -> PredicateMove<impl Fn(Token) -> bool + '_ + Copy> {
    predicate(move |token| set.contains(&token.token_type))
}

pub(crate) fn of_type(tpe: TokenType) -> PredicateMove<impl Fn(Token) -> bool + Copy> {
    predicate(move |token| tpe == token.token_type)
}

///Move to next token until we reach EOF
pub(crate) fn next() -> PredicateMove<fn(Token) -> bool> {
    predicate(|t| t.token_type != EndOfFile)
}

///Accept any token
pub(crate) fn any() -> PredicateMove<fn(Token) -> bool> {
    predicate(|_| true)
}

///A move that always fails
pub(crate) fn fail() -> PredicateMove<fn(Token) -> bool> {
    predicate(|_| false)
}

///A move that consumes noting
pub(crate) fn none() -> PredicateMove<fn(Token) -> bool> {
    predicate(|_| false)
}

///Move to next token if it's not a space
pub(crate) fn no_space() -> PredicateMove<impl for<'a> Fn(Token<'a>) -> bool + Copy> {
    of_type(Space).negate()
}

///Move to next token if it's a space
pub(crate) fn space() -> PredicateMove<impl for<'a> Fn(Token<'a>) -> bool + Copy> {
    of_type(Space)
}

///repeats until it finds a token that's not a space
pub(crate) fn spaces() -> RepeatedMove<PredicateMove<impl (for<'a> Fn(Token<'a>) -> bool) + Copy>> {
    repeat_n(1, space())
}

/// A RepeatedMove is a special kind of move that will repeat as long as the underlying move succeeds
/// and until it hits the end of token stream.
#[derive(Copy, Clone)]
pub(crate) struct RepeatedMove<M: Move + Copy> {
    underlying: M,
    min: isize,
    max: isize,
}

impl<M: Move + Copy> Move for RepeatedMove<M> {
    fn apply<'a, F>(&self, at: F, pos: usize) -> Option<usize>
        where
            F: Fn(usize) -> Token<'a>,
    {
        let mut repeats = 0;
        let mut current_pos = pos;
        while let Some(pos) = self.underlying.apply(&at, current_pos) {
            current_pos = pos;
            repeats += 1;
            if self.max != -1 && repeats > self.max {
                return None; // we exceeded the maximum amount of repetitions.
            }

            if at(current_pos).token_type == EndOfFile {
                //we hit eof
                break;
            }
        }
        // We do not repeated enough time to satisfy this movement
        if self.min != -1 && repeats < self.min {
            return None;
        }
        Some(current_pos)
    }
}

///Repeats the given move until it fails,
/// exiting on the first token that made the underlying move fail or if it hits EOF.
/// NOTE: a repeat always succeed
pub(crate) fn repeat<M: Move + Copy>(mov: M) -> RepeatedMove<M> {
    RepeatedMove {
        underlying: mov,
        min: -1,
        max: -1,
    }
}

///Repeat at least n times the given move until it fails,
/// exiting on the first token that made the underlying move fail or if it hits EOF.
/// if the number of repetition is strictly inferior than n, the move fails
/// NOTE: a repeat always succeed
pub(crate) fn repeat_n<M: Move + Copy>(n: usize, mov: M) -> RepeatedMove<M> {
    RepeatedMove {
        underlying: mov,
        min: n as isize,
        max: -1,
    }
}

///Repeats between n and m times the given move until it fails,
/// exiting on the first token that made the underlying move fail or if it hits EOF.
/// if the number of repetition is strictly inferior than n, the move fails
/// if the number of repetition is strictly superior than m, the move also fails
/// NOTE: a repeat always succeed
pub(crate) fn repeat_nm<M: Move + Copy>(n: usize, m: usize, mov: M) -> RepeatedMove<M> {
    RepeatedMove {
        underlying: mov,
        min: n as isize,
        max: m as isize,
    }
}

///Execute origin and then, if it succeeds, execute the other
#[derive(Copy, Clone)]
pub(crate) struct AndThenMove<A: Move + Copy, B: Move + Copy> {
    left: A,
    right: B,
}

impl<A: Move + Copy, B: Move + Copy> Move for AndThenMove<A, B> {
    fn apply<'a, F>(&self, at: F, pos: usize) -> Option<usize>
        where
            F: Fn(usize) -> Token<'a>,
    {
        self.left
            .apply(&at, pos)
            .and_then(|pos| self.right.apply(&at, pos))
    }
}

///Execute origin and then, if it succeeds, execute the other
#[derive(Copy, Clone)]
pub(crate) struct ThenMove<A: Move + Copy, B: Move + Copy> {
    left: A,
    right: B,
}

impl<A: Move + Copy, B: Move + Copy> Move for ThenMove<A, B> {
    fn apply<'a, F>(&self, at: F, mut pos: usize) -> Option<usize>
        where
            F: Fn(usize) -> Token<'a>,
    {
        if let Some(new_pos) = self.left.apply(&at, pos) {
            pos = new_pos
        }
        self.right.apply(&at, pos)
    }
}

///Execute left or right.
#[derive(Copy, Clone)]
pub(crate) struct OrMove<A: Move + Copy, B: Move + Copy> {
    left: A,
    right: B,
}

impl<A: Move + Copy, B: Move + Copy> Move for OrMove<A, B> {
    fn apply<'a, F>(&self, at: F, pos: usize) -> Option<usize>
        where
            F: Fn(usize) -> Token<'a>,
    {
        self.left
            .apply(&at, pos)
            .or_else(|| self.right.apply(at, pos))
    }
}

//////////////////// STANDARD MOVES ////////////////////

pub(crate) fn eod() -> OrMove<
    AndThenMove<
        PredicateMove<impl ( for<'a> Fn(Token<'a>) -> bool) + Copy>,
        PredicateMove<for<'a> fn(Token<'a>) -> bool>
    >,
    PredicateMove<impl ( for<'a> Fn(Token<'a>) -> bool) + Copy>
> {
    unescaped(of_types(&[SquaredRightBracket, CurlyRightBracket, RoundedRightBracket]))
}

///a move to consume default eox tokens as long as they are not escaped.
/// default eox tokens are semicolon (;) and newline (\n)
pub(crate) fn eox() -> OrMove<
    AndThenMove<
        PredicateMove<impl ( for<'a> Fn(Token<'a>) -> bool) + Copy>,
        PredicateMove<for<'a> fn(Token<'a>) -> bool>
    >,
    PredicateMove<impl ( for<'a> Fn(Token<'a>) -> bool) + Copy>
> {
    unescaped(of_types(&[NewLine, SemiColon, EndOfFile]))
}

<<<<<<< HEAD
pub(crate) fn unescaped<M: Move + Copy>(eox: M) -> OrMove<
        AndThenMove<
            PredicateMove<impl ( for<'a> Fn(Token<'a>) -> bool) + Copy>,
            PredicateMove<for<'a> fn(Token<'a>) -> bool>
        >,
    M
> {
    //if it's escaped then it's a fail
    (of_type(BackSlash).and_then(none()))
        //else it must be caller-delimited
        .or(eox)
}

///a move that consumes a binary operation character
pub(crate) fn bin_op() -> PredicateMove<impl ( for<'a> Fn(Token<'a>) -> bool) + Copy> {
    predicate(|t| t.token_type.is_bin_operator())
=======
///a move that consumes a character if it can be escaped.
pub(crate) fn escapable() -> PredicateMove<impl (for<'a> Fn(Token<'a>) -> bool)> {
    predicate(|t| t.token_type.is_ponctuation())
>>>>>>> 860994c2
}


#[cfg(test)]
mod tests {
    use crate::cursor::ParserCursor;
    use crate::moves::eox;
    use lexer::lexer::lex;
    use lexer::token::{Token, TokenType};
    use pretty_assertions::assert_eq;

    #[test]
    fn eox_move() {
        let tokens = lex(";");
        let cursor = ParserCursor::new(tokens);
        let result = cursor.lookahead(eox());
        assert_eq!(result, Some(Token::new(TokenType::SemiColon, ";")));
    }

}<|MERGE_RESOLUTION|>--- conflicted
+++ resolved
@@ -293,8 +293,11 @@
 > {
     unescaped(of_types(&[NewLine, SemiColon, EndOfFile]))
 }
-
-<<<<<<< HEAD
+///a move that consumes a character if it can be escaped.
+pub(crate) fn escapable() -> PredicateMove<impl (for<'a> Fn(Token<'a>) -> bool) + Copy> {
+    predicate(|t| t.token_type.is_ponctuation())
+}
+
 pub(crate) fn unescaped<M: Move + Copy>(eox: M) -> OrMove<
         AndThenMove<
             PredicateMove<impl ( for<'a> Fn(Token<'a>) -> bool) + Copy>,
@@ -311,11 +314,6 @@
 ///a move that consumes a binary operation character
 pub(crate) fn bin_op() -> PredicateMove<impl ( for<'a> Fn(Token<'a>) -> bool) + Copy> {
     predicate(|t| t.token_type.is_bin_operator())
-=======
-///a move that consumes a character if it can be escaped.
-pub(crate) fn escapable() -> PredicateMove<impl (for<'a> Fn(Token<'a>) -> bool)> {
-    predicate(|t| t.token_type.is_ponctuation())
->>>>>>> 860994c2
 }
 
 
