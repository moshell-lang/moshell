--- conflicted
+++ resolved
@@ -1,13 +1,8 @@
-<<<<<<< HEAD
 use lexer::token::TokenType::*;
-use lexer::token::{Token, TokenType};
-=======
 use context::source::Source;
 use lexer::lexer::lex;
-use lexer::token::TokenType::*;
 use lexer::token::{Token, TokenType};
 use std::collections::VecDeque;
->>>>>>> 3e647bd8
 
 use crate::aspects::binary_operation::BinaryOperationsAspect;
 use crate::aspects::call::CallAspect;
@@ -21,12 +16,11 @@
 use crate::aspects::var_declaration::VarDeclarationAspect;
 use crate::ast::Expr;
 use crate::cursor::ParserCursor;
-<<<<<<< HEAD
-=======
 use crate::err::{ErrorContext, ParseError, ParseErrorKind, ParseReport};
->>>>>>> 3e647bd8
+use crate::err::ParseErrorKind::Unexpected;
 use crate::moves::{
-    bin_op, eod, eox, like, next, of_types, repeat, space, spaces, word_sep, MoveOperations,
+    bin_op, eod, eox, like, next, of_types,
+    repeat, space, spaces, word_sep, MoveOperations,
 };
 
 pub(crate) type ParseResult<T> = Result<T, ParseError>;
@@ -48,11 +42,8 @@
                 RoundedLeftBracket,
                 CurlyLeftBracket,
                 SquaredLeftBracket,
-<<<<<<< HEAD
                 Bar,
                 FatArrow,
-=======
->>>>>>> 3e647bd8
             ]))
     };
 }
@@ -70,15 +61,6 @@
     /// Parses input tokens into an abstract syntax tree representation.
     pub fn parse(&mut self) -> ParseReport<'a> {
         let mut statements = Vec::new();
-<<<<<<< HEAD
-
-        while self.look_for_input() {
-            let statement = self.parse_next()?;
-            statements.push(statement)
-        }
-
-        Ok(statements)
-=======
         let mut errors = Vec::new();
 
         while self.look_for_input() {
@@ -96,7 +78,6 @@
             errors,
             stack_ended: self.delimiter_stack.is_empty(),
         }
->>>>>>> 3e647bd8
     }
 
     fn look_for_input(&mut self) -> bool {
@@ -170,10 +151,7 @@
             SquaredLeftBracket => self.parse_test(),
 
             Not => self.not(Parser::next_expression_statement),
-<<<<<<< HEAD
             Identifier | Quote | DoubleQuote => self.call(),
-=======
->>>>>>> 3e647bd8
 
             _ => self.next_value(),
         }
@@ -187,37 +165,15 @@
         match pivot {
             RoundedLeftBracket => Ok(Expr::Parenthesis(self.parenthesis()?)),
             CurlyLeftBracket => Ok(Expr::Block(self.block()?)),
-<<<<<<< HEAD
-=======
-            //test expressions has nothing to do in a value expression.
-            SquaredLeftBracket => self.expected(
-                "Unexpected start of test expression",
-                ParseErrorKind::Unexpected,
-            ),
->>>>>>> 3e647bd8
-
             Not => self.not(Parser::next_value),
 
             //expression that can also be used as values
             If => self.parse_if(Parser::value),
             Match => Ok(Expr::Match(self.parse_match(Parser::value)?)),
 
-<<<<<<< HEAD
             //test expressions has nothing to do in a value expression.
-            SquaredLeftBracket => self.expected("Unexpected start of test expression"),
+            SquaredLeftBracket => self.expected("Unexpected start of test expression", Unexpected),
             _ => self.literal(),
-=======
-            _ if pivot.is_closing_ponctuation() => {
-                self.expected("Unexpected closing bracket.", ParseErrorKind::Unexpected)
-            }
-            _ if pivot.is_keyword() => {
-                self.expected("Unexpected keyword.", ParseErrorKind::Unexpected)
-            }
-            _ if pivot.is_ponctuation() => {
-                self.expected("Unexpected token.", ParseErrorKind::Unexpected)
-            }
-            _ => self.argument(),
->>>>>>> 3e647bd8
         }
     }
 
@@ -282,8 +238,7 @@
             return self.redirectable(expr);
         }
 
-<<<<<<< HEAD
-=======
+
         if let Expr::Literal(literal) = &expr {
             if self.cursor.lookahead(bin_op()).is_some() {
                 let start_pos = self.cursor.relative_pos(literal.lexeme).start;
@@ -302,7 +257,6 @@
             }
         }
 
->>>>>>> 3e647bd8
         //else, we hit an invalid binary expression.
         self.expected("invalid expression operator", ParseErrorKind::Unexpected)
     }
