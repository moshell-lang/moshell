--- conflicted
+++ resolved
@@ -36,11 +36,8 @@
         match self.peek_token().token_type {
             TokenType::IntLiteral | TokenType::FloatLiteral => self.literal(),
             TokenType::Quote => self.string_literal(),
-<<<<<<< HEAD
             TokenType::CurlyLeftBracket => self.block(),
             //TODO add other expression parsers
-=======
->>>>>>> 6446032d
             _ => self.call(),
         }
     }
