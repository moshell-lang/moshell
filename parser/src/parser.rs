--- conflicted
+++ resolved
@@ -16,14 +16,11 @@
 use crate::aspects::var_declaration::VarDeclarationAspect;
 use crate::ast::Expr;
 use crate::cursor::ParserCursor;
-<<<<<<< HEAD
-use crate::moves::{bin_op, eod, eox, next, of_types, spaces, MoveOperations, repeat, space, like, word_sep, of_type};
-=======
 use crate::err::{ErrorContext, ParseError, ParseErrorKind, ParseReport};
 use crate::moves::{
-    bin_op, eod, eox, like, next, of_types, repeat, space, spaces, word_sep, MoveOperations,
+    bin_op, eod, eox, like, next, of_type, of_types, repeat, space, spaces, word_sep,
+    MoveOperations,
 };
->>>>>>> 3e647bd8
 
 pub(crate) type ParseResult<T> = Result<T, ParseError>;
 
@@ -131,7 +128,14 @@
         let pivot = self.cursor.peek().token_type;
         match pivot {
             If => self.parse_if(Parser::statement),
-            Identifier if self.cursor.lookahead(of_type(Identifier).and_then(of_type(RoundedLeftBracket))).is_some() => self.constructor(),
+            Identifier
+                if self
+                    .cursor
+                    .lookahead(of_type(Identifier).and_then(of_type(RoundedLeftBracket)))
+                    .is_some() =>
+            {
+                self.constructor()
+            }
             Identifier | Quote | DoubleQuote => self.call(),
             _ if pivot.is_bin_operator() => self.call(),
 
@@ -177,7 +181,14 @@
             DoubleQuote => self.templated_string_literal(),
 
             If => self.parse_if(Parser::value),
-            Identifier if self.cursor.lookahead(of_type(Identifier).and_then(of_type(RoundedLeftBracket))).is_some() => self.constructor(),
+            Identifier
+                if self
+                    .cursor
+                    .lookahead(of_type(Identifier).and_then(of_type(RoundedLeftBracket)))
+                    .is_some() =>
+            {
+                self.constructor()
+            }
 
             _ if pivot.is_closing_ponctuation() => {
                 self.expected("Unexpected closing bracket.", ParseErrorKind::Unexpected)
