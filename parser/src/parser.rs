use context::source::Source;
use lexer::lexer::lex;
use lexer::token::TokenType::*;
use lexer::token::{Token, TokenType};
use std::collections::vec_deque::VecDeque;

use crate::aspects::binary_operation::BinaryOperationsAspect;
use crate::aspects::call::CallAspect;
use crate::aspects::detached::DetachedAspect;
use crate::aspects::group::GroupAspect;
use crate::aspects::if_else::IfElseAspect;
use crate::aspects::literal::LiteralAspect;
use crate::aspects::r#loop::LoopAspect;
use crate::aspects::r#match::MatchAspect;
use crate::aspects::r#use::UseAspect;
use crate::aspects::redirection::RedirectionAspect;
use crate::aspects::structure::StructureAspect;
use crate::aspects::test::TestAspect;
use crate::aspects::var_declaration::VarDeclarationAspect;
use crate::ast::Expr;
use crate::cursor::ParserCursor;
use crate::err::ParseErrorKind::Unexpected;
use crate::err::{ErrorContext, ParseError, ParseErrorKind, ParseReport};
use crate::moves::{
<<<<<<< HEAD
    bin_op, eod, eox, like, next, of_type, of_types, repeat, space, spaces, word_seps,
    MoveOperations,
=======
    bin_op, eod, eox, like, next, of_types, repeat, spaces, word_seps, MoveOperations,
>>>>>>> 9bae9053
};

pub(crate) type ParseResult<T> = Result<T, ParseError>;

/// A parser for the Moshell scripting language.
pub(crate) struct Parser<'a> {
    pub(crate) cursor: ParserCursor<'a>,
    pub(crate) source: Source<'a>,
    pub(crate) delimiter_stack: VecDeque<Token<'a>>,
}

//all tokens that can't be an infix operator
macro_rules! non_infix {
    () => {
        eox()
            .or(eod())
            .or(like(TokenType::is_keyword))
            .or(of_types(&[
                RoundedLeftBracket,
                CurlyLeftBracket,
                SquaredLeftBracket,
                Bar,
                FatArrow,
            ]))
    };
}

impl<'a> Parser<'a> {
    /// Creates a new parser from a defined source.
    pub(crate) fn new(source: Source<'a>) -> Self {
        Self {
            cursor: ParserCursor::new_with_source(lex(source.source), source.source),
            source,
            delimiter_stack: VecDeque::new(),
        }
    }

    /// Parses input tokens into an abstract syntax tree representation.
    pub fn parse(&mut self) -> ParseReport<'a> {
        let mut statements = Vec::new();
        let mut errors = Vec::new();

        while self.look_for_input() {
            match self.parse_next() {
                Err(error) => {
                    self.repos_to_next_expr();
                    errors.push(error);
                }
                Ok(statement) => statements.push(statement),
            }
        }

        ParseReport {
            expr: statements,
            errors,
            stack_ended: self.delimiter_stack.is_empty(),
        }
    }

    fn look_for_input(&mut self) -> bool {
        self.cursor.advance(repeat(spaces().or(eox())));

        !self.cursor.is_at_end()
    }

    #[inline]
    pub(crate) fn parse_full_expr<P>(&mut self, mut next: P) -> ParseResult<Expr<'a>>
    where
        P: FnMut(&mut Self) -> ParseResult<Expr<'a>>,
    {
        let expr = next(self)?;
        let expr = self.parse_binary_expr(expr)?;
        self.parse_detached(expr)
    }

    /// Parses a statement or binary expression.
    /// a statement is usually on a single line
    pub(crate) fn statement(&mut self) -> ParseResult<Expr<'a>> {
        self.parse_full_expr(Parser::next_statement)
    }

    /// Parses an expression-statement or binary expression.
    pub(crate) fn expression_statement(&mut self) -> ParseResult<Expr<'a>> {
        self.parse_full_expr(Parser::next_expression_statement)
    }

    /// Parses an expression or binary expression.
    pub(crate) fn expression(&mut self) -> ParseResult<Expr<'a>> {
        self.parse_full_expr(Parser::next_expression)
    }

    /// Parses a value or binary expression
    pub(crate) fn value(&mut self) -> ParseResult<Expr<'a>> {
        let value = self.next_value()?;
        //values needs a different handling of right-handed binary expressions
        let value = self.parse_binary_value_expr(value)?;
        self.parse_detached(value)
    }

    ///Parse the next statement
    pub(crate) fn next_statement(&mut self) -> ParseResult<Expr<'a>> {
        self.repos("Expected statement")?;

        let pivot = self.cursor.peek().token_type;
        match pivot {
            Var | Val => self.var_declaration(),
            Use => self.parse_use(),

            While => self.parse_while().map(Expr::While),
            Loop => self.parse_loop().map(Expr::Loop),

            _ => self.next_expression_statement(),
        }
    }

    ///Parse the next expression
    pub(crate) fn next_expression_statement(&mut self) -> ParseResult<Expr<'a>> {
        self.repos("Expected expression statement")?;

        let pivot = self.cursor.peek().token_type;
        match pivot {
<<<<<<< HEAD
            If => self.parse_if(Parser::statement),
            Match => Ok(Expr::Match(self.parse_match(Parser::statement)?)),
            Identifier
                if self
                    .cursor
                    .lookahead(of_type(Identifier).and_then(of_type(RoundedLeftBracket)))
                    .is_some() =>
            {
                self.constructor()
            }
=======
            If => self.parse_if(Parser::statement).map(Expr::If),
            Match => self.parse_match(Parser::statement).map(Expr::Match),

>>>>>>> 9bae9053
            Identifier | Quote | DoubleQuote => self.call(),

            _ if pivot.is_bin_operator() => self.call(),

            _ => self.next_expression(),
        }
    }

    ///Parse the next expression
    pub(crate) fn next_expression(&mut self) -> ParseResult<Expr<'a>> {
        self.repos("Expected expression")?;

        let pivot = self.cursor.peek().token_type;
        match pivot {
            //if we are parsing an expression, then we want to see a parenthesised expr as a subshell expression
            RoundedLeftBracket => self.subshell().map(Expr::Subshell),
            SquaredLeftBracket => self.parse_test(),

            Continue => {
                self.cursor.next()?;
                Ok(Expr::Continue)
            }
            Break => {
                self.cursor.next()?;
                Ok(Expr::Break)
            }

            Not => self.not(Parser::next_expression_statement),

            _ => self.next_value(),
        }
    }

    ///Parse the next value expression
    pub(crate) fn next_value(&mut self) -> ParseResult<Expr<'a>> {
        self.repos("Expected value")?;

        let pivot = self.cursor.peek().token_type;
        match pivot {
            RoundedLeftBracket => self.parenthesis().map(Expr::Parenthesis),
            CurlyLeftBracket => self.block().map(Expr::Block),
            Not => self.not(Parser::next_value),

<<<<<<< HEAD
            //expression that can also be used as values
            If => self.parse_if(Parser::value),
            Match => Ok(Expr::Match(self.parse_match(Parser::value)?)),
            Identifier
                if self
                    .cursor
                    .lookahead(of_type(Identifier).and_then(of_type(RoundedLeftBracket)))
                    .is_some() =>
            {
                self.constructor()
            }
=======
            //expressions that can also be used as values
            If => self.parse_if(Parser::value).map(Expr::If),
            Match => self.parse_match(Parser::value).map(Expr::Match),
>>>>>>> 9bae9053

            //test expressions has nothing to do in a value expression.
            SquaredLeftBracket => self.expected("Unexpected start of test expression", Unexpected),
            _ => self.literal(),
        }
    }

    pub(crate) fn parse_next(&mut self) -> ParseResult<Expr<'a>> {
        let statement = self.statement();
        if statement.is_ok() {
            //consume end of expression
            self.cursor
                .force(eox(), "expected end of expression or file")?;
        };
        statement
    }

    /// Raise an error on the current token.
    ///
    /// Use [Parser::expected_with] if the error is not on the current token.
    pub(crate) fn expected<T>(&self, message: &str, kind: ParseErrorKind) -> ParseResult<T> {
        Err(self.mk_parse_error(message, self.cursor.peek(), kind))
    }

    /// Raise an error with a specific context.
    ///
    /// The context is used to better display where the error is.
    /// A context can be a single token or a range of tokens.
    pub(crate) fn expected_with<T>(
        &self,
        message: &str,
        context: impl Into<ErrorContext<'a>>,
        kind: ParseErrorKind,
    ) -> ParseResult<T> {
        Err(self.mk_parse_error(message, context, kind))
    }

    /// Expect a specific delimiter token type and pop it from the delimiter stack.
    pub(crate) fn expect_delimiter(&mut self, eog: TokenType) -> ParseResult<()> {
        if self.cursor.advance(of_type(eog)).is_some() {
            self.delimiter_stack.pop_back();
            Ok(())
        } else {
            self.mismatched_delimiter(eog)
        }
    }

    /// Raise a mismatched delimiter error on the current token.
    pub(crate) fn mismatched_delimiter(&mut self, eog: TokenType) -> ParseResult<()> {
        if let Some(last) = self.delimiter_stack.back() {
            self.expected(
                "Mismatched closing delimiter.",
                ParseErrorKind::Unpaired(self.cursor.relative_pos(last)),
            )
        } else {
            self.expected(
                "Unexpected closing delimiter.",
                ParseErrorKind::Excepted(eog.str().unwrap_or("specific token")),
            )
        }
    }

    pub(crate) fn mk_parse_error(
        &self,
        message: impl Into<String>,
        context: impl Into<ErrorContext<'a>>,
        kind: ParseErrorKind,
    ) -> ParseError {
        self.cursor.mk_parse_error(message, context, kind)
    }

    //parses any binary expression, considering given input expression
    //as the left arm of the expression.
    //if given expression is directly followed by an eox delimiter, then return it as is
    fn parse_binary_expr(&mut self, expr: Expr<'a>) -> ParseResult<Expr<'a>> {
        self.cursor.advance(spaces()); //consume spaces

        //if there is an end of expression, it means that the expr is terminated so we return it here
        //any keyword would also stop this expression.
        if self.cursor.lookahead(non_infix!()).is_some() {
            return Ok(expr);
        }

        if self.cursor.lookahead(of_types(&[Or, And])).is_some() {
            return self.binary_operation_right(expr, Parser::next_expression_statement);
        }

        //now, we know that there is something right after the expression.
        //test if this 'something' is a redirection.
        if self.is_at_redirection_sign() {
            return self.redirectable(expr);
        }

        if let Expr::Literal(literal) = &expr {
            if self.cursor.lookahead(bin_op()).is_some() {
                let start_pos = self.cursor.relative_pos(literal.lexeme).start;
                if self
                    .binary_operation_right(expr, Parser::next_value)
                    .is_ok()
                {
                    let end_pos = self.cursor.relative_pos(&self.cursor.peek()).end;
                    let slice = &self.source.source[start_pos..end_pos];
                    return self.expected_with(
                        "Binary operations must be enclosed in a value expression.",
                        slice,
                        ParseErrorKind::UnexpectedInContext(format!("$(( {} ))", slice)),
                    );
                }
            }
        }

        //else, we hit an invalid binary expression.
        self.expected("invalid expression operator", Unexpected)
    }

    //parses any binary value expression, considering given input expression
    //as the left arm of the expression.
    //if given expression is directly followed by an eox delimiter, then return it as is
    fn parse_binary_value_expr(&mut self, expr: Expr<'a>) -> ParseResult<Expr<'a>> {
        self.cursor.advance(word_seps()); //consume word separators

        //if there is an end of expression, it means that the expr is terminated so we return it here
        //any keyword would also stop this expression.
        if self.cursor.lookahead(non_infix!()).is_some() {
            return Ok(expr);
        }

        //now, we know that there is something right after the expression.
        //test if this 'something' is a redirection.
        if self.cursor.lookahead(bin_op()).is_some() {
            return self.binary_operation_right(expr, Parser::next_value);
        }

        //else, we hit an invalid binary expression.
        self.expected("invalid infix operator", Unexpected)
    }

    ///Skips spaces and verify that this parser is not parsing the end of an expression
    /// (unescaped newline or semicolon)
    pub(crate) fn repos(&mut self, message: &str) -> ParseResult<()> {
        self.cursor.advance(word_seps()); //skip word separators
        if self.cursor.lookahead(eox()).is_some() {
            return self.expected(message, Unexpected);
        }
        Ok(())
    }

    //traverse current expression and go to next expression
    fn repos_to_next_expr(&mut self) {
        while !self.cursor.is_at_end() {
            if let Some(last) = self.delimiter_stack.back() {
                if let Some(token) = self.cursor.advance(next()) {
                    if last
                        .token_type
                        .closing_pair()
                        .expect("invalid delimiter passed to stack")
                        == token.token_type
                    {
                        self.delimiter_stack.pop_back();
                    }
                }
            } else if self.cursor.lookahead(eox()).is_none() {
                self.cursor.advance(next());
            } else {
                break;
            }
        }
    }
}<|MERGE_RESOLUTION|>--- conflicted
+++ resolved
@@ -22,12 +22,7 @@
 use crate::err::ParseErrorKind::Unexpected;
 use crate::err::{ErrorContext, ParseError, ParseErrorKind, ParseReport};
 use crate::moves::{
-<<<<<<< HEAD
-    bin_op, eod, eox, like, next, of_type, of_types, repeat, space, spaces, word_seps,
-    MoveOperations,
-=======
-    bin_op, eod, eox, like, next, of_types, repeat, spaces, word_seps, MoveOperations,
->>>>>>> 9bae9053
+    bin_op, eod, eox, like, next, of_type, of_types, repeat, spaces, word_seps, MoveOperations,
 };
 
 pub(crate) type ParseResult<T> = Result<T, ParseError>;
@@ -149,9 +144,8 @@
 
         let pivot = self.cursor.peek().token_type;
         match pivot {
-<<<<<<< HEAD
-            If => self.parse_if(Parser::statement),
-            Match => Ok(Expr::Match(self.parse_match(Parser::statement)?)),
+            If => self.parse_if(Parser::statement).map(Expr::If),
+            Match => self.parse_match(Parser::statement).map(Expr::Match),
             Identifier
                 if self
                     .cursor
@@ -160,11 +154,6 @@
             {
                 self.constructor()
             }
-=======
-            If => self.parse_if(Parser::statement).map(Expr::If),
-            Match => self.parse_match(Parser::statement).map(Expr::Match),
-
->>>>>>> 9bae9053
             Identifier | Quote | DoubleQuote => self.call(),
 
             _ if pivot.is_bin_operator() => self.call(),
@@ -208,10 +197,9 @@
             CurlyLeftBracket => self.block().map(Expr::Block),
             Not => self.not(Parser::next_value),
 
-<<<<<<< HEAD
             //expression that can also be used as values
-            If => self.parse_if(Parser::value),
-            Match => Ok(Expr::Match(self.parse_match(Parser::value)?)),
+            If => self.parse_if(Parser::value).map(Expr::If),
+            Match => self.parse_match(Parser::value).map(Expr::Match),
             Identifier
                 if self
                     .cursor
@@ -220,11 +208,6 @@
             {
                 self.constructor()
             }
-=======
-            //expressions that can also be used as values
-            If => self.parse_if(Parser::value).map(Expr::If),
-            Match => self.parse_match(Parser::value).map(Expr::Match),
->>>>>>> 9bae9053
 
             //test expressions has nothing to do in a value expression.
             SquaredLeftBracket => self.expected("Unexpected start of test expression", Unexpected),
