use context::source::Source;
use lexer::lexer::lex;
use lexer::token::TokenType::*;
use lexer::token::{Token, TokenType};
use std::collections::VecDeque;

use crate::aspects::binary_operation::BinaryOperationsAspect;
use crate::aspects::call::CallAspect;
use crate::aspects::group::GroupAspect;
use crate::aspects::if_else::IfElseAspect;
use crate::aspects::literal::LiteralAspect;
use crate::aspects::r#use::UseAspect;
use crate::aspects::redirection::RedirectionAspect;
use crate::aspects::test::TestAspect;
use crate::aspects::var_declaration::VarDeclarationAspect;
use crate::ast::Expr;
use crate::cursor::ParserCursor;
use crate::err::{ErrorContext, ParseError, ParseErrorKind, ParseReport};
use crate::moves::{bin_op, eod, eox, like, next, of_types, repeat, space, spaces, MoveOperations};

pub(crate) type ParseResult<T> = Result<T, ParseError>;

/// A parser for the Moshell scripting language.
pub(crate) struct Parser<'a> {
    pub(crate) cursor: ParserCursor<'a>,
    pub(crate) source: Source<'a>,
    pub(crate) delimiter_stack: VecDeque<Token<'a>>,
}

macro_rules! non_infix {
    () =>  {
        eox().or(eod()).or(like(TokenType::is_keyword)).or(of_types(&[RoundedLeftBracket, CurlyLeftBracket, SquaredLeftBracket]))
    }
}

impl<'a> Parser<'a> {
    /// Creates a new parser from a defined source.
    pub(crate) fn new(source: Source<'a>) -> Self {
        Self {
            cursor: ParserCursor::new_with_source(lex(source.source), source.source),
            source,
            delimiter_stack: VecDeque::new(),
        }
    }

    /// Parses input tokens into an abstract syntax tree representation.
    pub fn parse(&mut self) -> ParseReport<'a> {
        let mut statements = Vec::new();
        let mut errors = Vec::new();

        while self.look_for_input() {
            match self.parse_next() {
                Err(error) => {
                    self.repos_to_next_expr();
                    errors.push(error);
                }
                Ok(statement) => statements.push(statement),
            }
        }

        ParseReport {
            expr: statements,
            errors,
            stack_ended: self.delimiter_stack.is_empty(),
        }
    }

    fn look_for_input(&mut self) -> bool {
        self.cursor.advance(repeat(space().or(eox())));

        !self.cursor.is_at_end()
    }

    /// Parses a statement or binary expression.
    /// a statement is usually on a single line
    pub(crate) fn statement(&mut self) -> ParseResult<Expr<'a>> {
        let result = self.next_statement()?;
        self.parse_binary_expr(result)
    }

    /// Parses an expression-statement or binary expression.
    pub(crate) fn expression_statement(&mut self) -> ParseResult<Expr<'a>> {
        let expr = self.next_expression_statement()?;
        self.parse_binary_expr(expr)
    }

    /// Parses an expression or binary expression.
    pub(crate) fn expression(&mut self) -> ParseResult<Expr<'a>> {
        let expr = self.next_expression()?;
        self.parse_binary_expr(expr)
    }

    /// Parses a value or binary expression
    pub(crate) fn value(&mut self) -> ParseResult<Expr<'a>> {
        let value = self.next_value()?;
        //values needs a different handling of right-handed binary expressions
        self.parse_binary_value_expr(value)
    }

    ///Parse the next statement
    pub(crate) fn next_statement(&mut self) -> ParseResult<Expr<'a>> {
        self.repos("Expected statement")?;

        let pivot = self.cursor.peek().token_type;
        match pivot {
            Var | Val => self.var_declaration(),
            Use => self.parse_use(),

            _ => self.next_expression_statement(),
        }
    }

    ///Parse the next expression
    pub(crate) fn next_expression_statement(&mut self) -> ParseResult<Expr<'a>> {
        self.repos("Expected expression statement")?;

        let pivot = self.cursor.peek().token_type;
        match pivot {
            If => self.parse_if(Parser::statement),
            Identifier | Quote | DoubleQuote => self.call(),

            _ => self.next_expression(),
        }
    }

    ///Parse the next expression
    pub(crate) fn next_expression(&mut self) -> ParseResult<Expr<'a>> {
        self.repos("Expected expression")?;

        let pivot = self.cursor.peek().token_type;
        match pivot {
            //if we are parsing an expression, then we want to see a parenthesised expr as a subshell expression
            RoundedLeftBracket => Ok(Expr::Subshell(self.subshell()?)),
            SquaredLeftBracket => self.parse_test(),

            Not => self.not(Parser::next_expression_statement),

            _ => self.next_value(),
        }
    }

    ///Parse the next value expression
    pub(crate) fn next_value(&mut self) -> ParseResult<Expr<'a>> {
        self.repos("Expected value")?;

        let token = self.cursor.peek();
        let pivot = token.token_type;
        match pivot {
            RoundedLeftBracket => Ok(Expr::Parenthesis(self.parenthesis()?)),
            CurlyLeftBracket => Ok(Expr::Block(self.block()?)),
            //test expressions has nothing to do in a value expression.
            SquaredLeftBracket => self.expected(
                "Unexpected start of test expression",
                ParseErrorKind::Unexpected,
            ),

            Not => self.not(Parser::next_value),

            IntLiteral | FloatLiteral => self.literal(),
            Quote => self.string_literal(),
            DoubleQuote => self.templated_string_literal(),

            If => self.parse_if(Parser::value),

            _ if pivot.is_closing_ponctuation() => {
                self.expected("Unexpected closing bracket.", ParseErrorKind::Unexpected)
            }
            _ if pivot.is_keyword() => {
                self.expected("Unexpected keyword.", ParseErrorKind::Unexpected)
            }
            _ if pivot.is_ponctuation() => {
                self.expected("Unexpected token.", ParseErrorKind::Unexpected)
            }
            _ => self.argument(),
        }
    }

    pub(crate) fn parse_next(&mut self) -> ParseResult<Expr<'a>> {
        let statement = self.statement();
        if statement.is_ok() {
            //consume end of expression
            self.cursor
                .force(eox(), "expected end of expression or file")?;
        };
        statement
    }

    pub(crate) fn expected<T>(&self, message: &str, kind: ParseErrorKind) -> ParseResult<T> {
        Err(self.mk_parse_error(message, self.cursor.peek(), kind))
    }

    pub(crate) fn expected_with<T>(
        &self,
        message: &str,
        context: impl Into<ErrorContext<'a>>,
        kind: ParseErrorKind,
    ) -> ParseResult<T> {
        Err(self.mk_parse_error(message, context, kind))
    }

    pub(crate) fn mk_parse_error(
        &self,
        message: impl Into<String>,
        context: impl Into<ErrorContext<'a>>,
        kind: ParseErrorKind,
    ) -> ParseError {
        self.cursor.mk_parse_error(message, context, kind)
    }

    //parses any binary expression, considering given input expression
    //as the left arm of the expression.
    //if given expression is directly followed by an eox delimiter, then return it as is
    fn parse_binary_expr(&mut self, expr: Expr<'a>) -> ParseResult<Expr<'a>> {
        self.cursor.advance(spaces()); //consume spaces

        //if there is an end of expression, it means that the expr is terminated so we return it here
        //any keyword would also stop this expression.
<<<<<<< HEAD
        if self
            .cursor
            .lookahead(eox().or(eod()).or(like(TokenType::is_keyword)))
            .is_some()
        {
=======
        if self.cursor.lookahead(non_infix!()).is_some() {
>>>>>>> 957aa2e3
            return Ok(expr);
        }

        if self.cursor.lookahead(of_types(&[Or, And])).is_some() {
            return self.binary_operation_right(expr, Parser::next_expression_statement);
        }

        //now, we know that there is something right after the expression.
        //test if this 'something' is a redirection.
        if self.is_at_redirection_sign() {
            return self.redirectable(expr);
        }

        if let Expr::Literal(literal) = &expr {
            if self.cursor.lookahead(bin_op()).is_some() {
                let start_pos = self.cursor.relative_pos_str(literal.lexeme).start;
                if self
                    .binary_operation_right(expr, Parser::next_value)
                    .is_ok()
                {
                    let end_pos = self.cursor.relative_pos(&self.cursor.peek()).end;
                    let slice = &self.source.source[start_pos..end_pos];
                    return self.expected_with(
                        "Binary operations must be enclosed in a value expression.",
                        slice,
                        ParseErrorKind::UnexpectedInContext(format!("$(( {} ))", slice)),
                    );
                }
            }
        }

        //else, we hit an invalid binary expression.
        self.expected("invalid expression operator", ParseErrorKind::Unexpected)
    }

    //parses any binary value expression, considering given input expression
    //as the left arm of the expression.
    //if given expression is directly followed by an eox delimiter, then return it as is
    fn parse_binary_value_expr(&mut self, expr: Expr<'a>) -> ParseResult<Expr<'a>> {
        self.cursor.advance(spaces()); //consume spaces

        //if there is an end of expression, it means that the expr is terminated so we return it here
        //any keyword would also stop this expression.
<<<<<<< HEAD
        if self
            .cursor
            .lookahead(eox().or(eod()).or(like(TokenType::is_keyword)))
            .is_some()
        {
=======
        if self.cursor.lookahead(non_infix!()).is_some() {
>>>>>>> 957aa2e3
            return Ok(expr);
        }

        //now, we know that there is something right after the expression.
        //test if this 'something' is a redirection.
        if self.cursor.lookahead(bin_op()).is_some() {
            return self.binary_operation_right(expr, Parser::next_value);
        }

        //else, we hit an invalid binary expression.
        self.expected("invalid infix operator", ParseErrorKind::Unexpected)
    }

    //Skips spaces and verify that this parser is not parsing the end of an expression
    // (unescaped newline or semicolon)
    fn repos(&mut self, message: &str) -> ParseResult<()> {
        self.cursor.advance(spaces()); //skip spaces
        if self.cursor.lookahead(eox()).is_some() {
            return self.expected(message, ParseErrorKind::Unexpected);
        }
        Ok(())
    }

    //traverse current expression and go to next expression
    fn repos_to_next_expr(&mut self) {
        while !self.cursor.is_at_end() {
            if let Some(last) = self.delimiter_stack.back() {
                if let Some(token) = self.cursor.advance(next()) {
                    if last
                        .token_type
                        .closing_pair()
                        .expect("invalid delimiter passed to stack")
                        == token.token_type
                    {
                        self.delimiter_stack.pop_back();
                    }
                }
            } else if self.cursor.lookahead(eox()).is_none() {
                self.cursor.advance(next());
            } else {
                break;
            }
        }
    }
}<|MERGE_RESOLUTION|>--- conflicted
+++ resolved
@@ -215,15 +215,7 @@
 
         //if there is an end of expression, it means that the expr is terminated so we return it here
         //any keyword would also stop this expression.
-<<<<<<< HEAD
-        if self
-            .cursor
-            .lookahead(eox().or(eod()).or(like(TokenType::is_keyword)))
-            .is_some()
-        {
-=======
         if self.cursor.lookahead(non_infix!()).is_some() {
->>>>>>> 957aa2e3
             return Ok(expr);
         }
 
@@ -267,15 +259,7 @@
 
         //if there is an end of expression, it means that the expr is terminated so we return it here
         //any keyword would also stop this expression.
-<<<<<<< HEAD
-        if self
-            .cursor
-            .lookahead(eox().or(eod()).or(like(TokenType::is_keyword)))
-            .is_some()
-        {
-=======
         if self.cursor.lookahead(non_infix!()).is_some() {
->>>>>>> 957aa2e3
             return Ok(expr);
         }
 
