<<<<<<< HEAD
use crate::aspects::block_parser::BlockParser;
use lexer::lexer::lex;
use lexer::token::{Token, TokenType};
=======
use lexer::token::Token;
use lexer::token::TokenType::*;
>>>>>>> c138386c

use crate::aspects::binary_operation::BinaryOperationsAspect;
use crate::aspects::call::CallAspect;
use crate::aspects::group::GroupAspect;
use crate::aspects::literal::LiteralAspect;
use crate::aspects::redirection::RedirectionAspect;
use crate::aspects::var_declaration::VarDeclarationAspect;
use crate::ast::Expr;
use crate::cursor::ParserCursor;
<<<<<<< HEAD
use crate::err::{ParseError, ParseErrorKind};
use crate::moves::{eox, space, spaces, MoveOperations};
use crate::source::Source;
=======
use crate::moves::{bin_op, eod, eox, next, of_types, spaces, MoveOperations};
>>>>>>> c138386c

pub(crate) type ParseResult<T> = Result<T, ParseError>;

/// A parser for the Moshell scripting language.
pub(crate) struct Parser<'a> {
    pub(crate) cursor: ParserCursor<'a>,
    pub(crate) source: Source<'a>,
}

impl<'a> Parser<'a> {
<<<<<<< HEAD
    /// Creates a new parser from a defined source.
    pub(crate) fn new(source: Source<'a>) -> Self {
=======
    /// Parses input tokens into an abstract syntax tree representation.
    pub fn parse(&mut self) -> ParseResult<Vec<Expr<'a>>> {
        let mut statements = Vec::new();
        let mut last_error = None;

        while !self.cursor.is_at_end() {
            match self.parse_next() {
                Err(error) => {
                    self.repos_to_next_expr();
                    last_error = Some(error);
                }
                Ok(statement) => statements.push(statement),
            }
        }

        if let Some(error) = last_error {
            Err(error)
        } else {
            Ok(statements)
        }
    }

    /// Creates a new parser.
    pub(crate) fn new(tokens: Vec<Token<'a>>) -> Self {
>>>>>>> c138386c
        Self {
            cursor: ParserCursor::new_with_source(lex(source.source), source.source),
            source,
        }
    }

    /// Parses an expression or binary expression.
    pub(crate) fn expression(&mut self) -> ParseResult<Expr<'a>> {
        let expr = self.next_expression()?;
        self.parse_binary_expr(expr)
    }

    /// Parses a statement or binary expression.
    /// a statement is usually on a single line
    pub(crate) fn statement(&mut self) -> ParseResult<Expr<'a>> {
        let result = self.next_statement()?;
        self.parse_binary_expr(result)
    }

    /// Parses a value or binary expression
    pub(crate) fn value(&mut self) -> ParseResult<Expr<'a>> {
        let value = self.next_value()?;
        self.parse_binary_value_expr(value)
    }

    ///Parse the next statement
    pub(crate) fn next_statement(&mut self) -> ParseResult<Expr<'a>> {
        self.repos()?;

        let pivot = self.cursor.peek().token_type;
        match pivot {
<<<<<<< HEAD
            TokenType::IntLiteral | TokenType::FloatLiteral => self.literal(),
            TokenType::Quote => self.string_literal(),
            TokenType::CurlyLeftBracket => self.block(),
            TokenType::DoubleQuote => self.templated_string_literal(),
            _ if pivot.is_closing_ponctuation() => {
                self.expected("Unexpected closing bracket.", ParseErrorKind::Unexpected)
            }
            _ => self.argument(),
=======
            Identifier | Quote | DoubleQuote => self.call(),
            Var | Val => self.var_declaration(),

            _ => self.next_expression(),
>>>>>>> c138386c
        }
    }

    ///Parse the next expression
    pub(crate) fn next_expression(&mut self) -> ParseResult<Expr<'a>> {
        self.repos()?;

        let pivot = self.cursor.peek().token_type;
        match pivot {
            //if we are parsing an expression, then we want to see a parenthesised expr as a subshell expression
            RoundedLeftBracket => Ok(Expr::Subshell(self.subshell()?)),
            _ => self.next_value(),
        }
    }

<<<<<<< HEAD
    ///Skips spaces and verify that this parser is not parsing the end of an expression
    /// (unescaped newline or semicolon)
    fn repos(&mut self) -> ParseResult<()> {
        self.cursor.advance(spaces()); //skip spaces
        if self.cursor.lookahead(eox()).is_some() {
            return self.expected("Unexpected end of expression", ParseErrorKind::Unexpected);
        }
        Ok(())
    }
=======
    ///Parse the next value
    pub(crate) fn next_value(&mut self) -> ParseResult<Expr<'a>> {
        self.repos()?;
>>>>>>> c138386c

        let pivot = self.cursor.peek().token_type;
        match pivot {
            RoundedLeftBracket => Ok(Expr::Parenthesis(self.parenthesis()?)),
            CurlyLeftBracket => Ok(Expr::Block(self.block()?)),

            IntLiteral | FloatLiteral => self.literal(),
            Quote => self.string_literal(),
            DoubleQuote => self.templated_string_literal(),

            _ if pivot.is_closing_ponctuation() => self.expected("Unexpected closing bracket."),
            _ => self.argument(),
        }
    }

    pub(crate) fn parse_next(&mut self) -> ParseResult<Expr<'a>> {
        let statement = self.statement();
        if statement.is_ok() {
            //consume end of expression
            self.cursor.force(
                eox(),
                &format!(
                    "expected end of expression or file, found '{}'",
                    self.cursor.peek().value
                ),
            )?;
        };
        statement
    }

    pub(crate) fn expected<T>(&self, message: &str, kind: ParseErrorKind) -> ParseResult<T> {
        Err(self.mk_parse_error(message, self.cursor.peek(), kind))
    }

<<<<<<< HEAD
    pub(crate) fn mk_parse_error(
        &self,
        message: impl Into<String>,
        erroneous_token: Token,
        kind: ParseErrorKind,
    ) -> ParseError {
        self.cursor.mk_parse_error(message, erroneous_token, kind)
=======
    pub(crate) fn mk_parse_error(&self, message: impl Into<String>) -> ParseError {
        ParseError {
            message: message.into(),
        }
    }

    //parses any binary expression, considering given input expression
    //as the left arm of the expression.
    //if given expression is directly followed by an eox delimiter, then return it as is
    fn parse_binary_expr(&mut self, expr: Expr<'a>) -> ParseResult<Expr<'a>> {
        self.cursor.advance(spaces()); //consume spaces

        //if there is an end of expression, it means that the expr is terminated so we return it here
        if self.cursor.lookahead(eox().or(eod())).is_some() {
            return Ok(expr);
        }

        if self.cursor.lookahead(of_types(&[Or, And])).is_some() {
            return self.binary_operation_right(expr, Parser::next_statement);
        }

        //now, we know that there is something right after the expression.
        //test if this 'something' is a redirection.
        if self.is_at_redirection_sign() {
            return self.redirectable(expr);
        }

        //else, we hit an invalid binary expression.
        self.expected(&format!(
            "invalid infix operator, found '{}'",
            self.cursor.peek().value
        ))
    }

    //parses any binary value expression, considering given input expression
    //as the left arm of the expression.
    //if given expression is directly followed by an eox delimiter, then return it as is
    fn parse_binary_value_expr(&mut self, expr: Expr<'a>) -> ParseResult<Expr<'a>> {
        self.cursor.advance(spaces()); //consume spaces
                                       //if there is an end of expression, it means that the expr is terminated so we return it here
        if self.cursor.lookahead(eox().or(eod())).is_some() {
            return Ok(expr);
        }

        //now, we know that there is something right after the expression.
        //test if this 'something' is a redirection.
        if self.cursor.lookahead(bin_op()).is_some() {
            return self.binary_operation_right(expr, Parser::next_value);
        }

        //else, we hit an invalid binary expression.
        self.expected(&format!(
            "invalid infix operator, found '{}'",
            self.cursor.peek().value
        ))
    }

    //Skips spaces and verify that this parser is not parsing the end of an expression
    // (unescaped newline or semicolon)
    fn repos(&mut self) -> ParseResult<()> {
        self.cursor.advance(spaces()); //skip spaces
        if self.cursor.lookahead(eox()).is_some() {
            return self.expected("Unexpected end of expression");
        }
        Ok(())
    }

    //traverse current expression and go to next expression
    fn repos_to_next_expr(&mut self) {
        while self.cursor.lookahead(eox()).is_none() {
            self.cursor.advance(next());
        }
>>>>>>> c138386c
    }
}<|MERGE_RESOLUTION|>--- conflicted
+++ resolved
@@ -1,11 +1,6 @@
-<<<<<<< HEAD
-use crate::aspects::block_parser::BlockParser;
 use lexer::lexer::lex;
-use lexer::token::{Token, TokenType};
-=======
 use lexer::token::Token;
 use lexer::token::TokenType::*;
->>>>>>> c138386c
 
 use crate::aspects::binary_operation::BinaryOperationsAspect;
 use crate::aspects::call::CallAspect;
@@ -15,13 +10,9 @@
 use crate::aspects::var_declaration::VarDeclarationAspect;
 use crate::ast::Expr;
 use crate::cursor::ParserCursor;
-<<<<<<< HEAD
 use crate::err::{ParseError, ParseErrorKind};
-use crate::moves::{eox, space, spaces, MoveOperations};
+use crate::moves::{bin_op, eod, eox, next, of_types, spaces, MoveOperations};
 use crate::source::Source;
-=======
-use crate::moves::{bin_op, eod, eox, next, of_types, spaces, MoveOperations};
->>>>>>> c138386c
 
 pub(crate) type ParseResult<T> = Result<T, ParseError>;
 
@@ -32,10 +23,14 @@
 }
 
 impl<'a> Parser<'a> {
-<<<<<<< HEAD
     /// Creates a new parser from a defined source.
     pub(crate) fn new(source: Source<'a>) -> Self {
-=======
+        Self {
+            cursor: ParserCursor::new_with_source(lex(source.source), source.source),
+            source,
+        }
+    }
+
     /// Parses input tokens into an abstract syntax tree representation.
     pub fn parse(&mut self) -> ParseResult<Vec<Expr<'a>>> {
         let mut statements = Vec::new();
@@ -58,15 +53,6 @@
         }
     }
 
-    /// Creates a new parser.
-    pub(crate) fn new(tokens: Vec<Token<'a>>) -> Self {
->>>>>>> c138386c
-        Self {
-            cursor: ParserCursor::new_with_source(lex(source.source), source.source),
-            source,
-        }
-    }
-
     /// Parses an expression or binary expression.
     pub(crate) fn expression(&mut self) -> ParseResult<Expr<'a>> {
         let expr = self.next_expression()?;
@@ -92,21 +78,10 @@
 
         let pivot = self.cursor.peek().token_type;
         match pivot {
-<<<<<<< HEAD
-            TokenType::IntLiteral | TokenType::FloatLiteral => self.literal(),
-            TokenType::Quote => self.string_literal(),
-            TokenType::CurlyLeftBracket => self.block(),
-            TokenType::DoubleQuote => self.templated_string_literal(),
-            _ if pivot.is_closing_ponctuation() => {
-                self.expected("Unexpected closing bracket.", ParseErrorKind::Unexpected)
-            }
-            _ => self.argument(),
-=======
             Identifier | Quote | DoubleQuote => self.call(),
             Var | Val => self.var_declaration(),
 
             _ => self.next_expression(),
->>>>>>> c138386c
         }
     }
 
@@ -122,21 +97,9 @@
         }
     }
 
-<<<<<<< HEAD
-    ///Skips spaces and verify that this parser is not parsing the end of an expression
-    /// (unescaped newline or semicolon)
-    fn repos(&mut self) -> ParseResult<()> {
-        self.cursor.advance(spaces()); //skip spaces
-        if self.cursor.lookahead(eox()).is_some() {
-            return self.expected("Unexpected end of expression", ParseErrorKind::Unexpected);
-        }
-        Ok(())
-    }
-=======
     ///Parse the next value
     pub(crate) fn next_value(&mut self) -> ParseResult<Expr<'a>> {
         self.repos()?;
->>>>>>> c138386c
 
         let pivot = self.cursor.peek().token_type;
         match pivot {
@@ -147,7 +110,9 @@
             Quote => self.string_literal(),
             DoubleQuote => self.templated_string_literal(),
 
-            _ if pivot.is_closing_ponctuation() => self.expected("Unexpected closing bracket."),
+            _ if pivot.is_closing_ponctuation() => {
+                self.expected("Unexpected closing bracket.", ParseErrorKind::Unexpected)
+            }
             _ => self.argument(),
         }
     }
@@ -171,7 +136,6 @@
         Err(self.mk_parse_error(message, self.cursor.peek(), kind))
     }
 
-<<<<<<< HEAD
     pub(crate) fn mk_parse_error(
         &self,
         message: impl Into<String>,
@@ -179,11 +143,6 @@
         kind: ParseErrorKind,
     ) -> ParseError {
         self.cursor.mk_parse_error(message, erroneous_token, kind)
-=======
-    pub(crate) fn mk_parse_error(&self, message: impl Into<String>) -> ParseError {
-        ParseError {
-            message: message.into(),
-        }
     }
 
     //parses any binary expression, considering given input expression
@@ -208,10 +167,13 @@
         }
 
         //else, we hit an invalid binary expression.
-        self.expected(&format!(
-            "invalid infix operator, found '{}'",
-            self.cursor.peek().value
-        ))
+        self.expected(
+            &format!(
+                "invalid infix operator, found '{}'",
+                self.cursor.peek().value
+            ),
+            ParseErrorKind::Unexpected,
+        )
     }
 
     //parses any binary value expression, considering given input expression
@@ -231,10 +193,13 @@
         }
 
         //else, we hit an invalid binary expression.
-        self.expected(&format!(
-            "invalid infix operator, found '{}'",
-            self.cursor.peek().value
-        ))
+        self.expected(
+            &format!(
+                "invalid infix operator, found '{}'",
+                self.cursor.peek().value
+            ),
+            ParseErrorKind::Unexpected,
+        )
     }
 
     //Skips spaces and verify that this parser is not parsing the end of an expression
@@ -242,7 +207,7 @@
     fn repos(&mut self) -> ParseResult<()> {
         self.cursor.advance(spaces()); //skip spaces
         if self.cursor.lookahead(eox()).is_some() {
-            return self.expected("Unexpected end of expression");
+            return self.expected("Unexpected end of expression", ParseErrorKind::Unexpected);
         }
         Ok(())
     }
@@ -252,6 +217,5 @@
         while self.cursor.lookahead(eox()).is_none() {
             self.cursor.advance(next());
         }
->>>>>>> c138386c
     }
 }