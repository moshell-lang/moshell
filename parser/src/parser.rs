--- conflicted
+++ resolved
@@ -1,11 +1,7 @@
-<<<<<<< HEAD
 use context::source::Source;
 use lexer::lexer::lex;
-use lexer::token::Token;
-=======
+use lexer::token::TokenType::*;
 use lexer::token::{Token, TokenType};
->>>>>>> 8547ced0
-use lexer::token::TokenType::*;
 use std::collections::VecDeque;
 
 use crate::aspects::binary_operation::BinaryOperationsAspect;
@@ -19,12 +15,8 @@
 use crate::aspects::var_declaration::VarDeclarationAspect;
 use crate::ast::Expr;
 use crate::cursor::ParserCursor;
-<<<<<<< HEAD
 use crate::err::{ErrorContext, ParseError, ParseErrorKind, ParseReport};
-use crate::moves::{bin_op, eod, eox, next, of_types, repeat, space, spaces, MoveOperations};
-=======
-use crate::moves::{bin_op, eod, eox, next, of_types, spaces, MoveOperations, repeat, space, like};
->>>>>>> 8547ced0
+use crate::moves::{bin_op, eod, eox, like, next, of_types, repeat, space, spaces, MoveOperations};
 
 pub(crate) type ParseResult<T> = Result<T, ParseError>;
 
@@ -118,10 +110,7 @@
 
         let pivot = self.cursor.peek().token_type;
         match pivot {
-<<<<<<< HEAD
-=======
             If => self.parse_if(Parser::statement),
->>>>>>> 8547ced0
             Identifier | Quote | DoubleQuote => self.call(),
 
             _ => self.next_expression(),
@@ -165,16 +154,17 @@
             Quote => self.string_literal(),
             DoubleQuote => self.templated_string_literal(),
 
-<<<<<<< HEAD
+            If => self.parse_if(Parser::value),
+
             _ if pivot.is_closing_ponctuation() => {
                 self.expected("Unexpected closing bracket.", ParseErrorKind::Unexpected)
             }
-=======
-            If => self.parse_if(Parser::value),
-
-            _ if pivot.is_keyword() => self.expected(&format!("Unexpected keyword '{}'", token.value)),
-            _ if pivot.is_ponctuation() => self.expected(&format!("Unexpected token '{}'.", token.value)),
->>>>>>> 8547ced0
+            _ if pivot.is_keyword() => {
+                self.expected("Unexpected keyword.", ParseErrorKind::Unexpected)
+            }
+            _ if pivot.is_ponctuation() => {
+                self.expected("Unexpected token.", ParseErrorKind::Unexpected)
+            }
             _ => self.argument(),
         }
     }
@@ -219,7 +209,11 @@
 
         //if there is an end of expression, it means that the expr is terminated so we return it here
         //any keyword would also stop this expression.
-        if self.cursor.lookahead(eox().or(eod()).or(like(TokenType::is_keyword))).is_some() {
+        if self
+            .cursor
+            .lookahead(eox().or(eod()).or(like(TokenType::is_keyword)))
+            .is_some()
+        {
             return Ok(expr);
         }
 
@@ -232,7 +226,6 @@
         if self.is_at_redirection_sign() {
             return self.redirectable(expr);
         }
-
 
         //else, we hit an invalid binary expression.
         self.expected("invalid infix operator", ParseErrorKind::Unexpected)
@@ -246,7 +239,11 @@
 
         //if there is an end of expression, it means that the expr is terminated so we return it here
         //any keyword would also stop this expression.
-        if self.cursor.lookahead(eox().or(eod()).or(like(TokenType::is_keyword))).is_some() {
+        if self
+            .cursor
+            .lookahead(eox().or(eod()).or(like(TokenType::is_keyword)))
+            .is_some()
+        {
             return Ok(expr);
         }
 
