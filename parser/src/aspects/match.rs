use lexer::token::TokenType;
use lexer::token::TokenType::{
    At, Bar, CurlyLeftBracket, CurlyRightBracket, FatArrow, Identifier, If,
};

use crate::aspects::literal::{LiteralAspect, LiteralLeniency};
use crate::err::ParseErrorKind;
use crate::moves::{
    aerated, any, blanks, eod, eox, not, of_type, of_types, repeat, MoveOperations,
};
use crate::parser::{ParseResult, Parser};
use ast::r#match::MatchPattern::{Literal, Template, VarRef, Wildcard};
use ast::r#match::{Match, MatchArm, MatchPattern};
use ast::Expr;
use context::source::{SourceSegment, SourceSegmentHolder};

/// A Parser Aspect for match expression-statement and value
pub trait MatchAspect<'a> {
    ///parse a match statement, input parser determines how to parse each arm body
    fn parse_match<P>(&mut self, parse_arm: P) -> ParseResult<Match<'a>>
    where
        P: FnMut(&mut Self) -> ParseResult<Expr<'a>> + Clone;
}

impl<'a> MatchAspect<'a> for Parser<'a> {
    fn parse_match<P>(&mut self, parse_arm: P) -> ParseResult<Match<'a>>
    where
        P: FnMut(&mut Self) -> ParseResult<Expr<'a>> + Clone,
    {
        let start = self.cursor.force(
            of_type(TokenType::Match),
            "expected 'match' keyword at start of match expression.",
        )?;
        self.cursor.advance(blanks());

        let operand = Box::new(self.expression_statement()?);

        let (arms, segment) = self.parse_match_arms(parse_arm)?;

        Ok(Match {
            operand,
            arms,
            segment: self.cursor.relative_pos(start).start..segment.end,
        })
    }
}

impl<'a> Parser<'a> {
    fn parse_match_arms<P>(
        &mut self,
        parse_arm: P,
    ) -> ParseResult<(Vec<MatchArm<'a>>, SourceSegment)>
    where
        P: FnMut(&mut Self) -> ParseResult<Expr<'a>> + Clone,
    {
        let opening_bracket = self.cursor.force_with(
            blanks().then(of_type(CurlyLeftBracket)),
            "expected match start",
            ParseErrorKind::Expected("{".to_string()),
        )?;
        self.delimiter_stack.push_back(opening_bracket.clone());

        let mut arms: Vec<MatchArm<'a>> = Vec::new();

        while self.cursor.lookahead(blanks().then(eod())).is_none() {
            let arm = self.parse_match_arm(parse_arm.clone())?;
            arms.push(arm);
        }
        let closing_bracket = self.cursor.force_with(
            blanks().then(of_type(CurlyRightBracket)),
            "expected '}'",
            ParseErrorKind::Unpaired(self.cursor.relative_pos(opening_bracket.clone())),
        )?;
        self.delimiter_stack.pop_back();

        Ok((
            arms,
            self.cursor
                .relative_pos_ctx(opening_bracket..closing_bracket),
        ))
    }

    fn parse_match_arm<P>(&mut self, parse_arm: P) -> ParseResult<MatchArm<'a>>
    where
        P: FnMut(&mut Self) -> ParseResult<Expr<'a>>,
    {
        self.cursor.advance(blanks()); //consume blanks

        let start = self.cursor.relative_pos_ctx(self.cursor.peek()).start;

        let val_name = self.parse_extracted_name()?;
        let patterns = self.parse_patterns()?;
        let guard = self.parse_guard()?;
        let body = self.parse_body(parse_arm)?;

        let segment = start..body.segment().end;

        Ok(MatchArm {
            val_name,
            patterns,
            guard,
            body,
            segment,
        })
    }

    fn parse_extracted_name(&mut self) -> ParseResult<Option<&'a str>> {
        if self
            .cursor
            .lookahead(aerated(any()).then(of_type(At)))
            .is_some()
        {
            let name = self
                .cursor
                .force(
                    of_type(Identifier),
                    "expected identifier for extracted val name",
                )
                .map(|t| t.value)
                .map(Some);
            //consume everything before 'at' included
            self.cursor
                .advance(repeat(not(of_type(At)).and_then(any())).then(any()));
            name
        } else {
            Ok(None)
        }
    }

    fn parse_patterns(&mut self) -> ParseResult<Vec<MatchPattern<'a>>> {
        macro_rules! is_at_pattern_end {
            () => {
                self.cursor
                    .lookahead(blanks().then(of_types(&[If, FatArrow])))
                    .is_some()
            };
        }

        if is_at_pattern_end!() {
            return self.expected("required pattern", ParseErrorKind::Unexpected);
        }

        //store start lexeme
        let start = self.cursor.lookahead(blanks()).unwrap().value; //blanks always succeeds
        let first = self.parse_pattern()?;

        let mut patterns = vec![first.clone()];

        while self.cursor.advance(blanks().then(of_type(Bar))).is_some() {
            let pattern = self.parse_pattern()?;
            if let Wildcard(_) = pattern {
                return self.expected("unexpected wildcard", ParseErrorKind::Unexpected);
            }
            patterns.push(pattern)
        }

        if let Wildcard(_) = first {
            return if patterns.len() == 1 {
                Ok(vec![first])
            } else {
                let start = self.cursor.relative_pos(start).start;
                let end = self.cursor.relative_pos(self.cursor.peek()).end;
                let selection = start..end;
                Err(self.mk_parse_error(
                    "wildcard pattern cannot be followed by other patterns",
                    &self.source.source[selection],
                    ParseErrorKind::Unexpected,
                ))
            };
        }

        if !is_at_pattern_end!() {
            let token = self.cursor.lookahead(blanks().then(any())).unwrap().value;
            return self.expected(
                &format!("unexpected token, expected '|', 'if' or '=>', found '{token}'"),
                ParseErrorKind::Unexpected,
            );
        }

        Ok(patterns)
    }

    fn parse_pattern(&mut self) -> ParseResult<MatchPattern<'a>> {
        self.cursor.advance(blanks()); //consume blanks;

        match self.cursor.peek().token_type {
            TokenType::Star => {
                let star = self.cursor.next()?;
                let segment = self.cursor.relative_pos(star.value);
                Ok(Wildcard(segment))
            }
            _ => match self.literal(LiteralLeniency::Strict)? {
                Expr::Literal(literal) => Ok(Literal(literal)),
                Expr::TemplateString(template) => Ok(Template(template)),
                Expr::VarReference(var_ref) => Ok(VarRef(var_ref)),
                _ => self.expected("unexpected literal", ParseErrorKind::Unexpected),
            },
        }
    }

    fn parse_guard(&mut self) -> ParseResult<Option<Expr<'a>>> {
        if self.cursor.advance(aerated(of_type(If))).is_none() {
            return Ok(None);
        }

        self.expression().map(Some)
    }

    fn parse_body<P>(&mut self, mut parse_arm: P) -> ParseResult<Expr<'a>>
    where
        P: FnMut(&mut Self) -> ParseResult<Expr<'a>>,
    {
        self.cursor
            .force(aerated(of_type(FatArrow)), "missing '=>'")?;
        let body = parse_arm(self);
        self.cursor.advance(repeat(eox()));
        body
    }
}

#[cfg(test)]
mod tests {
    use context::source::{Source, SourceSegmentHolder};
    use pretty_assertions::assert_eq;

    use crate::aspects::literal::literal_expr;
    use crate::err::ParseError;
    use crate::err::ParseErrorKind::Unexpected;
    use crate::parse;
    use crate::source::literal;
    use ast::call::Call;
    use ast::group::Subshell;
    use ast::operation::{BinaryOperation, BinaryOperator};
    use ast::r#match::{Match, MatchArm, MatchPattern};
    use ast::test::Test;
    use ast::value::{Literal, TemplateString};
    use ast::variable::{TypedVariable, VarDeclaration, VarKind, VarReference};
    use ast::Expr;
    use context::str_find::{find_between, find_in, find_in_nth};

    #[test]
    fn parse_match_as_value() {
        let source = Source::unknown(
            "val x = match $1 {
           -e => 75
           y@\"test $2\" | 2 | $USER | 't x' => 4 - 7
        }",
        );
        let ast = parse(source.clone()).expect("parser failed");

        assert_eq!(
            ast,
            vec![Expr::VarDeclaration(VarDeclaration {
                kind: VarKind::Val,
                var: TypedVariable {
                    name: "x",
                    ty: None,
                    segment: find_in(source.source, "x"),
                },
                initializer: Some(Box::new(Expr::Match(Match {
                    operand: Box::new(Expr::VarReference(VarReference {
                        name: "1",
                        segment: find_in(source.source, "$1"),
                    })),
                    arms: vec![
                        MatchArm {
                            val_name: None,
                            patterns: vec![MatchPattern::Literal(Literal {
                                parsed: "-e".into(),
                                segment: find_in(source.source, "-e"),
                            })],
                            guard: None,
                            body: Expr::Literal(Literal {
                                parsed: 75.into(),
                                segment: find_in(source.source, "75"),
                            }),
                            segment: find_in(source.source, "-e => 75"),
                        },
                        MatchArm {
                            val_name: Some("y"),
                            patterns: vec![
                                MatchPattern::Template(TemplateString {
                                    parts: vec![
                                        literal(source.source, "\"test "),
                                        Expr::VarReference(VarReference {
                                            name: "2",
                                            segment: find_in(source.source, "$2"),
                                        }),
                                    ]
                                }),
                                MatchPattern::Literal(Literal {
                                    parsed: 2.into(),
                                    segment: find_in_nth(source.source, "2", 1),
                                }),
                                MatchPattern::VarRef(VarReference {
                                    name: "USER",
                                    segment: find_in(source.source, "$USER"),
                                }),
                                MatchPattern::Literal(Literal {
                                    parsed: "t x".into(),
                                    segment: find_in(source.source, "'t x'"),
                                }),
                            ],
                            guard: None,
                            body: Expr::Binary(BinaryOperation {
                                left: Box::new(Expr::Literal(Literal {
                                    parsed: 4.into(),
                                    segment: find_in(source.source, "4")
                                })),
                                op: BinaryOperator::Minus,
                                right: Box::new(Expr::Literal(Literal {
                                    parsed: 7.into(),
                                    segment: find_in_nth(source.source, "7", 1),
                                })),
                            }),
                            segment: find_in(
                                source.source,
                                "y@\"test $2\" | 2 | $USER | 't x' => 4 - 7"
                            )
                        },
                    ],
                    segment: find_between(source.source, "match $1", "}"),
                }))),
                segment: source.segment(),
            }),]
        )
    }

    #[test]
    fn parse_complete_match() {
        let content = "match $1 {\
           -e => ();;;;;\n;;\n;;;;;\
           y@\"test $2\" | 2 | $USER | 't x' => ()
           x@* if [ $a == 1 ] => ();\
           * => echo $it
        }";
        let ast = parse(Source::unknown(content)).expect("parse fail");

        assert_eq!(
            ast,
            vec![Expr::Match(Match {
                operand: Box::new(Expr::VarReference(VarReference {
                    name: "1",
                    segment: find_in(content, "$1"),
                })),
                arms: vec![
                    MatchArm {
                        val_name: None,
                        patterns: vec![MatchPattern::Literal(literal_expr(content, "-e"))],
                        guard: None,
                        body: Expr::Subshell(Subshell {
                            expressions: Vec::new(),
                            segment: find_in(content, "()"),
                        }),
                        segment: find_in(content, "-e => ()"),
                    },
                    MatchArm {
                        val_name: Some("y"),
                        patterns: vec![
                            MatchPattern::Template(TemplateString {
                                parts: vec![
                                    literal(content, "\"test "),
                                    Expr::VarReference(VarReference {
                                        name: "2",
                                        segment: find_in(content, "$2"),
                                    }),
                                ]
                            }),
                            MatchPattern::Literal(Literal {
                                parsed: 2.into(),
                                segment: find_in_nth(content, "2", 1),
                            }),
                            MatchPattern::VarRef(VarReference {
                                name: "USER",
                                segment: find_in(content, "$USER"),
                            }),
                            MatchPattern::Literal(Literal {
                                parsed: "t x".into(),
                                segment: find_in(content, "'t x'"),
                            }),
                        ],
                        guard: None,
                        body: Expr::Subshell(Subshell {
                            expressions: Vec::new(),
                            segment: find_in_nth(content, "()", 1),
                        }),
                        segment: find_in(content, "y@\"test $2\" | 2 | $USER | 't x' => ()"),
                    },
                    MatchArm {
                        val_name: Some("x"),
                        patterns: vec![MatchPattern::Wildcard(find_in(content, "*"))],
                        guard: Some(Expr::Test(Test {
                            expression: Box::new(Expr::Binary(BinaryOperation {
                                left: Box::new(Expr::VarReference(VarReference {
                                    name: "a",
                                    segment: find_in(content, "$a"),
                                })),
                                op: BinaryOperator::EqualEqual,
                                right: Box::new(Expr::Literal(Literal {
                                    parsed: 1.into(),
                                    segment: find_in_nth(content, "1", 1),
                                })),
                            })),
                            segment: find_in(content, "[ $a == 1 ]"),
                        })),
                        body: Expr::Subshell(Subshell {
                            expressions: Vec::new(),
                            segment: find_in_nth(content, "()", 2)
                        }),
                        segment: find_in(content, "x@* if [ $a == 1 ] => ()")
                    },
                    MatchArm {
                        val_name: None,
                        patterns: vec![MatchPattern::Wildcard(find_in_nth(content, "*", 1))],
                        guard: None,
                        body: Expr::Call(Call {
                            path: Vec::new(),
                            arguments: vec![
                                literal(content, "echo"),
                                Expr::VarReference(VarReference {
                                    name: "it",
                                    segment: find_in(content, "$it"),
                                }),
                            ],
                            type_parameters: vec![],
                        }),
                        segment: find_in(content, "* => echo $it")
                    },
                ],
                segment: find_between(content, "match", "}"),
            })]
        )
    }

    #[test]
    fn parse_match_direct_wildcard() {
        let source = Source::unknown(
            "\
        match nginx {\
           * => echo $it
        }\
        ",
        );
        let ast = parse(source.clone()).expect("parse fail");

        assert_eq!(
            ast,
            vec![Expr::Match(Match {
                operand: Box::new(Expr::Call(Call {
<<<<<<< HEAD
                    path: Vec::new(),
                    arguments: vec![Expr::Literal("nginx".into())],
=======
                    arguments: vec![literal(source.source, "nginx")],
>>>>>>> 5861c64b
                    type_parameters: vec![],
                })),
                arms: vec![MatchArm {
                    val_name: None,
                    patterns: vec![MatchPattern::Wildcard(find_in(source.source, "*"))],
                    guard: None,
                    body: Expr::Call(Call {
                        path: Vec::new(),
                        arguments: vec![
                            literal(source.source, "echo"),
                            Expr::VarReference(VarReference {
                                name: "it",
                                segment: find_in(source.source, "$it"),
                            }),
                        ],
                        type_parameters: vec![],
                    }),
                    segment: find_in(source.source, "* => echo $it")
                },],
                segment: source.segment(),
            })]
        )
    }

    #[test]
    fn parse_complete_match_blanks() {
        let content = "\
        match \n\n $1 \n\n {\n\n\
           \n\n -e \n\n => \n\n () \n\n\
           \n\n y \n\n @ \n\n \"test $2\" \n\n | 2 \n\n | \n\n $USER \n\n | \n\n 't x' \n\n =>\n\n  () \n\n\
           \n\n x@* \n\n if \n\n [ $a == 1 ]\n\n  =>\n\n  () \n\n\
           \n\n * \n\n => \n\n echo $it \n\n\
        \n\n }\
        ";
        let source = Source::unknown(content);
        let ast = parse(source.clone()).expect("parse fail");

        assert_eq!(
            ast,
            vec![Expr::Match(Match {
                operand: Box::new(Expr::VarReference(VarReference {
                    name: "1",
                    segment: find_in(content, "$1"),
                })),
                arms: vec![
                    MatchArm {
                        val_name: None,
                        patterns: vec![MatchPattern::Literal(Literal {
                            parsed: "-e".into(),
                            segment: find_in(content, "-e"),
                        })],
                        guard: None,
                        body: Expr::Subshell(Subshell {
                            expressions: Vec::new(),
                            segment: find_in(content, "()"),
                        }),
                        segment: find_in(content, "-e \n\n => \n\n ()"),
                    },
                    MatchArm {
                        val_name: Some("y"),
                        patterns: vec![
                            MatchPattern::Template(TemplateString {
                                parts: vec![
                                    literal(content, "\"test "),
                                    Expr::VarReference(VarReference { name: "2", segment: find_in(content, "$2") }),
                                ]
                            }),
                            MatchPattern::Literal(Literal {
                                parsed: 2.into(),
                                segment: find_in_nth(content, "2", 1),
                            }),
                            MatchPattern::VarRef(VarReference {
                                name: "USER",
                                segment: find_in(content, "$USER"),
                            }),
                            MatchPattern::Literal(Literal {
                                parsed: "t x".into(),
                                segment: find_in(content, "'t x'"),
                            }),
                        ],
                        guard: None,
                        body: Expr::Subshell(Subshell {
                            expressions: Vec::new(),
                            segment: find_in_nth(content, "()", 1),
                        }),
                        segment: find_in(content, "y \n\n @ \n\n \"test $2\" \n\n | 2 \n\n | \n\n $USER \n\n | \n\n 't x' \n\n =>\n\n  ()")
                    },
                    MatchArm {
                        val_name: Some("x"),
                        patterns: vec![MatchPattern::Wildcard(find_in(content, "*"))],
                        guard: Some(Expr::Test(Test {
                            expression: Box::new(Expr::Binary(BinaryOperation {
                                left: Box::new(Expr::VarReference(VarReference {
                                    name: "a",
                                    segment: find_in(content, "$a"),
                                })),
                                op: BinaryOperator::EqualEqual,
                                right: Box::new(Expr::Literal(Literal {
                                    parsed: 1.into(),
                                    segment: find_in_nth(content, "1", 1),
                                })),
                            })),
                            segment: find_in(content, "[ $a == 1 ]"),
                        })),
                        body: Expr::Subshell(Subshell {
                            expressions: Vec::new(),
                            segment: find_in_nth(content, "()", 2),
                        }),
                        segment: find_in(content, "x@* \n\n if \n\n [ $a == 1 ]\n\n  =>\n\n  ()")
                    },
                    MatchArm {
                        val_name: None,
                        patterns: vec![MatchPattern::Wildcard(find_in_nth(content, "*", 1))],
                        guard: None,
                        body: Expr::Call(Call {
                            path: Vec::new(),
                            arguments: vec![
                                literal(content, "echo"),
                                Expr::VarReference(VarReference {
                                    name: "it",
                                    segment: find_in(content, "$it"),
                                }),
                            ],
                            type_parameters: vec![],
                        }),
                        segment: find_in(content, "* \n\n => \n\n echo $it")
                    },
                ],
                segment: source.segment(),
            })]
        )
    }

    #[test]
    fn match_patterns_with_wildcard() {
        let src = "\
        match $1 {\
           -e | * => ()\
        }\
        ";
        let res = parse(Source::unknown(src)).errors;
        assert_eq!(
            res,
            vec![ParseError {
                message: "unexpected wildcard".to_string(),
                position: src.find('*').map(|i| i + 1..i + 2).unwrap(),
                kind: Unexpected,
            }]
        )
    }

    #[test]
    fn match_wildcard_with_patterns() {
        let src = "\
        match $1 {\
           * | x | y => ()\
        }\
        ";
        let res = parse(Source::unknown(src)).errors;
        assert_eq!(
            res,
            vec![ParseError {
                message: "wildcard pattern cannot be followed by other patterns".to_string(),
                kind: Unexpected,
                position: src
                    .find("* | x | y ")
                    .map(|i| i..i + "* | x | y ".len())
                    .unwrap(),
            }]
        )
    }

    #[test]
    fn match_patterns_missing_bar() {
        let src = "\
        match $1 {\
           x y => ()\
        }\
        ";
        let res = parse(Source::unknown(src)).errors;
        assert_eq!(
            res,
            vec![ParseError {
                message: "unexpected token, expected '|', 'if' or '=>', found 'y'".to_string(),
                kind: Unexpected,
                position: src.find('y').map(|i| i - 1..i).unwrap(),
            }]
        )
    }

    #[test]
    fn match_patterns_trailing_bar() {
        let src = "\
        match $1 {\
           x | => ()\
        }\
        ";
        let res = parse(Source::unknown(src)).errors;
        assert_eq!(
            res,
            vec![ParseError {
                message: "Unexpected token '=>'.".to_string(),
                position: src.find("=>").map(|i| i..i + 2).unwrap(),
                kind: Unexpected,
            }]
        )
    }

    #[test]
    fn match_patterns_missing_fatarrow() {
        let src = "\
        match $1 {\
           x | y ()\
        }\
        ";
        let res = parse(Source::unknown(src)).errors;
        assert_eq!(
            res,
            vec![ParseError {
                message: "unexpected token, expected '|', 'if' or '=>', found '('".to_string(),
                kind: Unexpected,
                position: src.find('(').map(|i| i - 1..i).unwrap(),
            }]
        )
    }
}<|MERGE_RESOLUTION|>--- conflicted
+++ resolved
@@ -447,12 +447,8 @@
             ast,
             vec![Expr::Match(Match {
                 operand: Box::new(Expr::Call(Call {
-<<<<<<< HEAD
                     path: Vec::new(),
-                    arguments: vec![Expr::Literal("nginx".into())],
-=======
                     arguments: vec![literal(source.source, "nginx")],
->>>>>>> 5861c64b
                     type_parameters: vec![],
                 })),
                 arms: vec![MatchArm {
