--- conflicted
+++ resolved
@@ -125,7 +125,7 @@
     fn parse_conditional_for(&mut self) -> ParseResult<ConditionalFor<'a>> {
         let start = self
             .cursor
-            .select(times(2, of_type(TokenType::RoundedLeftBracket)));
+            .collect(times(2, of_type(TokenType::RoundedLeftBracket)));
         if start.is_empty() {
             return self.expected(
                 "Expected '((' at start of conditional for",
@@ -184,16 +184,9 @@
     use crate::err::ParseErrorKind::Unexpected;
     use crate::parse;
     use crate::parser::ParseResult;
-<<<<<<< HEAD
-    use ast::call::Call;
-    use ast::control_flow::{Loop, While};
-    use ast::group::Block;
-    use ast::operation::BinaryOperation;
-=======
-    use ast::callable::Call;
+
     use ast::control_flow::{ConditionalFor, For, ForKind, Loop, RangeFor, While};
     use ast::group::{Block, Parenthesis};
->>>>>>> cde2ace5
     use ast::operation::BinaryOperator::And;
     use ast::operation::{BinaryOperation, BinaryOperator};
     use ast::range::{FilePattern, Iterable, NumericRange};
@@ -203,6 +196,7 @@
     use ast::Expr::{Break, Continue};
     use context::source::Source;
     use pretty_assertions::assert_eq;
+    use ast::call::Call;
 
     #[test]
     fn loop_with_break_and_continues() {
@@ -309,17 +303,17 @@
                         })),
                         step: None,
                         upper_inclusive: false,
-                    }))
+                    })),
                 })),
                 body: Box::new(Expr::Block(Block {
                     expressions: vec![Expr::Call(Call {
                         arguments: vec![
                             Expr::Literal("echo".into()),
-                            Expr::VarReference(VarReference { name: "i" })
+                            Expr::VarReference(VarReference { name: "i" }),
                         ],
-                        tparams: vec![],
+                        type_parameters: vec![],
                     })]
-                }))
+                })),
             })]
         );
     }
@@ -338,12 +332,12 @@
                         end: Box::new(Expr::VarReference(VarReference { name: "b" })),
                         step: None,
                         upper_inclusive: false,
-                    }))
+                    })),
                 })),
                 body: Box::new(Expr::Call(Call {
                     arguments: vec![Expr::Literal("cat".into())],
-                    tparams: vec![],
-                }))
+                    type_parameters: vec![],
+                })),
             })]
         );
     }
@@ -377,12 +371,12 @@
                         })),
                         step: None,
                         upper_inclusive: false,
-                    }))
+                    })),
                 })),
                 body: Box::new(Expr::Call(Call {
                     arguments: vec![Expr::Literal("ls".into())],
-                    tparams: vec![],
-                }))
+                    type_parameters: vec![],
+                })),
             })]
         );
     }
@@ -399,17 +393,17 @@
                     iterable: Expr::Range(Iterable::Files(FilePattern {
                         lexeme: "*",
                         pattern: "*".to_owned(),
-                    }))
+                    })),
                 })),
                 body: Box::new(Expr::Block(Block {
                     expressions: vec![Expr::Call(Call {
                         arguments: vec![
                             Expr::Literal("file".into()),
-                            Expr::VarReference(VarReference { name: "f" })
+                            Expr::VarReference(VarReference { name: "f" }),
                         ],
-                        tparams: vec![],
+                        type_parameters: vec![],
                     })]
-                }))
+                })),
             })]
         );
     }
@@ -439,7 +433,7 @@
                         right: Box::new(Expr::Literal(Literal {
                             lexeme: "10",
                             parsed: 10.into(),
-                        }))
+                        })),
                     }),
                     increment: Expr::Assign(Assign {
                         name: "i",
@@ -449,17 +443,17 @@
                             right: Box::new(Expr::Literal(Literal {
                                 lexeme: "1",
                                 parsed: 1.into(),
-                            }))
+                            })),
                         })),
-                    })
+                    }),
                 })),
                 body: Box::new(Expr::Call(Call {
                     arguments: vec![
                         Expr::Literal("echo".into()),
-                        Expr::VarReference(VarReference { name: "i" })
+                        Expr::VarReference(VarReference { name: "i" }),
                     ],
-                    tparams: vec![],
-                }))
+                    type_parameters: vec![],
+                })),
             })]
         );
     }
