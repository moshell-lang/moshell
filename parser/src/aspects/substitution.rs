--- conflicted
+++ resolved
@@ -129,12 +129,8 @@
                                 Expr::Substitution(Substitution {
                                     underlying: Subshell {
                                         expressions: vec![Expr::Call(Call {
-<<<<<<< HEAD
                                             path: Vec::new(),
-                                            arguments: vec![Expr::Literal("pwd".into())],
-=======
                                             arguments: vec![literal(source.source, "pwd")],
->>>>>>> 5861c64b
                                             type_parameters: vec![],
                                         })],
                                         segment: find_in(source.source, "$(pwd)")
