use crate::aspects::expr_list::ExpressionListAspect;
use ast::function::{FunctionDeclaration, FunctionParameter, Return};
use ast::r#type::Type;
use context::source::SourceSegmentHolder;
use lexer::token::TokenType;

use crate::aspects::r#type::TypeAspect;
use crate::aspects::var_declaration::VarDeclarationAspect;
use crate::err::ParseErrorKind;
use crate::moves::{
    blank, blanks, eog, eox, like, lookahead, next, not, of_type, of_types, repeat, spaces,
    MoveOperations,
};
use crate::parser::{ParseResult, Parser};

///A parser aspect for function declarations
pub trait FunctionDeclarationAspect<'a> {
    ///Parse a function declaration
    fn parse_function_declaration(&mut self) -> ParseResult<FunctionDeclaration<'a>>;

    ///Parse a return expression
    fn parse_return(&mut self) -> ParseResult<Return<'a>>;
}

impl<'a> FunctionDeclarationAspect<'a> for Parser<'a> {
    fn parse_function_declaration(&mut self) -> ParseResult<FunctionDeclaration<'a>> {
        let fun = self
            .cursor
            .force(
                of_type(TokenType::Fun),
                "expected 'fun' keyword at start of function declaration.",
            )?
            .value;

        let segment_start = self.cursor.relative_pos(fun).start;

        //consume blanks for each function declaration components
        self.cursor.advance(blanks());
        let name = self.parse_fn_declaration_name()?;
        self.cursor.advance(blanks());

        let (tparams, _) = self.parse_optional_list(
            TokenType::SquaredLeftBracket,
            TokenType::SquaredRightBracket,
            Parser::parse_type_parameter,
        )?;
        self.cursor.advance(blanks());
        let params = self.parse_fn_parameter_list()?;
        self.cursor.advance(blanks());
        let rtype = self.parse_fn_return_type()?;

        if let Some(token) = self.cursor.lookahead(blanks().then(of_type(SemiColon))) {
            return Ok(FunctionDeclaration {
                name,
                type_parameters: tparams,
                parameters: params,
                return_type: rtype,
                body: None,
                segment: segment_start..self.cursor.relative_pos_ctx(token).end,
            });
        }

        let body = self
            .cursor
<<<<<<< HEAD
            .force(blanks().then(of_type(Equal)), "expected `=`")
=======
            .force(blanks().then(of_type(TokenType::Equal)), "expected '='")
>>>>>>> 704da341
            .and_then(|_| {
                self.cursor.advance(blanks());
                self.statement()
            })
            .map(Box::new)?;

        let segment = segment_start..body.segment().end;

        Ok(FunctionDeclaration {
            name,
            type_parameters: tparams,
            parameters: params,
            return_type: rtype,
            body: Some(body),
            segment,
        })
    }

    fn parse_return(&mut self) -> ParseResult<Return<'a>> {
        let start = self
            .cursor
            .force(of_type(TokenType::Return), "'return' keyword expected here")?;
        if self.cursor.advance(spaces()).is_none() || self.cursor.lookahead(eox()).is_some() {
            return Ok(Return {
                expr: None,
                segment: self.cursor.relative_pos(start),
            });
        }
        let expr = Box::new(self.value()?);
        let segment = self.cursor.relative_pos(start).start..expr.segment().end;
        Ok(Return {
            expr: Some(expr),
            segment,
        })
    }
}

impl<'a> Parser<'a> {
    fn parse_fn_return_type(&mut self) -> ParseResult<Option<Type<'a>>> {
<<<<<<< HEAD
        if self.cursor.advance(blanks().then(of_type(Arrow))).is_none() {
=======
        if self.cursor.advance(of_type(TokenType::Arrow)).is_none() {
>>>>>>> 704da341
            return Ok(None);
        }
        self.cursor.advance(blanks()); // consume blanks
        self.parse_type().map(Some)
    }

    fn parse_fn_parameter(&mut self) -> ParseResult<FunctionParameter<'a>> {
        self.cursor.advance(blanks()); //consume blanks

        let is_vararg = self
            .cursor
            .lookahead(
                of_type(TokenType::Vararg).or(repeat(
                    // skip everything that could compose a type expression
                    of_types(&[
                        TokenType::Space,
                        TokenType::NewLine,
                        TokenType::Identifier,
                        TokenType::SquaredLeftBracket,
                        TokenType::SquaredRightBracket,
                    ]),
                )
                .then(of_type(TokenType::Vararg))),
            )
            .is_some();

        if is_vararg {
            let param = self
                .cursor
                .lookahead(not(of_type(TokenType::Vararg)))
                .map(|_| self.parse_type())
                .transpose()
                .map(FunctionParameter::Variadic)?;
            self.cursor
                .force(of_type(TokenType::Vararg), "expected '...'")?;
            return Ok(param);
        }

        self.parse_typed_var().map(FunctionParameter::Named)
    }

    fn parse_fn_parameter_list(&mut self) -> ParseResult<Vec<FunctionParameter<'a>>> {
        let parenthesis = self
            .cursor
            .advance(of_type(TokenType::RoundedLeftBracket))
            .ok_or_else(|| {
                self.mk_parse_error(
                    "expected start of parameter list",
                    self.cursor.peek(),
                    ParseErrorKind::Expected("(".to_string()),
                )
            })?;

        let mut params = Vec::new();
        loop {
            self.cursor.advance(blanks());
            while let Some(comma) = self.cursor.advance(of_type(TokenType::Comma)) {
                self.report_error(self.mk_parse_error(
                    "Expected parameter.",
                    comma,
                    ParseErrorKind::Unexpected,
                ));
                self.cursor.advance(blanks());
            }
            if self.cursor.lookahead(eog()).is_some() {
                break;
            }
            let param = self.parse_fn_parameter();
            match param {
                Ok(param) => params.push(param),
                Err(err) => {
                    self.recover_from(err, of_type(TokenType::Comma));
                }
            }
            if let Err(err) = self.cursor.force(
                blanks().then(of_type(TokenType::Comma).or(lookahead(eog()))),
                "Expected ','",
            ) {
                self.cursor.advance(blanks());
                self.report_error(err);
            }
        }

        self.expect_delimiter(parenthesis, TokenType::RoundedRightBracket)?;

        Ok(params)
    }

    fn parse_fn_declaration_name(&mut self) -> ParseResult<&'a str> {
        self.cursor
            .advance(like(TokenType::is_valid_function_name))
            .ok_or_else(|| {
                //collect all tokens that could compose the function's name
                let wrong_name_slice = self
                    .cursor
                    .collect(repeat(
                        not(blank().or(eox()).or(of_types(&[
                            TokenType::CurlyLeftBracket,
                            TokenType::SquaredLeftBracket,
                            TokenType::RoundedLeftBracket,
                        ])))
                        .and_then(next()),
                    ))
                    .to_owned();
                if wrong_name_slice.is_empty() {
                    self.mk_parse_error(
                        "function name expected",
                        self.cursor.peek(),
                        ParseErrorKind::Expected("<function name>".to_string()),
                    )
                } else {
                    self.mk_parse_error(
                        "function name is invalid.",
                        wrong_name_slice.as_slice(),
                        ParseErrorKind::InvalidFormat,
                    )
                }
            })
            .map(|t| t.value)
    }
}

#[cfg(test)]
mod tests {
    use pretty_assertions::assert_eq;

    use ast::call::Call;
    use ast::function::{FunctionDeclaration, FunctionParameter, Return};
    use ast::operation::{BinaryOperation, BinaryOperator};
    use ast::r#type::{ParametrizedType, Type, TypeParameter};
    use ast::r#use::InclusionPathItem;
    use ast::value::Literal;
    use ast::variable::{TypedVariable, VarReference};
    use ast::Expr;
    use context::source::{Source, SourceSegmentHolder};
    use context::str_find::{find_between, find_in, find_in_nth};

    use crate::err::{ParseError, ParseErrorKind};
    use crate::parse;
    use crate::source::{literal, literal_nth};

    #[test]
    fn function_no_name() {
        let errs2 = parse(Source::unknown("fun () -> x = ()")).errors;
        let errs3 = parse(Source::unknown("fun () = ()")).errors;
        let errs4 = parse(Source::unknown("fun [X]() = ()")).errors;
        for errs in [errs2, errs3, errs4] {
            assert_eq!(
                errs,
                vec![ParseError {
                    message: "function name expected".to_string(),
                    position: 4..5,
                    kind: ParseErrorKind::Expected("<function name>".to_string()),
                }]
            );
        }
    }

    #[test]
    fn function_nugget() {
        let errs = parse(Source::unknown("fun")).errors;
        assert_eq!(
            errs,
            vec![ParseError {
                message: "function name expected".to_string(),
                position: 3..3,
                kind: ParseErrorKind::Expected("<function name>".to_string()),
            }]
        );
    }

    #[test]
    fn function_with_return() {
        let source = Source::unknown("fun foo() = return 4 + 5");
        let errs = parse(source).expect("parse fail");
        assert_eq!(
            errs,
            vec![Expr::FunctionDeclaration(FunctionDeclaration {
                name: "foo",
                type_parameters: vec![],
                parameters: vec![],
                return_type: None,
                body: Some(Box::new(Expr::Return(Return {
                    expr: Some(Box::new(Expr::Binary(BinaryOperation {
                        left: Box::new(Expr::Literal(Literal {
                            parsed: 4.into(),
                            segment: source.source.find('4').map(|p| p..p + 1).unwrap(),
                        })),
                        op: BinaryOperator::Plus,
                        right: Box::new(Expr::Literal(Literal {
                            parsed: 5.into(),
                            segment: source.source.find('5').map(|p| p..p + 1).unwrap(),
                        })),
                    }))),
                    segment: find_between(source.source, "return", "4 + 5")
                }))),
                segment: source.segment()
            })]
        );
    }

    #[test]
    fn early_return() {
        let source = Source::unknown("return");
        let exprs = parse(source).expect("parse fail");
        assert_eq!(
            exprs,
            vec![Expr::Return(Return {
                expr: None,
                segment: source.segment()
            })]
        );
    }

    #[test]
    fn return_string() {
        let source = Source::unknown("return 'foo'");
        let exprs = parse(source).expect("parse fail");
        assert_eq!(
            exprs,
            vec![Expr::Return(Return {
                expr: Some(Box::new(Expr::Literal(Literal {
                    parsed: "foo".into(),
                    segment: find_in(source.source, "'foo'"),
                }))),
                segment: source.segment()
            })]
        );
    }

    #[test]
    fn function_no_params() {
        let src = "fun x = y";
        let errs = parse(Source::unknown(src)).errors;
        assert_eq!(
            errs,
            vec![ParseError {
                message: "expected start of parameter list".to_string(),
                position: src.find('=').map(|i| i..i + 1).unwrap(),
                kind: ParseErrorKind::Expected("(".to_string()),
            }]
        );
    }

    #[test]
    fn function_invalid_name() {
        let src = "fun 78() = ()";
        let errs = parse(Source::unknown(src)).errors;
        assert_eq!(
            errs,
            vec![ParseError {
                message: "function name is invalid.".to_string(),
                position: src.find("78").map(|i| i..i + 2).unwrap(),
                kind: ParseErrorKind::InvalidFormat,
            }]
        );
    }

    #[test]
    fn function_invalid_body() {
        let src = "fun foo() \n {}";
        let errs = parse(Source::unknown(src)).errors;
        assert_eq!(
            errs,
            vec![ParseError {
                message: "expected `=`".to_string(),
                position: src.find("{").map(|i| i..i + 1).unwrap(),
                kind: ParseErrorKind::Unexpected,
            }]
        );
    }

    #[test]
    fn functions_with_blanks() {
        let src = Source::unknown("fun test()\n -> Float\n =\n    2.0");
        let ast = parse(src).expect("parse failed");
        assert_eq!(
            ast,
            vec![Expr::FunctionDeclaration(FunctionDeclaration {
                name: "test",
                type_parameters: vec![],
                parameters: vec![],
                return_type: Some(Type::Parametrized(ParametrizedType {
                    path: vec![InclusionPathItem::Symbol(
                        "Float",
                        find_in(src.source, "Float")
                    )],
                    params: vec![],
                    segment: find_in_nth(src.source, "Float", 0),
                })),
                body: Some(Box::new(Expr::Literal(Literal {
                    parsed: 2.0.into(),
                    segment: find_in_nth(src.source, "2.0", 0),
                }))),
                segment: src.segment(),
            })]
        );
    }

    #[test]
    fn function_declaration() {
        let source = Source::unknown("fun test[]() = x");
        let ast = parse(source).expect("parse failed");
        assert_eq!(
            ast,
            vec![Expr::FunctionDeclaration(FunctionDeclaration {
                name: "test",
                type_parameters: vec![],
                parameters: vec![],
                return_type: None,
                body: Some(Box::new(Expr::Call(Call {
                    arguments: vec![literal(source.source, "x")],
                }))),
                segment: source.segment()
            })]
        )
    }

    #[test]
    fn function_declaration_param() {
        let source = Source::unknown("fun test(x) = $x");
        let ast = parse(source).expect("parse failed");
        assert_eq!(
            ast,
            vec![Expr::FunctionDeclaration(FunctionDeclaration {
                name: "test",
                type_parameters: vec![],
                parameters: vec![FunctionParameter::Named(TypedVariable {
                    name: "x",
                    ty: None,
                    segment: find_in(source.source, "x")
                })],
                return_type: None,
                body: Some(Box::new(Expr::VarReference(VarReference {
                    name: "x",
                    segment: find_in(source.source, "$x")
                }))),
                segment: source.segment()
            })]
        )
    }

    #[test]
    fn function_declaration_no_body() {
        let source = Source::unknown("fun non_implemented_function(x);");
        let ast = parse(source).expect("parse failed");
        assert_eq!(
            ast,
            vec![Expr::FunctionDeclaration(FunctionDeclaration {
                name: "non_implemented_function",
                type_parameters: vec![],
                parameters: vec![FunctionParameter::Named(TypedVariable {
                    name: "x",
                    ty: None,
                    segment: find_in(source.source, "x")
                })],
                return_type: None,
                body: None,
                segment: source.segment()
            })]
        )
    }

    #[test]
    fn function_declaration_params() {
        let source = Source::unknown("fun test[](  x : String  ,  y : Test   ) = x");
        let ast = parse(source).expect("parse failed");
        assert_eq!(
            ast,
            vec![Expr::FunctionDeclaration(FunctionDeclaration {
                name: "test",
                type_parameters: vec![],
                parameters: vec![
                    FunctionParameter::Named(TypedVariable {
                        name: "x",
                        ty: Some(Type::Parametrized(ParametrizedType {
                            path: vec![InclusionPathItem::Symbol(
                                "String",
                                find_in(source.source, "String")
                            )],
                            params: vec![],
                            segment: find_in(source.source, "String")
                        })),
                        segment: find_in(source.source, "x : String")
                    }),
                    FunctionParameter::Named(TypedVariable {
                        name: "y",
                        ty: Some(Type::Parametrized(ParametrizedType {
                            path: vec![InclusionPathItem::Symbol(
                                "Test",
                                find_in(source.source, "Test")
                            )],
                            params: vec![],
                            segment: find_in(source.source, "Test")
                        })),
                        segment: find_in(source.source, "y : Test")
                    }),
                ],
                return_type: None,
                body: Some(Box::new(Expr::Call(Call {
                    arguments: vec![literal_nth(source.source, "x", 1)],
                }))),
                segment: source.segment()
            })]
        )
    }

    #[test]
    fn function_declaration_tparams() {
        let source = Source::unknown("fun test[X, Y](  x : X  ,  y : Y   ) = x");
        let ast = parse(source).expect("parse failed");
        assert_eq!(
            ast,
            vec![Expr::FunctionDeclaration(FunctionDeclaration {
                name: "test",
                type_parameters: vec![
                    TypeParameter {
                        name: "X",
                        params: Vec::new(),
                        segment: find_in(source.source, "X")
                    },
                    TypeParameter {
                        name: "Y",
                        params: Vec::new(),
                        segment: find_in(source.source, "Y")
                    },
                ],
                parameters: vec![
                    FunctionParameter::Named(TypedVariable {
                        name: "x",
                        ty: Some(Type::Parametrized(ParametrizedType {
                            path: vec![InclusionPathItem::Symbol(
                                "X",
                                find_in_nth(source.source, "X", 1)
                            )],
                            params: vec![],
                            segment: find_in_nth(source.source, "X", 1)
                        })),
                        segment: find_in(source.source, "x : X")
                    }),
                    FunctionParameter::Named(TypedVariable {
                        name: "y",
                        ty: Some(Type::Parametrized(ParametrizedType {
                            path: vec![InclusionPathItem::Symbol(
                                "Y",
                                find_in_nth(source.source, "Y", 1)
                            )],
                            params: vec![],
                            segment: find_in_nth(source.source, "Y", 1)
                        })),
                        segment: find_in(source.source, "y : Y")
                    }),
                ],
                return_type: None,
                body: Some(Box::new(Expr::Call(Call {
                    arguments: vec![literal_nth(source.source, "x", 1)],
                }))),
                segment: source.segment()
            })]
        )
    }

    #[test]
    fn function_declaration_vararg() {
        let source = Source::unknown("fun test(X...) = $x");
        let ast = parse(source).expect("parse failed");
        assert_eq!(
            ast,
            vec![Expr::FunctionDeclaration(FunctionDeclaration {
                name: "test",
                type_parameters: vec![],
                parameters: vec![FunctionParameter::Variadic(Some(Type::Parametrized(
                    ParametrizedType {
                        path: vec![InclusionPathItem::Symbol("X", find_in(source.source, "X"))],
                        params: Vec::new(),
                        segment: find_in(source.source, "X")
                    }
                )))],
                return_type: None,
                body: Some(Box::new(Expr::VarReference(VarReference {
                    name: "x",
                    segment: find_in(source.source, "$x")
                }))),
                segment: source.segment()
            })]
        )
    }

    #[test]
    fn function_declaration_vararg_notype() {
        let source = Source::unknown("fun test(x: int, ...) = $x");
        let ast = parse(source).expect("parse failed");
        assert_eq!(
            ast,
            vec![Expr::FunctionDeclaration(FunctionDeclaration {
                name: "test",
                type_parameters: vec![],

                parameters: vec![
                    FunctionParameter::Named(TypedVariable {
                        name: "x",
                        ty: Some(Type::Parametrized(ParametrizedType {
                            path: vec![InclusionPathItem::Symbol(
                                "int",
                                find_in(source.source, "int")
                            )],
                            params: Vec::new(),
                            segment: find_in(source.source, "int")
                        })),
                        segment: find_in(source.source, "x: int")
                    }),
                    FunctionParameter::Variadic(None)
                ],

                return_type: None,
                body: Some(Box::new(Expr::VarReference(VarReference {
                    name: "x",
                    segment: find_in(source.source, "$x")
                }))),
                segment: source.segment()
            })]
        )
    }

    #[test]
    fn function_declaration_complete() {
        let source = Source::unknown("fun test[X, Y](  x : X  ,  y : Y   ) -> X = x");
        let ast = parse(source).expect("parse failed");
        assert_eq!(
            ast,
            vec![Expr::FunctionDeclaration(FunctionDeclaration {
                name: "test",
                type_parameters: vec![
                    TypeParameter {
                        name: "X",
                        params: Vec::new(),
                        segment: find_in(source.source, "X")
                    },
                    TypeParameter {
                        name: "Y",
                        params: Vec::new(),
                        segment: find_in(source.source, "Y")
                    },
                ],
                parameters: vec![
                    FunctionParameter::Named(TypedVariable {
                        name: "x",
                        ty: Some(Type::Parametrized(ParametrizedType {
                            path: vec![InclusionPathItem::Symbol(
                                "X",
                                find_in_nth(source.source, "X", 1)
                            )],
                            params: vec![],
                            segment: find_in_nth(source.source, "X", 1)
                        })),
                        segment: find_in(source.source, "x : X")
                    }),
                    FunctionParameter::Named(TypedVariable {
                        name: "y",
                        ty: Some(Type::Parametrized(ParametrizedType {
                            path: vec![InclusionPathItem::Symbol(
                                "Y",
                                find_in_nth(source.source, "Y", 1)
                            )],
                            params: vec![],
                            segment: find_in_nth(source.source, "Y", 1)
                        })),
                        segment: find_in(source.source, "y : Y")
                    }),
                ],
                return_type: Some(Type::Parametrized(ParametrizedType {
                    path: vec![InclusionPathItem::Symbol(
                        "X",
                        find_in_nth(source.source, "X", 2)
                    )],
                    params: Vec::new(),
                    segment: find_in_nth(source.source, "X", 2)
                })),
                body: Some(Box::new(Expr::Call(Call {
                    arguments: vec![literal_nth(source.source, "x", 1)],
                }))),
                segment: source.segment()
            })]
        );
    }
}<|MERGE_RESOLUTION|>--- conflicted
+++ resolved
@@ -49,7 +49,7 @@
         self.cursor.advance(blanks());
         let rtype = self.parse_fn_return_type()?;
 
-        if let Some(token) = self.cursor.lookahead(blanks().then(of_type(SemiColon))) {
+        if let Some(token) = self.cursor.lookahead(blanks().then(of_type(TokenType::SemiColon))) {
             return Ok(FunctionDeclaration {
                 name,
                 type_parameters: tparams,
@@ -62,11 +62,7 @@
 
         let body = self
             .cursor
-<<<<<<< HEAD
-            .force(blanks().then(of_type(Equal)), "expected `=`")
-=======
             .force(blanks().then(of_type(TokenType::Equal)), "expected '='")
->>>>>>> 704da341
             .and_then(|_| {
                 self.cursor.advance(blanks());
                 self.statement()
@@ -106,11 +102,7 @@
 
 impl<'a> Parser<'a> {
     fn parse_fn_return_type(&mut self) -> ParseResult<Option<Type<'a>>> {
-<<<<<<< HEAD
-        if self.cursor.advance(blanks().then(of_type(Arrow))).is_none() {
-=======
         if self.cursor.advance(of_type(TokenType::Arrow)).is_none() {
->>>>>>> 704da341
             return Ok(None);
         }
         self.cursor.advance(blanks()); // consume blanks
@@ -376,7 +368,7 @@
         assert_eq!(
             errs,
             vec![ParseError {
-                message: "expected `=`".to_string(),
+                message: "expected '='".to_string(),
                 position: src.find("{").map(|i| i..i + 1).unwrap(),
                 kind: ParseErrorKind::Unexpected,
             }]
