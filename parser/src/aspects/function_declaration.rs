--- conflicted
+++ resolved
@@ -307,12 +307,8 @@
                 parameters: vec![],
                 return_type: None,
                 body: Box::new(Expr::Call(Call {
-<<<<<<< HEAD
                     path: Vec::new(),
-                    arguments: vec![Expr::Literal("x".into())],
-=======
                     arguments: vec![literal(source.source, "x")],
->>>>>>> 5861c64b
                     type_parameters: vec![],
                 })),
                 segment: source.segment()
@@ -377,12 +373,8 @@
                 ],
                 return_type: None,
                 body: Box::new(Expr::Call(Call {
-<<<<<<< HEAD
                     path: Vec::new(),
-                    arguments: vec![Expr::Literal("x".into())],
-=======
                     arguments: vec![literal_nth(source.source, "x", 1)],
->>>>>>> 5861c64b
                     type_parameters: vec![],
                 })),
                 segment: source.segment()
@@ -436,12 +428,8 @@
                 ],
                 return_type: None,
                 body: Box::new(Expr::Call(Call {
-<<<<<<< HEAD
                     path: Vec::new(),
-                    arguments: vec![Expr::Literal("x".into())],
-=======
                     arguments: vec![literal_nth(source.source, "x", 1)],
->>>>>>> 5861c64b
                     type_parameters: vec![],
                 })),
                 segment: source.segment()
@@ -561,12 +549,8 @@
                     segment: find_in_nth(source.source, "X", 2)
                 })),
                 body: Box::new(Expr::Call(Call {
-<<<<<<< HEAD
                     path: Vec::new(),
-                    arguments: vec![Expr::Literal("x".into())],
-=======
                     arguments: vec![literal_nth(source.source, "x", 1)],
->>>>>>> 5861c64b
                     type_parameters: vec![],
                 })),
                 segment: source.segment()
