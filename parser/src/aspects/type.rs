use crate::aspects::expr_list::ExpressionListAspect;
use crate::err::ParseErrorKind::{Expected, Unexpected};
use crate::moves::{any, blanks, not, of_type, spaces, MoveOperations};
use crate::parser::{ParseResult, Parser};
<<<<<<< HEAD
use ast::r#type::{ByName, CallableType, SimpleType, Type};
use context::source::{SourceSegment, SourceSegmentHolder};
use lexer::token::TokenType::{
    FatArrow, Identifier, NewLine, RoundedLeftBracket, RoundedRightBracket, SquaredLeftBracket,
    SquaredRightBracket, Unit,
};
use std::fmt::Write;

///A parser aspect to parse all type declarations, such as lambdas, constant types, parametrized types and Unit
=======

use ast::r#type::{ByName, CallableType, CastedExpr, SimpleType, Type};
use ast::Expr;
use context::display::fmt_comma_separated;
use lexer::token::TokenType::*;

///A parser aspect to parse all type declarations, such as lambdas, constant types, parametrized type and Unit
>>>>>>> fc184e63
pub trait TypeAspect<'a> {
    ///parse a lambda type signature, a constant or parametrized type or Unit.
    fn parse_type(&mut self) -> ParseResult<Type<'a>>;

    ///parse a type parameter list (`[...]`)
<<<<<<< HEAD
    fn parse_type_parameter_list(&mut self) -> ParseResult<(Vec<Type<'a>>, SourceSegment)>;
=======
    fn parse_type_parameter_list(&mut self) -> ParseResult<Vec<Type<'a>>>;

    ///parse a casted expression (ex: {..} as Type)
    fn parse_cast(&mut self, casted_expr: Expr<'a>) -> ParseResult<CastedExpr<'a>>;
>>>>>>> fc184e63
}

impl<'a> TypeAspect<'a> for Parser<'a> {
    fn parse_type(&mut self) -> ParseResult<Type<'a>> {
        self.cursor.advance(blanks());

        let first_token = self.cursor.peek();
        // if there's a parenthesis then the type is necessarily a lambda type
        let mut tpe = match first_token.token_type {
            RoundedLeftBracket => self.parse_parentheses()?,
            FatArrow => self.parse_by_name().map(Type::ByName)?,
            _ => self.parse_simple_or_unit()?,
        };
        //check if there's an arrow, if some, we are maybe in a case where the type is "A => ..."
        // (a lambda with one parameter and no parenthesis for the input, which is valid)
        if self
            .cursor
            .advance(blanks().then(of_type(FatArrow)))
            .is_none()
        {
            return Ok(tpe);
        }

        if matches!(tpe, Type::Simple(..)) {
            let output = self.parse_simple_or_unit()?;
            let segment =
                self.cursor.relative_pos_ctx(first_token.clone()).start..output.segment().end;
            tpe = Type::Callable(CallableType {
                params: vec![tpe],
                output: Box::new(output),
                segment,
            })
        }

        //check if there's an arrow, if some, we are maybe in a case where the type is "A => ..."
        // (a lambda with one parameter and no parenthesis for the input, which is valid)
        if self
            .cursor
            .advance(blanks().then(of_type(FatArrow)))
            .is_some()
        {
            //parse second lambda output in order to advance on the full invalid lambda expression
            let second_rt = self.parse_simple_or_unit()?;
            return self.expected_with(
                "Lambda type as input of another lambda must be surrounded with parenthesis",
                first_token..self.cursor.peek(),
                Expected(self.unparenthesised_lambda_input_tip(tpe, second_rt)),
            );
        }

        Ok(tpe)
    }

    fn parse_type_parameter_list(&mut self) -> ParseResult<(Vec<Type<'a>>, SourceSegment)> {
        if self
            .cursor
            .lookahead(blanks().then(of_type(SquaredLeftBracket)))
            .is_none()
        {
            return Ok((Vec::new(), self.cursor.relative_pos_ctx(self.cursor.peek())));
        }
        let start = self.cursor.peek();
        let (tparams, segment) =
            self.parse_explicit_list(SquaredLeftBracket, SquaredRightBracket, Self::parse_type)?;
        if tparams.is_empty() {
            return self.expected_with(
                "unexpected empty type parameter list",
                start..self.cursor.peek(),
                Unexpected,
            );
        }
        Ok((tparams, segment))
    }

    fn parse_cast(&mut self, casted_expr: Expr<'a>) -> ParseResult<CastedExpr<'a>> {
        self.cursor.force(
            blanks().then(of_type(As)),
            "expected 'as' for cast expression.",
        )?;
        let casted_type = self.parse_type()?;
        Ok(CastedExpr {
            expr: Box::new(casted_expr),
            casted_type,
        })
    }
}

impl<'a> Parser<'a> {
    fn parse_by_name(&mut self) -> ParseResult<ByName<'a>> {
        let arrow = self
            .cursor
            .force(of_type(FatArrow), "'=>' expected here.")?;

        //control case of => => A which is invalid
        self.cursor
            .force(spaces().then(not(of_type(FatArrow))), "unexpected '=>'")?;

        let name = self.parse_type().map(Box::new)?;
        let segment = self.cursor.relative_pos_ctx(arrow).start..name.segment().end;
        Ok(ByName { name, segment })
    }

    fn unparenthesised_lambda_input_tip(
        &self,
        left_lambda: Type<'a>,
        lambda_out: Type<'a>,
    ) -> String {
        "(".to_string() + &left_lambda.to_string() + ") => " + &lambda_out.to_string()
    }

    fn parse_parentheses(&mut self) -> ParseResult<Type<'a>> {
        let (inputs, segment) =
            self.parse_implicit_list(RoundedLeftBracket, RoundedRightBracket, Self::parse_type)?;

        //if there is an arrow then it is a lambda
        if self
            .cursor
            .advance(spaces().then(of_type(FatArrow)))
            .is_some()
        {
            return self
                .parse_lambda_with_inputs(segment, inputs)
                .map(Type::Callable);
        }

        // there is no input (`()`) and no `=>` after, this is a Unit type
        if inputs.is_empty() {
            return Ok(Type::Unit(segment));
        }

        //its a type of form `(A)`
        if let Some(ty) = inputs.first() {
            if inputs.len() == 1 {
                return Ok(ty.clone());
            }
        }

        let mut rendered_tuple = String::new();
        fmt_comma_separated('(', ')', &inputs, &mut rendered_tuple).unwrap();

        rendered_tuple += " => <types>";
        self.expected(
            "Tuples are not yet supported. A lambda declaration was expected here",
            Expected(rendered_tuple),
        )
    }

    fn parse_lambda_with_inputs(
        &mut self,
        inputs_segment: SourceSegment,
        inputs: Vec<Type<'a>>,
    ) -> ParseResult<CallableType<'a>> {
        let output = Box::new(self.parse_type()?);
        let segment = inputs_segment.start..output.segment().end;
        Ok(CallableType {
            params: inputs,
            output,
            segment,
        })
    }

    fn parse_simple_or_unit(&mut self) -> ParseResult<Type<'a>> {
        let name_token = self.cursor.advance(spaces().then(any())).unwrap();

<<<<<<< HEAD
        let ttype = name_token.token_type;
        if ttype == Identifier {
            let mut segment = self.cursor.relative_pos(name_token.value);
            let (params, params_segment) = self.parse_type_parameter_list()?;
            if !params.is_empty() {
                segment.end = params_segment.end;
            }
            return Ok(Type::Simple(SimpleType {
                name: name_token.value,
                params,
                segment,
            }));
        }

        //Unit type can either be `Unit` or `()`
        if ttype == Unit
            || (ttype == RoundedLeftBracket
                && self
                    .cursor
                    .lookahead(spaces().then(of_type(RoundedRightBracket)))
                    .is_some())
        {
            if let Some(closing_parenthesis) = self
                .cursor
                .advance(spaces().then(of_type(RoundedRightBracket)))
            {
                return Ok(Type::Unit(
                    self.cursor
                        .relative_pos_ctx(name_token..closing_parenthesis),
                ));
            }
            return Ok(Type::Unit(self.cursor.relative_pos_ctx(name_token)));
        }

        if ttype == NewLine || ttype.is_closing_ponctuation() {
            return self.expected_with("expected type", name_token, Expected("<type>".to_string()));
        }

        self.expected_with(
            &format!(
                "'{}' is not a valid type identifier.",
                name_token.token_type.str().unwrap_or(name_token.value)
            ),
            name_token.value,
            Unexpected,
        )
=======
        return match name_token.token_type {
            Identifier => Ok(Type::Simple(SimpleType {
                name: name_token.value,
                params: self.parse_type_parameter_list()?,
            })),
            Unit => Ok(Type::Unit),
            Nothing => Ok(Type::Nothing),

            NewLine => self.expected_with(
                "expected types",
                name_token,
                Expected("<types>".to_string()),
            ),

            x if x.is_closing_ponctuation() => self.expected_with(
                "expected types",
                name_token,
                Expected("<types>".to_string()),
            ),
            x if (x == RoundedLeftBracket
                && self
                    .cursor
                    .advance(spaces().then(of_type(RoundedRightBracket)))
                    .is_some()) =>
            {
                return Ok(Type::Unit);
            }

            _ => self.expected_with(
                &format!("'{}' is not a valid type identifier.", &name_token.value),
                name_token.value,
                Unexpected,
            ),
        };
>>>>>>> fc184e63
    }
}

#[cfg(test)]
mod tests {
    use crate::aspects::r#type::TypeAspect;
    use crate::err::ParseError;
    use crate::err::ParseErrorKind::{Expected, Unexpected, Unpaired};
    use crate::parser::Parser;
    use ast::r#type::{ByName, CallableType, SimpleType, Type};
    use context::source::{Source, SourceSegmentHolder};
    use context::str_find::find_in;
    use pretty_assertions::assert_eq;

    #[test]
    fn simple_type() {
        let content = "MyType";
        let source = Source::unknown(content);
        assert_eq!(
            Parser::new(source.clone()).parse_type(),
            Ok(Type::Simple(SimpleType {
                name: "MyType",
                params: Vec::new(),
                segment: source.segment(),
            }))
        );
    }

    #[test]
    fn empty_param_list() {
        let content = "Complex[    ]";
        let source = Source::unknown(content);
        assert_eq!(
            Parser::new(source).parse_type(),
            Err(ParseError {
                message: "unexpected empty type parameter list".to_string(),
                kind: Unexpected,
                position: content
                    .find("[    ]")
                    .map(|i| i..i + "[    ]".len())
                    .unwrap()
            })
        );
    }

    #[test]
    fn parametrized_types() {
        let content = "MyType[A[X, Y[_], Z], B[C[D]]]";
        let source = Source::unknown(content);
        assert_eq!(
            Parser::new(source.clone()).parse_type(),
            Ok(Type::Simple(SimpleType {
                name: "MyType",
                params: vec![
                    Type::Simple(SimpleType {
                        name: "A",
                        params: vec![
                            Type::Simple(SimpleType {
                                name: "X",
                                params: Vec::new(),
                                segment: find_in(content, "X"),
                            }),
                            Type::Simple(SimpleType {
                                name: "Y",
                                params: vec![Type::Simple(SimpleType {
                                    name: "_",
                                    params: Vec::new(),
                                    segment: find_in(content, "_"),
                                })],
                                segment: find_in(content, "Y[_]"),
                            }),
                            Type::Simple(SimpleType {
                                name: "Z",
                                params: Vec::new(),
                                segment: find_in(content, "Z"),
                            }),
                        ],
                        segment: find_in(content, "A[X, Y[_], Z]"),
                    }),
                    Type::Simple(SimpleType {
                        name: "B",
                        params: vec![Type::Simple(SimpleType {
                            name: "C",
                            params: vec![Type::Simple(SimpleType {
                                name: "D",
                                params: Vec::new(),
                                segment: find_in(content, "D"),
                            })],
                            segment: find_in(content, "C[D]"),
                        })],
                        segment: find_in(content, "B[C[D]]"),
                    }),
                ],
                segment: source.segment(),
            }))
        );
    }

    #[test]
    fn type_params_missing_comma() {
        let content = "MyType[X Y]";
        let source = Source::unknown(content);
        assert_eq!(
            Parser::new(source).parse_type(),
            Err(ParseError {
                message: "A comma or a closing bracket was expected here".to_string(),
                position: "MyType[X ".len().."MyType[X ".len() + 1,
                kind: Expected("',' or ']'".to_string()),
            })
        );
    }

    #[test]
    fn type_invalid_name() {
        let content = "Complex[  @  ]";
        let source = Source::unknown(content);
        let res = Parser::new(source).parse_type();
        assert_eq!(
            res,
            Err(ParseError {
                message: "'@' is not a valid type identifier.".to_string(),
                kind: Unexpected,
                position: content.find('@').map(|i| i..i + 1).unwrap(),
            })
        );
    }

    #[test]
    fn type_invalid_eod() {
        let content = "Complex[  x  }";
        let source = Source::unknown(content);
        assert_eq!(
            Parser::new(source).parse_type(),
            Err(ParseError {
                message: "Mismatched closing delimiter.".to_string(),
                kind: Unpaired(content.find('[').map(|i| i..i + 1).unwrap()),
                position: content.find('}').map(|i| i..i + 1).unwrap(),
            })
        );
    }

    #[test]
    fn simple_lambda_declaration() {
        let content = "A => B";
        let source = Source::unknown(content);
        assert_eq!(
            Parser::new(source.clone()).parse_type(),
            Ok(Type::Callable(CallableType {
                params: vec![Type::Simple(SimpleType {
                    name: "A",
                    params: Vec::new(),
                    segment: find_in(content, "A"),
                })],
                output: Box::new(Type::Simple(SimpleType {
                    name: "B",
                    params: Vec::new(),
                    segment: find_in(content, "B"),
                })),
                segment: source.segment(),
            }))
        );
    }

    #[test]
    fn by_name_declaration() {
        let content = " => B";
        let source = Source::unknown(content);
        assert_eq!(
            Parser::new(source).parse_type(),
            Ok(Type::ByName(ByName {
                name: Box::new(Type::Simple(SimpleType {
                    name: "B",
                    params: Vec::new(),
                    segment: find_in(content, "B"),
                })),
                segment: 1..content.len(),
            }))
        );
    }

    #[test]
    fn nested_by_name_declaration() {
        let content = "=> => B";
        let source = Source::unknown(content);
        assert_eq!(
            Parser::new(source).parse_type(),
            Err(ParseError {
                message: "unexpected '=>'".to_string(),
                position: 3..5,
                kind: Unexpected,
            })
        );
    }

    #[test]
    fn nested_by_name_declaration_parenthesised() {
        let content = "=> (=> B)";
        let source = Source::unknown(content);
        assert_eq!(
            Parser::new(source.clone()).parse_type(),
            Ok(Type::ByName(ByName {
                name: Box::new(Type::ByName(ByName {
                    name: Box::new(Type::Simple(SimpleType {
                        name: "B",
                        params: Vec::new(),
                        segment: find_in(content, "B"),
                    })),
                    segment: find_in(content, "=> B"),
                })),
                segment: /*source.segment()*/0..content.len() - 1,
            }))
        );
    }

    #[test]
    fn parentheses() {
        let content = "((((A))))";
        let source = Source::unknown(content);
        assert_eq!(
            Parser::new(source).parse_type(),
            Ok(Type::Simple(SimpleType {
                name: "A",
                params: Vec::new(),
                segment: find_in(content, "A"),
            }))
        );
    }

    #[test]
    fn lambda_declaration_no_input() {
        let content = "() => B";
        let source = Source::unknown(content);
        assert_eq!(
            Parser::new(source.clone()).parse_type(),
            Ok(Type::Callable(CallableType {
                params: vec![],
                output: Box::new(Type::Simple(SimpleType {
                    name: "B",
                    params: Vec::new(),
                    segment: find_in(content, "B"),
                })),
                segment: source.segment(),
            }))
        );
    }

    #[test]
    fn unit_type() {
        let res1 = Parser::new(Source::unknown("()")).parse_type();
        let res2 = Parser::new(Source::unknown("Unit")).parse_type();
        let res3 = Parser::new(Source::unknown("(\n   \n)")).parse_type();
        assert_eq!(res1, Ok(Type::Unit(0..2)));
        assert_eq!(res2, Ok(Type::Unit(0..4)));
        assert_eq!(res3, Ok(Type::Unit(0..7)));
    }

    #[test]
    fn lambda_declaration_void_output() {
        let content = "A => ()";
        let source = Source::unknown(content);
        assert_eq!(
            Parser::new(source.clone()).parse_type(),
            Ok(Type::Callable(CallableType {
                params: vec![Type::Simple(SimpleType {
                    name: "A",
                    params: Vec::new(),
                    segment: find_in(content, "A"),
                })],
                output: Box::new(Type::Unit(find_in(source.source, "()"))),
                segment: source.segment(),
            }))
        );
    }

    #[test]
    fn lambda_multiple_inputs() {
        let content = "(A, B, C) => D";
        let source = Source::unknown(content);
        assert_eq!(
            Parser::new(source.clone()).parse_type(),
            Ok(Type::Callable(CallableType {
                params: vec![
                    Type::Simple(SimpleType {
                        name: "A",
                        params: Vec::new(),
                        segment: find_in(content, "A"),
                    }),
                    Type::Simple(SimpleType {
                        name: "B",
                        params: Vec::new(),
                        segment: find_in(content, "B"),
                    }),
                    Type::Simple(SimpleType {
                        name: "C",
                        params: Vec::new(),
                        segment: find_in(content, "C"),
                    }),
                ],
                output: Box::new(Type::Simple(SimpleType {
                    name: "D",
                    params: Vec::new(),
                    segment: find_in(content, "D"),
                })),
                segment: source.segment(),
            }))
        );
    }

    #[test]
    fn chained_lambdas() {
        let content = "((A => B) => C) => D";
        let source = Source::unknown(content);
        let ast = Parser::new(source.clone()).parse_type();
        assert_eq!(
            ast,
            Ok(Type::Callable(CallableType {
                params: vec![Type::Callable(CallableType {
                    params: vec![Type::Callable(CallableType {
                        params: vec![Type::Simple(SimpleType {
                            name: "A",
                            params: Vec::new(),
                            segment: find_in(content, "A"),
                        }),],
                        output: Box::new(Type::Simple(SimpleType {
                            name: "B",
                            params: Vec::new(),
                            segment: find_in(content, "B"),
                        })),
                        segment: find_in(content, "A => B"),
                    })],
                    output: Box::new(Type::Simple(SimpleType {
                        name: "C",
                        params: Vec::new(),
                        segment: find_in(content, "C"),
                    })),
                    segment: find_in(content, "(A => B) => C"),
                })],
                output: Box::new(Type::Simple(SimpleType {
                    name: "D",
                    params: Vec::new(),
                    segment: find_in(content, "D"),
                })),
                segment: source.segment(),
            }))
        );
    }

    #[test]
    fn tuple_declaration() {
        let content = "(A, B, C)";
        let source = Source::unknown(content);
        let ast = Parser::new(source).parse_type();
        assert_eq!(
            ast,
            Err(ParseError {
                message: "Tuples are not yet supported. A lambda declaration was expected here"
                    .to_string(),
                position: content.len()..content.len(),
                kind: Expected("(A, B, C) => <types>".to_string()),
            })
        );
    }

    #[test]
    fn parenthesised_lambda_input() {
        let content = "(A, B, C) => D => E";
        let source = Source::unknown(content);
        let ast = Parser::new(source.clone()).parse_type();
        assert_eq!(
            ast,
            Ok(Type::Callable(CallableType {
                params: vec![
                    Type::Simple(SimpleType {
                        name: "A",
                        params: Vec::new(),
                        segment: find_in(content, "A")
                    }),
                    Type::Simple(SimpleType {
                        name: "B",
                        params: Vec::new(),
                        segment: find_in(content, "B")
                    }),
                    Type::Simple(SimpleType {
                        name: "C",
                        params: Vec::new(),
                        segment: find_in(content, "C")
                    }),
                ],
                output: Box::new(Type::Callable(CallableType {
                    params: vec![Type::Simple(SimpleType {
                        name: "D",
                        params: Vec::new(),
                        segment: find_in(content, "D")
                    })],
                    output: Box::new(Type::Simple(SimpleType {
                        name: "E",
                        params: Vec::new(),
                        segment: find_in(content, "E")
                    })),
                    segment: find_in(content, "D => E")
                })),
                segment: source.segment(),
            }))
        );
    }

    #[test]
    fn unparenthesised_lambda_input() {
        let ast1 = Parser::new(Source::unknown("(A, B, C) => D => E => F")).parse_type();
        let ast2 = Parser::new(Source::unknown("A => B => C")).parse_type();
        let expected1 = Err(ParseError {
            message: "Lambda type as input of another lambda must be surrounded with parenthesis"
                .to_string(),
            kind: Expected("(D => E) => F".to_string()),
            position: 13..24,
        });
        let expected2 = Err(ParseError {
            message: "Lambda type as input of another lambda must be surrounded with parenthesis"
                .to_string(),
            kind: Expected("(A => B) => C".to_string()),
            position: 0..11,
        });
        assert_eq!(ast1, expected1);
        assert_eq!(ast2, expected2);
    }
}<|MERGE_RESOLUTION|>--- conflicted
+++ resolved
@@ -2,17 +2,11 @@
 use crate::err::ParseErrorKind::{Expected, Unexpected};
 use crate::moves::{any, blanks, not, of_type, spaces, MoveOperations};
 use crate::parser::{ParseResult, Parser};
-<<<<<<< HEAD
-use ast::r#type::{ByName, CallableType, SimpleType, Type};
 use context::source::{SourceSegment, SourceSegmentHolder};
 use lexer::token::TokenType::{
     FatArrow, Identifier, NewLine, RoundedLeftBracket, RoundedRightBracket, SquaredLeftBracket,
     SquaredRightBracket, Unit,
 };
-use std::fmt::Write;
-
-///A parser aspect to parse all type declarations, such as lambdas, constant types, parametrized types and Unit
-=======
 
 use ast::r#type::{ByName, CallableType, CastedExpr, SimpleType, Type};
 use ast::Expr;
@@ -20,20 +14,15 @@
 use lexer::token::TokenType::*;
 
 ///A parser aspect to parse all type declarations, such as lambdas, constant types, parametrized type and Unit
->>>>>>> fc184e63
 pub trait TypeAspect<'a> {
     ///parse a lambda type signature, a constant or parametrized type or Unit.
     fn parse_type(&mut self) -> ParseResult<Type<'a>>;
 
     ///parse a type parameter list (`[...]`)
-<<<<<<< HEAD
     fn parse_type_parameter_list(&mut self) -> ParseResult<(Vec<Type<'a>>, SourceSegment)>;
-=======
-    fn parse_type_parameter_list(&mut self) -> ParseResult<Vec<Type<'a>>>;
 
     ///parse a casted expression (ex: {..} as Type)
     fn parse_cast(&mut self, casted_expr: Expr<'a>) -> ParseResult<CastedExpr<'a>>;
->>>>>>> fc184e63
 }
 
 impl<'a> TypeAspect<'a> for Parser<'a> {
@@ -114,9 +103,11 @@
             "expected 'as' for cast expression.",
         )?;
         let casted_type = self.parse_type()?;
+        let segment = casted_expr.segment().start..casted_type.segment().end;
         Ok(CastedExpr {
             expr: Box::new(casted_expr),
             casted_type,
+            segment,
         })
     }
 }
@@ -197,62 +188,22 @@
 
     fn parse_simple_or_unit(&mut self) -> ParseResult<Type<'a>> {
         let name_token = self.cursor.advance(spaces().then(any())).unwrap();
-
-<<<<<<< HEAD
-        let ttype = name_token.token_type;
-        if ttype == Identifier {
-            let mut segment = self.cursor.relative_pos(name_token.value);
-            let (params, params_segment) = self.parse_type_parameter_list()?;
-            if !params.is_empty() {
-                segment.end = params_segment.end;
+        let mut segment = self.cursor.relative_pos(name_token.value);
+
+        return match name_token.token_type {
+            Identifier => {
+                let (params, params_segment) = self.parse_type_parameter_list()?;
+                if !params.is_empty() {
+                    segment.end = params_segment.end;
+                }
+                Ok(Type::Simple(SimpleType {
+                    name: name_token.value,
+                    params,
+                    segment,
+                }))
             }
-            return Ok(Type::Simple(SimpleType {
-                name: name_token.value,
-                params,
-                segment,
-            }));
-        }
-
-        //Unit type can either be `Unit` or `()`
-        if ttype == Unit
-            || (ttype == RoundedLeftBracket
-                && self
-                    .cursor
-                    .lookahead(spaces().then(of_type(RoundedRightBracket)))
-                    .is_some())
-        {
-            if let Some(closing_parenthesis) = self
-                .cursor
-                .advance(spaces().then(of_type(RoundedRightBracket)))
-            {
-                return Ok(Type::Unit(
-                    self.cursor
-                        .relative_pos_ctx(name_token..closing_parenthesis),
-                ));
-            }
-            return Ok(Type::Unit(self.cursor.relative_pos_ctx(name_token)));
-        }
-
-        if ttype == NewLine || ttype.is_closing_ponctuation() {
-            return self.expected_with("expected type", name_token, Expected("<type>".to_string()));
-        }
-
-        self.expected_with(
-            &format!(
-                "'{}' is not a valid type identifier.",
-                name_token.token_type.str().unwrap_or(name_token.value)
-            ),
-            name_token.value,
-            Unexpected,
-        )
-=======
-        return match name_token.token_type {
-            Identifier => Ok(Type::Simple(SimpleType {
-                name: name_token.value,
-                params: self.parse_type_parameter_list()?,
-            })),
-            Unit => Ok(Type::Unit),
-            Nothing => Ok(Type::Nothing),
+            Unit => Ok(Type::Unit(segment)),
+            Nothing => Ok(Type::Nothing(segment)),
 
             NewLine => self.expected_with(
                 "expected types",
@@ -265,22 +216,26 @@
                 name_token,
                 Expected("<types>".to_string()),
             ),
-            x if (x == RoundedLeftBracket
-                && self
-                    .cursor
-                    .advance(spaces().then(of_type(RoundedRightBracket)))
-                    .is_some()) =>
-            {
-                return Ok(Type::Unit);
+
+            x => {
+                if x == RoundedLeftBracket {
+                    if let Some(closing_parenthesis) = self
+                        .cursor
+                        .advance(spaces().then(of_type(RoundedRightBracket)))
+                    {
+                        return Ok(Type::Unit(
+                            self.cursor
+                                .relative_pos_ctx(name_token..closing_parenthesis),
+                        ));
+                    }
+                }
+                self.expected_with(
+                    &format!("'{}' is not a valid type identifier.", &name_token.value),
+                    name_token.value,
+                    Unexpected,
+                )
             }
-
-            _ => self.expected_with(
-                &format!("'{}' is not a valid type identifier.", &name_token.value),
-                name_token.value,
-                Unexpected,
-            ),
         };
->>>>>>> fc184e63
     }
 }
 
