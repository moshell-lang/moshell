use crate::aspects::expr_list::ExpressionListAspect;
use crate::err::ParseErrorKind::{Expected, Unexpected};
<<<<<<< HEAD
use crate::moves::{any, eod, lookahead, not, of_type, spaces, MoveOperations};
=======
use crate::moves::{any, blanks, not, of_type, word_seps, MoveOperations};
>>>>>>> 143c46c9
use crate::parser::{ParseResult, Parser};
use ast::r#type::{ByName, CallableType, SimpleType, Type};
use lexer::token::TokenType::{
    FatArrow, Identifier, NewLine, RoundedLeftBracket, RoundedRightBracket, SquaredLeftBracket,
    SquaredRightBracket, Unit,
};
use std::fmt::Write;

///A parser aspect to parse all type declarations, such as lambdas, constant types, parametrized types and Unit
pub trait TypeAspect<'a> {
    ///parse a lambda type signature, a constant or parametrized type or Unit.
    fn parse_type(&mut self) -> ParseResult<Type<'a>>;

    ///parse a type parameter list (`[...]`)
    fn parse_type_parameter_list(&mut self) -> ParseResult<Vec<Type<'a>>>;
}

impl<'a> TypeAspect<'a> for Parser<'a> {
    fn parse_type(&mut self) -> ParseResult<Type<'a>> {
<<<<<<< HEAD
        self.cursor.advance(spaces()); //consume word seps
=======
        self.cursor.advance(blanks());
>>>>>>> 143c46c9

        let first_token = self.cursor.peek();
        //if there's a parenthesis then the type is necessarily a lambda type
        let mut tpe = match first_token.token_type {
            RoundedLeftBracket => self.parse_parentheses()?,
            FatArrow => self.parse_by_name().map(Type::ByName)?,
            _ => self.parse_simple_or_unit()?,
        };
        //check if there's an arrow, if some, we are maybe in a case where the type is "A => ..."
        // (a lambda with one parameter and no parenthesis for the input, which is valid)
        if self
            .cursor
<<<<<<< HEAD
            .advance(spaces().then(of_type(FatArrow)))
=======
            .advance(blanks().then(of_type(FatArrow)))
>>>>>>> 143c46c9
            .is_none()
        {
            return Ok(tpe);
        }

        if matches!(tpe, Type::Simple(..)) {
            tpe = Type::Callable(CallableType {
                params: vec![tpe],
                output: Box::new(self.parse_simple_or_unit()?),
            })
        }

        //check if there's an arrow, if some, we are maybe in a case where the type is "A => ..."
        // (a lambda with one parameter and no parenthesis for the input, which is valid)
        if self
            .cursor
<<<<<<< HEAD
            .advance(spaces().then(of_type(FatArrow)))
=======
            .advance(blanks().then(of_type(FatArrow)))
>>>>>>> 143c46c9
            .is_some()
        {
            //parse second lambda output in order to advance on the full invalid lambda expression
            let second_rt = self.parse_simple_or_unit()?;
            return self.expected_with(
                "Lambda type as input of another lambda must be surrounded with parenthesis",
                first_token..self.cursor.peek(),
                Expected(self.unparenthesised_lambda_input_tip(tpe, second_rt)),
            );
        }

        Ok(tpe)
    }

    fn parse_type_parameter_list(&mut self) -> ParseResult<Vec<Type<'a>>> {
        if self
            .cursor
            .lookahead(blanks().then(of_type(SquaredLeftBracket)))
            .is_none()
        {
            return Ok(Vec::new());
        }
        let start = self.cursor.peek();
        let tparams =
            self.parse_explicit_list(SquaredLeftBracket, SquaredRightBracket, Self::parse_type)?;
        if tparams.is_empty() {
            return self.expected_with(
                "unexpected empty type parameter list",
                start..self.cursor.peek(),
                Unexpected,
            );
        }
        Ok(tparams)
    }
}

impl<'a> Parser<'a> {
    fn parse_by_name(&mut self) -> ParseResult<ByName<'a>> {
        self.cursor
            .force(of_type(FatArrow), "'=>' expected here.")?;

        //control case of => => A which is invalid
        self.cursor
            .force(spaces().then(not(of_type(FatArrow))), "unexpected '=>'")?;

        Ok(ByName {
            name: self.parse_type().map(Box::new)?,
        })
    }

    fn unparenthesised_lambda_input_tip(
        &self,
        left_lambda: Type<'a>,
        lambda_out: Type<'a>,
    ) -> String {
        "(".to_string() + &left_lambda.to_string() + ") => " + &lambda_out.to_string()
    }

    fn parse_parentheses(&mut self) -> ParseResult<Type<'a>> {
        let inputs =
            self.parse_implicit_list(RoundedLeftBracket, RoundedRightBracket, Self::parse_type)?;

        //if there is an arrow then it is a lambda
        if self
            .cursor
            .advance(spaces().then(of_type(FatArrow)))
            .is_some()
        {
            return self.parse_lambda_with_inputs(inputs).map(Type::Callable);
        }

        //there is no inputs (`()`) and no `=>` after, this is a Unit type
        if inputs.is_empty() {
            return Ok(Type::Unit);
        }

        //its a type of form `(A)`
        if let Some(ty) = inputs.first() {
            if inputs.len() == 1 {
                return Ok(ty.clone());
            }
        }

        let mut rendered_tuple = String::new();
        rendered_tuple += "(";

        if let Some((first, rest)) = inputs.split_first() {
            write!(rendered_tuple, "{}", first).unwrap();
            for tpe in rest {
                write!(rendered_tuple, ", {}", tpe).unwrap();
            }
        }

        rendered_tuple += ") => <type>";
        self.expected(
            "Tuples are not yet supported. A lambda declaration was expected here",
            Expected(rendered_tuple),
        )
    }

    fn parse_lambda_with_inputs(&mut self, inputs: Vec<Type<'a>>) -> ParseResult<CallableType<'a>> {
        Ok(CallableType {
            params: inputs,
            output: Box::new(self.parse_type()?),
        })
    }

    fn parse_simple_or_unit(&mut self) -> ParseResult<Type<'a>> {
        let name_token = self.cursor.advance(spaces().then(any())).unwrap();

        let ttype = name_token.token_type;
        if ttype == Identifier {
            return Ok(Type::Simple(SimpleType {
                name: name_token.value,
                params: self.parse_type_parameter_list()?,
            }));
        }

        //Unit type can either be `Unit` or `()`
        if ttype == Unit
            || (ttype == RoundedLeftBracket
                && self
                    .cursor
                    .advance(spaces().then(of_type(RoundedRightBracket)))
                    .is_some())
        {
            return Ok(Type::Unit);
        }

        if ttype == NewLine || ttype.is_closing_ponctuation() {
            return self.expected_with("expected type", name_token, Expected("<type>".to_string()));
        }

        self.expected_with(
            &format!("'{}' is not a valid type identifier.", &name_token.value),
            name_token.value,
            Unexpected,
        )
    }
<<<<<<< HEAD

    fn parse_type_list(
        &mut self,
        start: TokenType,
        end: TokenType,
        non_empty: bool,
    ) -> ParseResult<Vec<Type<'a>>> {
        let start = match self.cursor.advance(of_type(start)) {
            Some(start) => {
                self.delimiter_stack.push_back(start.clone());
                start
            }
            None => return Ok(Vec::new()),
        };

        let mut tparams = vec![];

        while self.cursor.lookahead(spaces().then(eod())).is_none() {
            tparams.push(self.parse_type()?);
            self.cursor.force_with(
                spaces().then(of_type(Comma).or(lookahead(eod()))),
                "A comma or a closing bracket was expected here",
                Expected("',' or ']'".to_string()),
            )?;
        }
        self.cursor.advance(spaces());

        if tparams.is_empty() && non_empty {
            self.expect_delimiter(end)?;
            return self.expected_with(
                "unexpected empty type parameter list",
                start..self.cursor.peek(),
                Unexpected,
            );
        }

        self.cursor.advance(spaces());
        self.expect_delimiter(end)?;

        Ok(tparams)
    }
=======
>>>>>>> 143c46c9
}

#[cfg(test)]
mod tests {
    use crate::aspects::r#type::TypeAspect;
    use crate::err::ParseError;
    use crate::err::ParseErrorKind::{Expected, Unexpected, Unpaired};
    use crate::parser::Parser;
    use ast::r#type::{ByName, CallableType, SimpleType, Type};
    use context::source::Source;
    use pretty_assertions::assert_eq;

    #[test]
    fn simple_type() {
        let content = "MyType";
        let source = Source::unknown(content);
        assert_eq!(
            Parser::new(source).parse_type(),
            Ok(Type::Simple(SimpleType {
                name: "MyType",
                params: Vec::new(),
            }))
        );
    }

    #[test]
    fn empty_param_list() {
        let content = "Complex[    ]";
        let source = Source::unknown(content);
        assert_eq!(
            Parser::new(source).parse_type(),
            Err(ParseError {
                message: "unexpected empty type parameter list".to_string(),
                kind: Unexpected,
                position: content
                    .find("[    ]")
                    .map(|i| i..i + "[    ]".len())
                    .unwrap()
            })
        );
    }

    #[test]
    fn parametrized_types() {
        let content = "MyType[A[X, Y[_], Z], B[C[D]]]";
        let source = Source::unknown(content);
        assert_eq!(
            Parser::new(source).parse_type(),
            Ok(Type::Simple(SimpleType {
                name: "MyType",
                params: vec![
                    Type::Simple(SimpleType {
                        name: "A",
                        params: vec![
                            Type::Simple(SimpleType {
                                name: "X",
                                params: Vec::new(),
                            }),
                            Type::Simple(SimpleType {
                                name: "Y",
                                params: vec![Type::Simple(SimpleType {
                                    name: "_",
                                    params: Vec::new(),
                                })],
                            }),
                            Type::Simple(SimpleType {
                                name: "Z",
                                params: Vec::new(),
                            }),
                        ],
                    }),
                    Type::Simple(SimpleType {
                        name: "B",
                        params: vec![Type::Simple(SimpleType {
                            name: "C",
                            params: vec![Type::Simple(SimpleType {
                                name: "D",
                                params: Vec::new(),
                            })],
                        })],
                    }),
                ],
            }))
        );
    }

    #[test]
    fn type_params_missing_comma() {
        let content = "MyType[X Y]";
        let source = Source::unknown(content);
        assert_eq!(
            Parser::new(source).parse_type(),
            Err(ParseError {
                message: "A comma or a closing bracket was expected here".to_string(),
                position: "MyType[X ".len().."MyType[X ".len() + 1,
                kind: Expected("',' or ']'".to_string()),
            })
        );
    }

    #[test]
    fn type_invalid_name() {
        let content = "Complex[  @  ]";
        let source = Source::unknown(content);
        let res = Parser::new(source).parse_type();
        assert_eq!(
            res,
            Err(ParseError {
                message: "'@' is not a valid type identifier.".to_string(),
                kind: Unexpected,
                position: content.find('@').map(|i| i..i + 1).unwrap(),
            })
        );
    }

    #[test]
    fn type_invalid_eod() {
        let content = "Complex[  x  }";
        let source = Source::unknown(content);
        assert_eq!(
            Parser::new(source).parse_type(),
            Err(ParseError {
                message: "Mismatched closing delimiter.".to_string(),
                kind: Unpaired(content.find('[').map(|i| i..i + 1).unwrap()),
                position: content.find('}').map(|i| i..i + 1).unwrap(),
            })
        );
    }

    #[test]
    fn simple_lambda_declaration() {
        let content = "A => B";
        let source = Source::unknown(content);
        assert_eq!(
            Parser::new(source).parse_type(),
            Ok(Type::Callable(CallableType {
                params: vec![Type::Simple(SimpleType {
                    name: "A",
                    params: Vec::new(),
                })],
                output: Box::new(Type::Simple(SimpleType {
                    name: "B",
                    params: Vec::new(),
                })),
            }))
        );
    }

    #[test]
    fn by_name_declaration() {
        let content = " => B";
        let source = Source::unknown(content);
        assert_eq!(
            Parser::new(source).parse_type(),
            Ok(Type::ByName(ByName {
                name: Box::new(Type::Simple(SimpleType {
                    name: "B",
                    params: Vec::new(),
                })),
            }))
        );
    }

    #[test]
    fn nested_by_name_declaration() {
        let content = "=> => B";
        let source = Source::unknown(content);
        assert_eq!(
            Parser::new(source).parse_type(),
            Err(ParseError {
                message: "unexpected '=>'".to_string(),
                position: 3..5,
                kind: Unexpected,
            })
        );
    }

    #[test]
    fn nested_by_name_declaration_parenthesised() {
        let content = "=> (=> B)";
        let source = Source::unknown(content);
        assert_eq!(
            Parser::new(source).parse_type(),
            Ok(Type::ByName(ByName {
                name: Box::new(Type::ByName(ByName {
                    name: Box::new(Type::Simple(SimpleType {
                        name: "B",
                        params: Vec::new(),
                    }))
                }))
            }))
        );
    }

    #[test]
    fn parentheses() {
        let content = "((((A))))";
        let source = Source::unknown(content);
        assert_eq!(
            Parser::new(source).parse_type(),
            Ok(Type::Simple(SimpleType {
                name: "A",
                params: Vec::new(),
            }))
        );
    }

    #[test]
    fn lambda_declaration_no_input() {
        let content = "() => B";
        let source = Source::unknown(content);
        assert_eq!(
            Parser::new(source).parse_type(),
            Ok(Type::Callable(CallableType {
                params: vec![],
                output: Box::new(Type::Simple(SimpleType {
                    name: "B",
                    params: Vec::new(),
                })),
            }))
        );
    }

    #[test]
    fn unit_type() {
        let res1 = Parser::new(Source::unknown("()")).parse_type();
        let res2 = Parser::new(Source::unknown("Unit")).parse_type();
        let res3 = Parser::new(Source::unknown("(\n   \n)")).parse_type();
        assert_eq!(res1, Ok(Type::Unit));
        assert_eq!(res2, Ok(Type::Unit));
        assert_eq!(res3, Ok(Type::Unit));
    }

    #[test]
    fn lambda_declaration_void_output() {
        let content = "A => ()";
        let source = Source::unknown(content);
        assert_eq!(
            Parser::new(source).parse_type(),
            Ok(Type::Callable(CallableType {
                params: vec![Type::Simple(SimpleType {
                    name: "A",
                    params: Vec::new(),
                })],
                output: Box::new(Type::Unit),
            }))
        );
    }

    #[test]
    fn lambda_multiple_inputs() {
        let content = "(A, B, C) => D";
        let source = Source::unknown(content);
        assert_eq!(
            Parser::new(source).parse_type(),
            Ok(Type::Callable(CallableType {
                params: vec![
                    Type::Simple(SimpleType {
                        name: "A",
                        params: Vec::new(),
                    }),
                    Type::Simple(SimpleType {
                        name: "B",
                        params: Vec::new(),
                    }),
                    Type::Simple(SimpleType {
                        name: "C",
                        params: Vec::new(),
                    }),
                ],
                output: Box::new(Type::Simple(SimpleType {
                    name: "D",
                    params: Vec::new(),
                })),
            }))
        );
    }

    #[test]
    fn chained_lambdas() {
        let content = "((A => B) => C) => D";
        let source = Source::unknown(content);
        let ast = Parser::new(source).parse_type();
        assert_eq!(
            ast,
            Ok(Type::Callable(CallableType {
                params: vec![Type::Callable(CallableType {
                    params: vec![Type::Callable(CallableType {
                        params: vec![Type::Simple(SimpleType {
                            name: "A",
                            params: Vec::new(),
                        }),],
                        output: Box::new(Type::Simple(SimpleType {
                            name: "B",
                            params: Vec::new(),
                        })),
                    })],
                    output: Box::new(Type::Simple(SimpleType {
                        name: "C",
                        params: Vec::new(),
                    })),
                })],
                output: Box::new(Type::Simple(SimpleType {
                    name: "D",
                    params: Vec::new(),
                })),
            }))
        );
    }

    #[test]
    fn tuple_declaration() {
        let content = "(A, B, C)";
        let source = Source::unknown(content);
        let ast = Parser::new(source).parse_type();
        assert_eq!(
            ast,
            Err(ParseError {
                message: "Tuples are not yet supported. A lambda declaration was expected here"
                    .to_string(),
                position: content.len()..content.len(),
                kind: Expected("(A, B, C) => <type>".to_string()),
            })
        );
    }

    #[test]
    fn parenthesised_lambda_input() {
        let content = "(A, B, C) => D => E";
        let source = Source::unknown(content);
        let ast = Parser::new(source).parse_type();
        assert_eq!(
            ast,
            Ok(Type::Callable(CallableType {
                params: vec![
                    Type::Simple(SimpleType {
                        name: "A",
                        params: Vec::new(),
                    }),
                    Type::Simple(SimpleType {
                        name: "B",
                        params: Vec::new(),
                    }),
                    Type::Simple(SimpleType {
                        name: "C",
                        params: Vec::new(),
                    }),
                ],
                output: Box::new(Type::Callable(CallableType {
                    params: vec![Type::Simple(SimpleType {
                        name: "D",
                        params: Vec::new()
                    })],
                    output: Box::new(Type::Simple(SimpleType {
                        name: "E",
                        params: Vec::new()
                    })),
                })),
            }))
        );
    }

    #[test]
    fn unparenthesised_lambda_input() {
        let ast1 = Parser::new(Source::unknown("(A, B, C) => D => E => F")).parse_type();
        let ast2 = Parser::new(Source::unknown("A => B => C")).parse_type();
        let expected1 = Err(ParseError {
            message: "Lambda type as input of another lambda must be surrounded with parenthesis"
                .to_string(),
            kind: Expected("(D => E) => F".to_string()),
            position: 13..24,
        });
        let expected2 = Err(ParseError {
            message: "Lambda type as input of another lambda must be surrounded with parenthesis"
                .to_string(),
            kind: Expected("(A => B) => C".to_string()),
            position: 0..11,
        });
        assert_eq!(ast1, expected1);
        assert_eq!(ast2, expected2);
    }
}<|MERGE_RESOLUTION|>--- conflicted
+++ resolved
@@ -1,10 +1,6 @@
 use crate::aspects::expr_list::ExpressionListAspect;
 use crate::err::ParseErrorKind::{Expected, Unexpected};
-<<<<<<< HEAD
-use crate::moves::{any, eod, lookahead, not, of_type, spaces, MoveOperations};
-=======
-use crate::moves::{any, blanks, not, of_type, word_seps, MoveOperations};
->>>>>>> 143c46c9
+use crate::moves::{any, blanks, not, of_type, spaces, MoveOperations};
 use crate::parser::{ParseResult, Parser};
 use ast::r#type::{ByName, CallableType, SimpleType, Type};
 use lexer::token::TokenType::{
@@ -24,11 +20,7 @@
 
 impl<'a> TypeAspect<'a> for Parser<'a> {
     fn parse_type(&mut self) -> ParseResult<Type<'a>> {
-<<<<<<< HEAD
-        self.cursor.advance(spaces()); //consume word seps
-=======
         self.cursor.advance(blanks());
->>>>>>> 143c46c9
 
         let first_token = self.cursor.peek();
         //if there's a parenthesis then the type is necessarily a lambda type
@@ -41,11 +33,7 @@
         // (a lambda with one parameter and no parenthesis for the input, which is valid)
         if self
             .cursor
-<<<<<<< HEAD
-            .advance(spaces().then(of_type(FatArrow)))
-=======
             .advance(blanks().then(of_type(FatArrow)))
->>>>>>> 143c46c9
             .is_none()
         {
             return Ok(tpe);
@@ -62,11 +50,7 @@
         // (a lambda with one parameter and no parenthesis for the input, which is valid)
         if self
             .cursor
-<<<<<<< HEAD
-            .advance(spaces().then(of_type(FatArrow)))
-=======
             .advance(blanks().then(of_type(FatArrow)))
->>>>>>> 143c46c9
             .is_some()
         {
             //parse second lambda output in order to advance on the full invalid lambda expression
@@ -206,50 +190,6 @@
             Unexpected,
         )
     }
-<<<<<<< HEAD
-
-    fn parse_type_list(
-        &mut self,
-        start: TokenType,
-        end: TokenType,
-        non_empty: bool,
-    ) -> ParseResult<Vec<Type<'a>>> {
-        let start = match self.cursor.advance(of_type(start)) {
-            Some(start) => {
-                self.delimiter_stack.push_back(start.clone());
-                start
-            }
-            None => return Ok(Vec::new()),
-        };
-
-        let mut tparams = vec![];
-
-        while self.cursor.lookahead(spaces().then(eod())).is_none() {
-            tparams.push(self.parse_type()?);
-            self.cursor.force_with(
-                spaces().then(of_type(Comma).or(lookahead(eod()))),
-                "A comma or a closing bracket was expected here",
-                Expected("',' or ']'".to_string()),
-            )?;
-        }
-        self.cursor.advance(spaces());
-
-        if tparams.is_empty() && non_empty {
-            self.expect_delimiter(end)?;
-            return self.expected_with(
-                "unexpected empty type parameter list",
-                start..self.cursor.peek(),
-                Unexpected,
-            );
-        }
-
-        self.cursor.advance(spaces());
-        self.expect_delimiter(end)?;
-
-        Ok(tparams)
-    }
-=======
->>>>>>> 143c46c9
 }
 
 #[cfg(test)]
