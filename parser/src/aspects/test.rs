--- conflicted
+++ resolved
@@ -73,20 +73,16 @@
 }
 
 impl<'a> Parser<'a> {
-<<<<<<< HEAD
-    fn parse_call(&mut self, start: Token) -> ParseResult<Expr<'a>> {
-        let call = self.call_arguments(Vec::new(), Literal("test".into()), Vec::new());
-=======
     fn parse_test_call(&mut self, start: Token) -> ParseResult<Expr<'a>> {
         let segment = self.cursor.relative_pos_ctx(start.clone());
         let call = self.call_arguments(
+            Vec::new(),
             Expr::Literal(Literal {
                 parsed: "test".into(),
                 segment: segment.start..segment.end + 1,
             }),
             Vec::new(),
-        );
->>>>>>> 5861c64b
+        )?;
 
         self.cursor.force_with(
             //expect trailing ']]'
@@ -94,7 +90,8 @@
             "missing ']]'",
             ParseErrorKind::Unpaired(self.cursor.relative_pos(start)),
         )?;
-        call
+
+        Ok(call)
     }
 }
 
@@ -151,15 +148,11 @@
         assert_eq!(
             result,
             vec![Expr::Call(Call {
-<<<<<<< HEAD
                 path: Vec::new(),
-                arguments: vec![Expr::Literal("test".into())],
-=======
                 arguments: vec![Expr::Literal(Literal {
                     parsed: "test".into(),
                     segment: find_in(source.source, "[[")
                 })],
->>>>>>> 5861c64b
                 type_parameters: vec![],
             })]
         )
@@ -206,12 +199,8 @@
             vec![Expr::Binary(BinaryOperation {
                 left: Box::new(Expr::Binary(BinaryOperation {
                     left: Box::new(Expr::Call(Call {
-<<<<<<< HEAD
                         path: Vec::new(),
-                        arguments: vec![Expr::Literal("echo".into())],
-=======
                         arguments: vec![literal(content, "echo")],
->>>>>>> 5861c64b
                         type_parameters: vec![],
                     })),
                     op: BinaryOperator::And,
