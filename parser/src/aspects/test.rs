--- conflicted
+++ resolved
@@ -139,46 +139,26 @@
         let result = parse(source).expect("parsing failed");
         assert_eq!(
             result,
-<<<<<<< HEAD
             vec![Expr::Call(Call {
                 arguments: vec![
                     Expr::Literal("test".into()),
                     Expr::Literal(Literal {
-                        lexme: "48",
+                        lexeme: "48",
                         parsed: LiteralValue::Int(48),
                     }),
                     Expr::Literal("-gt".into()),
                     Expr::Literal(Literal {
-                        lexme: "100",
+                        lexeme: "100",
                         parsed: LiteralValue::Int(100),
                     }),
                 ]
             })]
-=======
-            vec![
-                Expr::Call(Call {
-                    arguments: vec![
-                        Expr::Literal("test".into()),
-                        Expr::Literal(Literal {
-                            lexeme: "48",
-                            parsed: LiteralValue::Int(48),
-                        }),
-                        Expr::Literal("-gt".into()),
-                        Expr::Literal(Literal {
-                            lexeme: "100",
-                            parsed: LiteralValue::Int(100),
-                        }),
-                    ]
-                })
-            ]
->>>>>>> e054130d
         )
     }
 
     #[test]
     fn test_integration() {
-<<<<<<< HEAD
-        let source = Source::unknown("echo && [ ($a == $b) ] || [[ $x ]]");
+        let source = Source::unknown("echo && [ ($a == $b) ] || [[ $1 ]]");
         let result = parse(source).expect("parse error");
         assert_eq!(
             result,
@@ -186,42 +166,6 @@
                 left: Box::new(Expr::Binary(BinaryOperation {
                     left: Box::new(Expr::Call(Call {
                         arguments: vec![Expr::Literal("echo".into())]
-=======
-        let result = parse(lex("echo && [ ($a == $b) ] || [[ $1 ]]")).expect("parse error");
-        assert_eq!(
-            result,
-            vec![
-                Expr::Binary(BinaryOperation {
-                    left: Box::new(Expr::Binary(BinaryOperation {
-                        left: Box::new(Expr::Call(Call {
-                            arguments: vec![Expr::Literal("echo".into())]
-                        })),
-                        op: BinaryOperator::And,
-                        right: Box::new(Expr::Test(Test {
-                            expression: Box::new(Expr::Parenthesis(Parenthesis {
-                                expression: Box::new(Expr::Binary(BinaryOperation {
-                                    left: Box::new(Expr::VarReference(VarReference {
-                                        name: "a"
-                                    })),
-                                    op: BinaryOperator::EqualEqual,
-                                    right: Box::new(Expr::VarReference(VarReference {
-                                        name: "b"
-                                    })),
-                                }))
-                            }))
-                            ,
-                        }))
-                    })),
-                    op: BinaryOperator::Or,
-                    right: Box::new(Expr::Call(Call
-                    {
-                        arguments: vec![
-                            Expr::Literal("test".into()),
-                            Expr::VarReference(VarReference {
-                                name: "1"
-                            }),
-                        ]
->>>>>>> e054130d
                     })),
                     op: BinaryOperator::And,
                     right: Box::new(Expr::Test(Test {
@@ -238,7 +182,7 @@
                 right: Box::new(Expr::Call(Call {
                     arguments: vec![
                         Expr::Literal("test".into()),
-                        Expr::VarReference(VarReference { name: "x" }),
+                        Expr::VarReference(VarReference { name: "1" }),
                     ]
                 })),
             })]
@@ -296,46 +240,25 @@
         let result = parse(source).expect("parse fail");
         assert_eq!(
             result,
-<<<<<<< HEAD
             vec![Expr::Not(Not {
                 right: Box::new(Expr::Call(Call {
                     arguments: vec![
                         Expr::Literal("grep".into()),
                         Expr::Literal("-E".into()),
                         Expr::Literal(Literal {
-                            lexme: "'^[0-9]+$'",
+                            lexeme: "'^[0-9]+$'",
                             parsed: LiteralValue::String("^[0-9]+$".to_string())
                         })
                     ]
                 }))
             })]
-=======
-            vec![
-                Expr::Not(Not {
-                    right: Box::new(Expr::Call(Call {
-                        arguments: vec![
-                            Expr::Literal("grep".into()),
-                            Expr::Literal("-E".into()),
-                            Expr::Literal(Literal {
-                                lexeme: "'^[0-9]+$'",
-                                parsed: LiteralValue::String("^[0-9]+$".to_string())
-                            })
-                        ]
-                    }))
-                })
-            ]
->>>>>>> e054130d
         )
     }
 
     #[test]
     fn not() {
-<<<<<<< HEAD
-        let source = Source::unknown("! ($a && $b) || ! $c == 78");
+        let source = Source::unknown("! ($a && $b) || ! $2 == 78");
         let result = parse(source).expect("parse error");
-=======
-        let result = parse(lex("! ($a && $b) || ! $2 == 78")).expect("parse error");
->>>>>>> e054130d
         assert_eq!(
             result,
             vec![Expr::Binary(BinaryOperation {
@@ -351,27 +274,12 @@
                 op: BinaryOperator::Or,
                 right: Box::new(Expr::Binary(BinaryOperation {
                     left: Box::new(Expr::Not(Not {
-                        right: Box::new(Expr::VarReference(VarReference { name: "c" }))
+                        right: Box::new(Expr::VarReference(VarReference { name: "2" }))
                     })),
-<<<<<<< HEAD
                     op: BinaryOperator::EqualEqual,
                     right: Box::new(Expr::Literal(Literal {
-                        lexme: "78",
+                        lexeme: "78",
                         parsed: 78.into(),
-=======
-                    op: BinaryOperator::Or,
-                    right: Box::new(Expr::Binary(BinaryOperation {
-                        left: Box::new(Expr::Not(Not {
-                            right: Box::new(Expr::VarReference(VarReference {
-                                name: "2"
-                            }))
-                        })),
-                        op: BinaryOperator::EqualEqual,
-                        right: Box::new(Expr::Literal(Literal {
-                            lexeme: "78",
-                            parsed: 78.into(),
-                        })),
->>>>>>> e054130d
                     })),
                 })),
             })]
