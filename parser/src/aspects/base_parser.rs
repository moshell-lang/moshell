--- conflicted
+++ resolved
@@ -12,13 +12,11 @@
     ///return Some containing the next token if it's of the expected type
     /// None instead.
     fn match_token(&mut self, expected: TokenType) -> Option<Token<'a>>;
-<<<<<<< HEAD
+
+    fn match_token_space_aware(&mut self, expected: TokenType) -> Option<Token<'a>>;
     ///advance if the next token is the expected one.
     /// return Ok(Token<'a>) where the value is the next token, ParseError if the next token is not
     /// of the expected type
-=======
-    fn match_token_space_aware(&mut self, expected: TokenType) -> Option<Token<'a>>;
->>>>>>> 8f3d3db7
     fn expect_token(&mut self, expected: TokenType, message: &str) -> ParseResult<Token<'a>>;
     fn expect_token_space_aware(
         &mut self,
@@ -31,11 +29,8 @@
         message: &str,
     ) -> ParseResult<Token<'a>>;
     fn peek_token(&self) -> Token<'a>;
-<<<<<<< HEAD
     ///advance and returns next token.
-=======
     fn peek_token_space_aware(&self) -> Token<'a>;
->>>>>>> 8f3d3db7
     fn next_token(&mut self) -> ParseResult<Token<'a>>;
     fn next_token_space_aware(&mut self) -> ParseResult<Token<'a>>;
     fn is_at_end(&self) -> bool;
@@ -52,17 +47,8 @@
         let mut idx = self.current;
         while let Some(token) = self.tokens.get(idx) {
             idx += 1;
-<<<<<<< HEAD
-            if token.token_type != TokenType::Space {
-                if token.token_type == expected {
-                    self.current = idx;
-                    return Some(token.clone());
-                }
-                return None
-=======
             if token.token_type == TokenType::Space {
                 continue;
->>>>>>> 8f3d3db7
             }
             return if token.token_type == expected {
                 self.current = idx;
