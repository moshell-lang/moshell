use crate::ast::callable::{Call, Pipeline, Redir, RedirFd, RedirOp, Redirected};
use crate::ast::Expr;
use crate::moves::{eox, next, of_type, of_types, space, spaces, MoveOperations};
use crate::parser::{ParseResult, Parser};
use lexer::token::TokenType;

/// A parse aspect for command and function calls
pub trait CallParser<'a> {
    /// Attempts to parse the next call expression
    fn call(&mut self) -> ParseResult<Expr<'a>>;
    /// Attempts to parse the next pipeline expression
    fn pipeline(&mut self, first_call: Expr<'a>) -> ParseResult<Expr<'a>>;
    /// Attempts to parse the next redirection
    fn redirection(&mut self) -> ParseResult<Redir<'a>>;
    /// Associates any potential redirections to a redirectable expression
    fn redirectable(&mut self, expr: Expr<'a>) -> ParseResult<Expr<'a>>;
    /// Tests if the current and subsequent tokens can be part of a redirection expression
    fn is_redirection_sign(&self) -> bool;
}

/// The end of a call expression

impl<'a> CallParser<'a> for Parser<'a> {
    fn call(&mut self) -> ParseResult<Expr<'a>> {
<<<<<<< HEAD
        let mut args = vec![self.expression()?];
        //End Of Expression \!(; + \n)
        while !self.cursor.is_at_end() && self.cursor.lookahead(spaces().then(eox())).is_none() {
            args.push(self.expression()?);
=======
        let mut arguments = vec![self.expression()?];
        // End Of Expression \!(; + \n)
        while !self.cursor.is_at_end() && self.cursor.advance(spaces().then(eox())).is_none() {
            self.cursor.advance(space());
            if self.is_redirection_sign() {
                return self.redirectable(Expr::Call(Call { arguments }));
            }
            arguments.push(self.expression()?);
        }
        Ok(Expr::Call(Call { arguments }))
    }

    fn pipeline(&mut self, first_call: Expr<'a>) -> ParseResult<Expr<'a>> {
        let mut commands = vec![first_call];
        // Continue as long as we have a pipe
        while self
            .cursor
            .advance(space().then(of_type(TokenType::Pipe)))
            .is_some()
        {
            match self.call()? {
                Expr::Pipeline(pipeline) => commands.extend(pipeline.commands),
                call => commands.push(call),
            }
        }
        Ok(Expr::Pipeline(Pipeline { commands }))
    }

    fn redirection(&mut self) -> ParseResult<Redir<'a>> {
        self.cursor.advance(space());
        let mut token = self.cursor.next()?;
        // Parse if present the redirected file descriptor
        let fd = match token.token_type {
            TokenType::Ampersand => {
                token = self.cursor.next()?;
                RedirFd::Wildcard
            }
            TokenType::IntLiteral => {
                let redir = RedirFd::Fd(
                    token
                        .value
                        .parse()
                        .map_err(|_| self.mk_parse_error("Invalid file descriptor."))?,
                );
                token = self.cursor.next()?;
                redir
            }
            _ => RedirFd::Default,
        };

        // Parse the redirection operator
        let mut operator = match token.token_type {
            TokenType::Less => {
                if self
                    .cursor
                    .advance(of_type(TokenType::Less).and_then(of_type(TokenType::Less)))
                    .is_some()
                {
                    RedirOp::String
                } else {
                    RedirOp::Read
                }
            }
            TokenType::Greater => match self.cursor.advance(of_type(TokenType::Greater)) {
                None => RedirOp::Write,
                Some(_) => RedirOp::Append,
            },
            _ => Err(self.mk_parse_error("Expected redirection operator."))?,
        };

        // Parse file descriptor duplication and update the operator
        if self.cursor.advance(of_type(TokenType::Ampersand)).is_some() {
            operator = match operator {
                RedirOp::Read => RedirOp::FdIn,
                RedirOp::Write => RedirOp::FdOut,
                _ => Err(self.mk_parse_error("Invalid redirection operator."))?,
            };
>>>>>>> 4d828336
        }

        let operand = self.expression()?;
        Ok(Redir {
            fd,
            operator,
            operand,
        })
    }

    fn redirectable(&mut self, expr: Expr<'a>) -> ParseResult<Expr<'a>> {
        let mut redirections = vec![];
        self.cursor.advance(spaces());
        while self.cursor.lookahead(eox()).is_none() {
            match self.cursor.peek().token_type {
                TokenType::Ampersand | TokenType::Less | TokenType::Greater => {
                    redirections.push(self.redirection()?);
                }
                TokenType::Pipe => {
                    return self.pipeline(expr);
                }
                // Detect redirections without a specific file descriptor
                _ if self
                    .cursor
                    .lookahead(next().then(of_types(&[TokenType::Less, TokenType::Greater])))
                    .is_some() =>
                {
                    redirections.push(self.redirection()?)
                }
                _ => break,
            };
            self.cursor.advance(spaces());
        }
        if redirections.is_empty() {
            Ok(expr)
        } else {
            Ok(Expr::Redirected(Redirected {
                expr: Box::new(expr),
                redirections,
            }))
        }
    }

    fn is_redirection_sign(&self) -> bool {
        match self.cursor.peek().token_type {
            TokenType::Ampersand | TokenType::Less | TokenType::Greater | TokenType::Pipe => true,
            _ => self
                .cursor
                .lookahead(next().then(of_types(&[TokenType::Less, TokenType::Greater])))
                .is_some(),
        }
    }
}

#[cfg(test)]
mod tests {
    use crate::aspects::call_parser::CallParser;
    use crate::ast::callable::{Call, Redir, RedirFd, RedirOp, Redirected};
    use crate::ast::literal::Literal;
    use crate::ast::Expr;
    use crate::parse;
    use crate::parser::Parser;
    use lexer::lexer::lex;
    use lexer::token::{Token, TokenType};

    #[test]
    fn redirection() {
        let tokens = lex("ls> /tmp/out");
        let parsed = Parser::new(tokens).call().expect("Failed to parse");
        assert_eq!(
            parsed,
            Expr::Redirected(Redirected {
                expr: Box::new(Expr::Call(Call {
                    arguments: vec![Expr::Literal(Literal {
                        token: Token::new(TokenType::Identifier, "ls"),
                        parsed: "ls".into(),
                    })]
                })),
                redirections: vec![Redir {
                    fd: RedirFd::Default,
                    operator: RedirOp::Write,
                    operand: Expr::Literal(Literal {
                        token: Token::new(TokenType::Identifier, "out"),
                        parsed: "/tmp/out".into(),
                    }),
                }],
            })
        );
    }

    #[test]
    fn dupe_fd() {
        let tokens = lex("ls>&2");
        let parsed = Parser::new(tokens).call().expect("Failed to parse");
        assert_eq!(
            parsed,
            Expr::Redirected(Redirected {
                expr: Box::new(Expr::Call(Call {
                    arguments: vec![Expr::Literal(Literal {
                        token: Token::new(TokenType::Identifier, "ls"),
                        parsed: "ls".into(),
                    })]
                })),
                redirections: vec![Redir {
                    fd: RedirFd::Default,
                    operator: RedirOp::FdOut,
                    operand: Expr::Literal(Literal {
                        token: Token::new(TokenType::IntLiteral, "2"),
                        parsed: 2.into(),
                    }),
                }],
            })
        );
    }

    #[test]
    fn multiple_calls() {
        let tokens = lex("grep -E regex; echo test");
        let parsed = parse(tokens).expect("parsing error");
        assert_eq!(
            parsed,
            vec![
                Expr::Call(Call {
                    arguments: vec![
                        Expr::Literal(Literal {
                            token: Token::new(TokenType::Identifier, "grep"),
                            parsed: "grep".into(),
                        }),
                        Expr::Literal(Literal {
                            token: Token::new(TokenType::Identifier, "E"),
                            parsed: "-E".into(),
                        }),
                        Expr::Literal(Literal {
                            token: Token::new(TokenType::Identifier, "regex"),
                            parsed: "regex".into(),
                        }),
                    ],
                }),
                Expr::Call(Call {
                    arguments: vec![
                        Expr::Literal(Literal {
                            token: Token::new(TokenType::Identifier, "echo"),
                            parsed: "echo".into(),
                        }),
                        Expr::Literal(Literal {
                            token: Token::new(TokenType::Identifier, "test"),
                            parsed: "test".into(),
                        }),
                    ],
                }),
            ]
        )
    }

    #[test]
    fn escaped_call() {
        let tokens = lex("grep -E regex \\; echo test");
        let parsed = parse(tokens).expect("parsing error");
        assert_eq!(
            parsed,
            vec![Expr::Call(Call {
                arguments: vec![
                    Expr::Literal(Literal {
                        token: Token::new(TokenType::Identifier, "grep"),
                        parsed: "grep".into(),
                    }),
                    Expr::Literal(Literal {
                        token: Token::new(TokenType::Identifier, "E"),
                        parsed: "-E".into(),
                    }),
                    Expr::Literal(Literal {
                        token: Token::new(TokenType::Identifier, "regex"),
                        parsed: "regex".into(),
                    }),
                    Expr::Literal(Literal {
                        token: Token::new(TokenType::BackSlash, "\\"),
                        parsed: ";".into(),
                    }),
                    Expr::Literal(Literal {
                        token: Token::new(TokenType::Identifier, "echo"),
                        parsed: "echo".into(),
                    }),
                    Expr::Literal(Literal {
                        token: Token::new(TokenType::Identifier, "test"),
                        parsed: "test".into(),
                    }),
                ],
            }),]
        )
    }
}<|MERGE_RESOLUTION|>--- conflicted
+++ resolved
@@ -22,15 +22,9 @@
 
 impl<'a> CallParser<'a> for Parser<'a> {
     fn call(&mut self) -> ParseResult<Expr<'a>> {
-<<<<<<< HEAD
-        let mut args = vec![self.expression()?];
-        //End Of Expression \!(; + \n)
-        while !self.cursor.is_at_end() && self.cursor.lookahead(spaces().then(eox())).is_none() {
-            args.push(self.expression()?);
-=======
         let mut arguments = vec![self.expression()?];
         // End Of Expression \!(; + \n)
-        while !self.cursor.is_at_end() && self.cursor.advance(spaces().then(eox())).is_none() {
+        while !self.cursor.is_at_end() && self.cursor.lookahead(spaces().then(eox())).is_none() {
             self.cursor.advance(space());
             if self.is_redirection_sign() {
                 return self.redirectable(Expr::Call(Call { arguments }));
@@ -105,7 +99,6 @@
                 RedirOp::Write => RedirOp::FdOut,
                 _ => Err(self.mk_parse_error("Invalid redirection operator."))?,
             };
->>>>>>> 4d828336
         }
 
         let operand = self.expression()?;
