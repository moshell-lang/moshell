use lexer::token::TokenType::{And, Or, CurlyRightBracket, RoundedRightBracket};
use crate::aspects::redirection_parser::RedirectionParser;
use crate::ast::callable::Call;
use crate::ast::Expr;
use crate::context::ParserContext;
use crate::moves::{custom_eox, of_types, space, spaces, MoveOperations};
use crate::parser::{Parser, ParseResult};

/// A parse aspect for command and function calls
pub trait CallParser<'a> {
    /// Attempts to parse the next call expression
    fn call(&mut self) -> ParseResult<Expr<'a>>;

}

/// The end of a call expression
impl<'a> CallParser<'a> for Parser<'a> {
    fn call(&mut self) -> ParseResult<Expr<'a>> {

        let mut arguments = vec![self.expression(ParserContext::default())?];
        // tests if this cursor hits caller-defined eoc or [And, Or] tokens
        macro_rules! eoc_hit { () => {
            self.cursor.lookahead(spaces().then(custom_eox(of_types(&[And, Or, CurlyRightBracket, RoundedRightBracket])))).is_some() };
        }

        while !self.cursor.is_at_end() && !eoc_hit!() {
            self.cursor.advance(space()); //consume spaces

            if self.is_at_redirection_sign() {
                return self.redirectable(Expr::Call(Call { arguments }));
            }
            arguments.push(self.expression(ParserContext::default())?);
        }
        Ok(Expr::Call(Call { arguments }))
    }


}

#[cfg(test)]
mod tests {
    use crate::ast::callable::{Call};
    use crate::ast::literal::Literal;
    use crate::ast::Expr;
    use crate::parse;
    use lexer::lexer::lex;
<<<<<<< HEAD
    use lexer::token::{Token, TokenType};
    use pretty_assertions::assert_eq;
    use crate::parser::{ParseError};
=======
>>>>>>> 90b5d9ab

    #[test]
    fn wrong_group_end() {
        let tokens = lex("ls )");
        assert_eq!(
<<<<<<< HEAD
            parse(tokens),
            Err(ParseError {
                message: "invalid token".to_string()
=======
            parsed,
            Expr::Redirected(Redirected {
                expr: Box::new(Expr::Call(Call {
                    arguments: vec![Expr::Literal("ls".into())]
                })),
                redirections: vec![Redir {
                    fd: RedirFd::Default,
                    operator: RedirOp::Write,
                    operand: Expr::Literal("/tmp/out".into()),
                }],
            })
        );
    }

    #[test]
    fn dupe_fd() {
        let tokens = lex("ls>&2");
        let parsed = Parser::new(tokens).call().expect("Failed to parse");
        assert_eq!(
            parsed,
            Expr::Redirected(Redirected {
                expr: Box::new(Expr::Call(Call {
                    arguments: vec![Expr::Literal("ls".into())]
                })),
                redirections: vec![Redir {
                    fd: RedirFd::Default,
                    operator: RedirOp::FdOut,
                    operand: Expr::Literal(Literal {
                        lexme: "2",
                        parsed: 2.into(),
                    }),
                }],
>>>>>>> 90b5d9ab
            })
        );
    }

    #[test]
    fn multiple_calls() {
        let tokens = lex("grep -E regex; echo test");
        let parsed = parse(tokens).expect("parsing error");
        assert_eq!(
            parsed,
            vec![
                Expr::Call(Call {
                    arguments: vec![
                        Expr::Literal("grep".into()),
                        Expr::Literal("-E".into()),
                        Expr::Literal("regex".into()),
                    ],
                }),
                Expr::Call(Call {
                    arguments: vec![Expr::Literal("echo".into()), Expr::Literal("test".into()),],
                }),
            ]
        )
    }

<<<<<<< HEAD

=======
    #[test]
    fn escaped_call() {
        let tokens = lex("grep -E regex \\; echo test");
        let parsed = parse(tokens).expect("parsing error");
        assert_eq!(
            parsed,
            vec![Expr::Call(Call {
                arguments: vec![
                    Expr::Literal("grep".into()),
                    Expr::Literal("-E".into()),
                    Expr::Literal("regex".into()),
                    Expr::Literal(Literal {
                        lexme: "\\;",
                        parsed: ";".into(),
                    }),
                    Expr::Literal("echo".into()),
                    Expr::Literal("test".into()),
                ],
            }),]
        )
    }
>>>>>>> 90b5d9ab
}<|MERGE_RESOLUTION|>--- conflicted
+++ resolved
@@ -39,60 +39,20 @@
 
 #[cfg(test)]
 mod tests {
-    use crate::ast::callable::{Call};
-    use crate::ast::literal::Literal;
     use crate::ast::Expr;
     use crate::parse;
     use lexer::lexer::lex;
-<<<<<<< HEAD
-    use lexer::token::{Token, TokenType};
     use pretty_assertions::assert_eq;
-    use crate::parser::{ParseError};
-=======
->>>>>>> 90b5d9ab
+    use crate::ast::callable::Call;
+    use crate::parser::ParseError;
 
     #[test]
     fn wrong_group_end() {
         let tokens = lex("ls )");
         assert_eq!(
-<<<<<<< HEAD
             parse(tokens),
             Err(ParseError {
                 message: "invalid token".to_string()
-=======
-            parsed,
-            Expr::Redirected(Redirected {
-                expr: Box::new(Expr::Call(Call {
-                    arguments: vec![Expr::Literal("ls".into())]
-                })),
-                redirections: vec![Redir {
-                    fd: RedirFd::Default,
-                    operator: RedirOp::Write,
-                    operand: Expr::Literal("/tmp/out".into()),
-                }],
-            })
-        );
-    }
-
-    #[test]
-    fn dupe_fd() {
-        let tokens = lex("ls>&2");
-        let parsed = Parser::new(tokens).call().expect("Failed to parse");
-        assert_eq!(
-            parsed,
-            Expr::Redirected(Redirected {
-                expr: Box::new(Expr::Call(Call {
-                    arguments: vec![Expr::Literal("ls".into())]
-                })),
-                redirections: vec![Redir {
-                    fd: RedirFd::Default,
-                    operator: RedirOp::FdOut,
-                    operand: Expr::Literal(Literal {
-                        lexme: "2",
-                        parsed: 2.into(),
-                    }),
-                }],
->>>>>>> 90b5d9ab
             })
         );
     }
@@ -112,35 +72,11 @@
                     ],
                 }),
                 Expr::Call(Call {
-                    arguments: vec![Expr::Literal("echo".into()), Expr::Literal("test".into()),],
+                    arguments: vec![Expr::Literal("echo".into()), Expr::Literal("test".into())],
                 }),
             ]
         )
     }
 
-<<<<<<< HEAD
 
-=======
-    #[test]
-    fn escaped_call() {
-        let tokens = lex("grep -E regex \\; echo test");
-        let parsed = parse(tokens).expect("parsing error");
-        assert_eq!(
-            parsed,
-            vec![Expr::Call(Call {
-                arguments: vec![
-                    Expr::Literal("grep".into()),
-                    Expr::Literal("-E".into()),
-                    Expr::Literal("regex".into()),
-                    Expr::Literal(Literal {
-                        lexme: "\\;",
-                        parsed: ";".into(),
-                    }),
-                    Expr::Literal("echo".into()),
-                    Expr::Literal("test".into()),
-                ],
-            }),]
-        )
-    }
->>>>>>> 90b5d9ab
 }