use lexer::token::TokenType::Ampersand;

use crate::err::ParseErrorKind;
use crate::moves::{of_type, spaces, MoveOperations};
use crate::parser::{ParseResult, Parser};
use ast::call::Detached;
use ast::Expr;
use context::source::SourceSegmentHolder;

///parses a detached expression (<expr> &)
pub trait DetachedAspect<'a> {
    ///returns a Detached expression containing underlying,
    /// or directly returns underlying of no trailing '&' was found
    fn parse_detached(&mut self, underlying: Expr<'a>) -> ParseResult<Expr<'a>>;
}

impl<'a> DetachedAspect<'a> for Parser<'a> {
    fn parse_detached(&mut self, underlying: Expr<'a>) -> ParseResult<Expr<'a>> {
        let ampersand = spaces().then(of_type(Ampersand));
        //there is a trailing '&'
        if let Some(first) = self.cursor.advance(ampersand) {
            if let Some(another) = self.cursor.advance(ampersand) {
                return self.expected_with(
                    "'&' not allowed here",
                    another,
                    ParseErrorKind::Unexpected,
                );
            }
            let underlying = Box::new(underlying);
            let segment = underlying.segment().start..self.cursor.relative_pos(first).end;
            return Ok(Expr::Detached(Detached {
                underlying,
                segment,
            }));
        }
        Ok(underlying)
    }
}

#[cfg(test)]
mod tests {
    use pretty_assertions::assert_eq;

    use ast::call::{Call, Detached};
    use ast::group::Block;
    use ast::Expr;
    use context::source::{Source, SourceSegmentHolder};
    use context::str_find::{find_between, find_in};

    use crate::err::ParseError;
    use crate::err::ParseErrorKind::Unexpected;
    use crate::parse;
    use crate::parser::ParseResult;
    use crate::source::literal;

    #[test]
    fn twice_derived() {
        let content = "date & &";
        let res: ParseResult<_> = parse(Source::unknown(content)).into();
        assert_eq!(
            res,
            Err(ParseError {
                message: "'&' not allowed here".to_string(),
                position: content.len() - 1..content.len(),
                kind: Unexpected,
            })
        )
    }

    #[test]
    fn twice_derived_workaround() {
        let source = Source::unknown("{date &}&");
        let res = parse(source.clone()).expect("Failed to parse");
        assert_eq!(
            res,
            vec![Expr::Detached(Detached {
                underlying: Box::new(Expr::Block(Block {
                    expressions: vec![Expr::Detached(Detached {
                        underlying: Box::new(Expr::Call(Call {
<<<<<<< HEAD
                            path: Vec::new(),
                            arguments: vec![Literal("date".into())],
=======
                            arguments: vec![literal(source.source, "date")],
>>>>>>> 5861c64b
                            type_parameters: vec![],
                        })),
                        segment: find_in(source.source, "date &")
                    })],
                    segment: find_between(source.source, "{", "}")
                })),
                segment: source.segment()
            })]
        )
    }
}<|MERGE_RESOLUTION|>--- conflicted
+++ resolved
@@ -77,12 +77,8 @@
                 underlying: Box::new(Expr::Block(Block {
                     expressions: vec![Expr::Detached(Detached {
                         underlying: Box::new(Expr::Call(Call {
-<<<<<<< HEAD
                             path: Vec::new(),
-                            arguments: vec![Literal("date".into())],
-=======
                             arguments: vec![literal(source.source, "date")],
->>>>>>> 5861c64b
                             type_parameters: vec![],
                         })),
                         segment: find_in(source.source, "date &")
