use crate::err::{ErrorContext, ParseError, ParseErrorKind};
use crate::moves::Move;
use context::source::Location;
use lexer::token::{Token, TokenType};

use crate::parser::ParseResult;

/// Parser cursor is used by parsers to navigate in the token stream
#[derive(Debug, Clone)]
pub(crate) struct ParserCursor<'a> {
    /// The manipulated tokens
    tokens: Vec<Token<'a>>,
    /// current position in the tokens vector.
    pos: usize,
    /// The source code of the tokens.
    ///
    /// This must contains all the string slices in the tokens present in the `tokens` vector.
    source: &'a str,
}

impl<'a> ParserCursor<'a> {
    ///Creates a new cursor at position 0 in the given token vector
    pub fn new(tokens: Vec<Token<'a>>) -> Self {
        Self {
            tokens,
            pos: 0,
            source: "",
        }
    }

    pub fn new_with_source(tokens: Vec<Token<'a>>, source: &'a str) -> Self {
        Self {
            tokens,
            pos: 0,
            source,
        }
    }

    ///advance if next token satisfy the given move
    /// Returns the token last token covered (=validated) by the move operation.
    ///         The returned value is Some(Token) if the move succeeded, None instead.
    /// This method will move the current cursor position on where the move ended.
    pub fn advance(&mut self, mov: impl Move) -> Option<Token<'a>> {
        let result = mov.apply(|pos| self.at(pos), self.pos);

        if let Some(next_pos) = result {
            //we subtract 1 to next_pos because the move returns the next position
            //of the token, thus, we want to return the last token that this move covered.
            let token_return = next_pos.saturating_sub(1).max(self.pos);
            self.pos = next_pos;

            return Some(self.at(token_return));
        }
        None
    }

    /// Returns the token where the move ended if the move succeeds, or None instead.
    /// This method is similar to `advance` except that it does not makes the cursor change its current pos.
    pub fn lookahead(&self, mov: impl Move) -> Option<Token<'a>> {
        let result = mov.apply(|pos| self.at(pos), self.pos);

        if let Some(next_pos) = result {
            //we subtract 1 to next_pos because the move returns the next position
            //of the token, thus, we want to return the last token that this move covered.
            let token_return = next_pos.saturating_sub(1).max(self.pos);
            return Some(self.at(token_return));
        }
        None
    }

    /// Force the given move to succeed, or else fail with given error message.
    /// This method will move the current cursor position on where the move ended.
    pub fn force(&mut self, mov: impl Move, err: &str) -> ParseResult<Token<'a>> {
        self.advance(mov).ok_or_else(|| {
            self.mk_parse_error(err, self.at(self.pos + 1), ParseErrorKind::Unexpected)
        })
    }

<<<<<<< HEAD
    pub fn force_with(
        &mut self,
        mov: impl Move,
        err: &str,
        kind: ParseErrorKind,
    ) -> ParseResult<Token<'a>> {
        self.advance(mov)
            .ok_or_else(|| self.mk_parse_error(err, self.at(self.pos + 1), kind))
=======
    ///Advance and returns a selection of token.
    /// The returned vector is a selection between current position and the position of where this move ended.
    /// If the given move fails, then an empty token is returned.
    pub fn select(&mut self, mov: impl Move) -> Vec<Token<'a>> {
        let from = self.pos;
        if self.advance(mov).is_some() {
            return Vec::from(&self.tokens.as_slice()[from..self.pos])
        }
        Vec::new()
>>>>>>> e054130d
    }

    ///returns the token at current position
    pub fn peek(&self) -> Token<'a> {
        self.at(self.pos)
    }

    ///returns current token then advance or ParseError if this cursor hits the
    /// end of the stream.
    pub fn next(&mut self) -> ParseResult<Token<'a>> {
        self.next_opt().ok_or_else(|| {
            self.mk_parse_error(
                "Unexpected end of file",
                self.peek(),
                ParseErrorKind::Unexpected,
            )
        })
    }

    ///returns current token then advance or None if this cursor hits the
    /// end of the stream.
    pub fn next_opt(&mut self) -> Option<Token<'a>> {
        self.tokens.get(self.pos).map(|t| {
            self.pos += 1;
            t.clone()
        })
    }

    ///returns token at specified position.
    fn at(&self, pos: usize) -> Token<'a> {
        self.tokens.get(pos).cloned().unwrap_or_else(|| {
            // Return a pointer to the end of the source code if there is no more token.
            Token::new(TokenType::EndOfFile, &self.source[self.source.len() - 1..])
        })
    }

    ///return true if this cursor is at the end of the
    pub fn is_at_end(&self) -> bool {
        self.pos >= self.tokens.len()
    }

    pub fn mk_parse_error(
        &self,
        message: impl Into<String>,
        context: impl Into<ErrorContext<'a>>,
        kind: ParseErrorKind,
    ) -> ParseError {
        ParseError {
            message: message.into(),
            position: self.relative_pos_ctx(context),
            kind,
        }
    }

    pub fn relative_pos(&self, token: &Token) -> Location {
        let start = token.value.as_ptr() as usize - self.source.as_ptr() as usize;
        let end = start + token.value.len();
        start..end
    }

    pub fn relative_pos_ctx(&self, context: impl Into<ErrorContext<'a>>) -> Location {
        let context = context.into();
        let start = context.from.value.as_ptr() as usize - self.source.as_ptr() as usize;
        let end = context.to.value.as_ptr() as usize + context.to.value.len() as usize
            - self.source.as_ptr() as usize;
        start..end
    }
}<|MERGE_RESOLUTION|>--- conflicted
+++ resolved
@@ -76,7 +76,6 @@
         })
     }
 
-<<<<<<< HEAD
     pub fn force_with(
         &mut self,
         mov: impl Move,
@@ -85,17 +84,16 @@
     ) -> ParseResult<Token<'a>> {
         self.advance(mov)
             .ok_or_else(|| self.mk_parse_error(err, self.at(self.pos + 1), kind))
-=======
+    }
+
     ///Advance and returns a selection of token.
     /// The returned vector is a selection between current position and the position of where this move ended.
-    /// If the given move fails, then an empty token is returned.
     pub fn select(&mut self, mov: impl Move) -> Vec<Token<'a>> {
         let from = self.pos;
         if self.advance(mov).is_some() {
-            return Vec::from(&self.tokens.as_slice()[from..self.pos])
+            return Vec::from(&self.tokens.as_slice()[from..self.pos]);
         }
         Vec::new()
->>>>>>> e054130d
     }
 
     ///returns the token at current position
