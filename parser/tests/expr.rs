--- conflicted
+++ resolved
@@ -1,11 +1,7 @@
 use ast::call::{Call, MethodCall, ProgrammaticCall, Redir, RedirFd, RedirOp, Redirected};
 use ast::control_flow::{For, ForKind, RangeFor};
-<<<<<<< HEAD
-use ast::group::Block;
-=======
-use ast::group::Parenthesis;
+use ast::group::{Block, Parenthesis};
 use ast::lambda::LambdaDef;
->>>>>>> 5861c64b
 use ast::operation::{BinaryOperation, BinaryOperator};
 use ast::r#type::{CastedExpr, SimpleType, Type};
 use ast::range::{Iterable, NumericRange};
@@ -192,7 +188,7 @@
     assert_eq!(
         parsed,
         vec![Expr::ProgrammaticCall(ProgrammaticCall {
-            name: "calc",
+            expr: Box::new(literal(source.source, "calc")),
             arguments: vec![Expr::LambdaDef(LambdaDef {
                 args: vec![TypedVariable {
                     name: "n",
@@ -225,7 +221,7 @@
     assert_eq!(
         parsed,
         vec![Expr::ProgrammaticCall(ProgrammaticCall {
-            name: "calc",
+            expr: Box::new(literal(source.source, "calc")),
             arguments: vec![Expr::LambdaDef(LambdaDef {
                 args: vec![],
                 body: Box::new(Expr::Binary(BinaryOperation {
@@ -306,7 +302,7 @@
             arguments: vec![
                 literal(source.source, "echo"),
                 Expr::ProgrammaticCall(ProgrammaticCall {
-                    expr: Box::new(Expr::Literal("Foo".into())),
+                    expr: Box::new(literal(source.source, "Foo")),
                     arguments: vec![],
                     type_parameters: vec![],
                     segment: find_in(source.source, "Foo()"),
@@ -473,7 +469,7 @@
         vec![Expr::Assign(Assign {
             name: "a",
             value: Box::new(Expr::ProgrammaticCall(ProgrammaticCall {
-                expr: Box::new(Expr::Literal("Foo".into())),
+                expr: Box::new(literal(source.source, "Foo")),
                 arguments: vec![Expr::Literal(Literal {
                     parsed: 5.into(),
                     segment: find_in(source.source, "5")
@@ -493,7 +489,7 @@
     assert_eq!(
         parsed,
         vec![Expr::ProgrammaticCall(ProgrammaticCall {
-            expr: Box::new(Expr::Literal("ssh".into())),
+            expr: Box::new(literal(source.source, "ssh")),
             arguments: vec![
                 literal(source.source, "localhost"),
                 literal(source.source, "'ls -l'"),
@@ -545,32 +541,37 @@
 #[test]
 fn method_and_function_calls_mixed() {
     let source = Source::unknown("create().foo(dummy().truthy()).bar()");
-    let parsed = parse(source).expect("Failed to parse");
+    let parsed = parse(source.clone()).expect("Failed to parse");
     assert_eq!(
         parsed,
         vec![Expr::MethodCall(MethodCall {
             source: Box::new(Expr::MethodCall(MethodCall {
                 source: Box::new(Expr::ProgrammaticCall(ProgrammaticCall {
-                    expr: Box::new(Expr::Literal("create".into())),
+                    expr: Box::new(literal(source.source, "create")),
                     arguments: Vec::new(),
-                    type_parameters: Vec::new()
+                    type_parameters: Vec::new(),
+                    segment: find_in(source.source, "create()")
                 })),
                 name: "foo",
                 arguments: vec![Expr::MethodCall(MethodCall {
                     source: Box::new(Expr::ProgrammaticCall(ProgrammaticCall {
-                        expr: Box::new(Expr::Literal("dummy".into())),
+                        expr: Box::new(literal(source.source, "dummy")),
                         arguments: Vec::new(),
-                        type_parameters: Vec::new()
+                        type_parameters: Vec::new(),
+                        segment: find_in(source.source, "dummy()")
                     })),
                     name: "truthy",
                     arguments: Vec::new(),
-                    type_parameters: Vec::new()
+                    type_parameters: Vec::new(),
+                    segment: find_in(source.source, ".truthy()")
                 })],
-                type_parameters: Vec::new()
+                type_parameters: Vec::new(),
+                segment: find_in(source.source, ".foo(dummy().truthy())")
             })),
             name: "bar",
             arguments: Vec::new(),
-            type_parameters: Vec::new()
+            type_parameters: Vec::new(),
+            segment: find_in(source.source, ".bar()")
         })]
     );
 }
@@ -578,19 +579,21 @@
 #[test]
 fn block_method_call() {
     let source = Source::unknown("{ $x }.foo('a')");
-    let parsed = parse(source).expect("Failed to parse");
+    let parsed = parse(source.clone()).expect("Failed to parse");
     assert_eq!(
         parsed,
         vec![Expr::MethodCall(MethodCall {
             source: Box::new(Expr::Block(Block {
-                expressions: vec![Expr::VarReference(VarReference { name: "x" })],
+                expressions: vec![Expr::VarReference(VarReference {
+                    name: "x",
+                    segment: find_in(source.source, "$x")
+                })],
+                segment: find_between(source.source, "{", "}")
             })),
             name: "foo",
-            arguments: vec![Expr::Literal(Literal {
-                lexeme: "'a'",
-                parsed: "a".into(),
-            })],
-            type_parameters: Vec::new()
+            arguments: vec![literal(source.source, "'a'")],
+            type_parameters: Vec::new(),
+            segment: find_between(source.source, ".", ")")
         })]
     );
 }
