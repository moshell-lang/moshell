<<<<<<< HEAD
use context::source::Source;
=======
use lexer::lexer::lex;
use lexer::token::{Token, TokenType};
>>>>>>> b5face0f
use parser::ast::callable::Call;
use parser::ast::literal::{Literal, LiteralValue};
use parser::ast::variable::{TypedVariable, VarDeclaration, VarKind};
use parser::ast::Expr;
use parser::parse;
use pretty_assertions::assert_eq;

#[test]
fn variable_type_and_initializer() {
    let source = Source::unknown("var a:int=1");
    let parsed = parse(source).expect("Failed to parse");

    let expected = vec![Expr::VarDeclaration(VarDeclaration {
        kind: VarKind::Var,
        var: TypedVariable {
            name: "a",
            ty: Some("int"),
        },
        initializer: Some(Box::new(Expr::Literal(Literal {
            lexeme: "1",
            parsed: LiteralValue::Int(1),
        }))),
    })];
    assert_eq!(parsed, expected);
}

#[test]
fn command_echo() {
    let source = Source::unknown("echo hello");
    let parsed = parse(source).expect("Failed to parse");

    let expected = vec![Expr::Call(Call {
        arguments: vec![Expr::Literal("echo".into()), Expr::Literal("hello".into())],
    })];
    assert_eq!(parsed, expected);
}

#[test]
fn command_starting_with_arg() {
    let tokens = lex("- W");
    let parsed = parse(tokens).expect("Failed to parse");
    assert_eq!(
        parsed,
        vec![Expr::Call(Call {
            arguments: vec![Expr::Literal("-".into()), Expr::Literal("W".into())],
        })]
    );
}<|MERGE_RESOLUTION|>--- conflicted
+++ resolved
@@ -1,9 +1,4 @@
-<<<<<<< HEAD
 use context::source::Source;
-=======
-use lexer::lexer::lex;
-use lexer::token::{Token, TokenType};
->>>>>>> b5face0f
 use parser::ast::callable::Call;
 use parser::ast::literal::{Literal, LiteralValue};
 use parser::ast::variable::{TypedVariable, VarDeclaration, VarKind};
@@ -43,8 +38,8 @@
 
 #[test]
 fn command_starting_with_arg() {
-    let tokens = lex("- W");
-    let parsed = parse(tokens).expect("Failed to parse");
+    let source = Source::unknown("- W");
+    let parsed = parse(source).expect("Failed to parse");
     assert_eq!(
         parsed,
         vec![Expr::Call(Call {
