--- conflicted
+++ resolved
@@ -58,19 +58,13 @@
         parsed,
         vec![Expr::Call(Call {
             arguments: vec![
-<<<<<<< HEAD
                 Expr::TemplateString(TemplateString {
                     parts: vec![
                         Expr::Literal("fake".into()),
                         Expr::VarReference(VarReference { name: "cmd" }),
                     ]
                 }),
-=======
-                Expr::TemplateString(vec![
-                    Expr::Literal("fake".into()),
-                    Expr::VarReference(VarReference { name: "cmd" }),
-                ]),
->>>>>>> 3e647bd8
+
                 Expr::Literal("do".into()),
                 Expr::VarReference(VarReference { name: "arg2" }),
             ],
@@ -80,13 +74,8 @@
 
 #[test]
 fn empty_content() {
-<<<<<<< HEAD
-    let tokens = lex("\n\n//empty lines\n\n");
-    let result = parse(tokens).expect("couldn't parse");
-=======
     let source = Source::unknown("\n\n//empty lines\n\n");
     let result = parse(source).expect("Failed to parse");
->>>>>>> 3e647bd8
     assert_eq!(result, vec![])
 }
 
@@ -100,7 +89,6 @@
         vec![Expr::Call(Call {
             arguments: vec![
                 Expr::Literal("echo".into()),
-<<<<<<< HEAD
                 Expr::TemplateString(TemplateString {
                     parts: vec![
                         Expr::Literal("hello ".into()),
@@ -111,16 +99,6 @@
                         Expr::Literal("!".into()),
                     ]
                 }),
-=======
-                Expr::TemplateString(vec![
-                    Expr::Literal("hello ".into()),
-                    Expr::VarReference(VarReference { name: "world" }),
-                    Expr::Literal(" everyone ".into()),
-                    Expr::VarReference(VarReference { name: "verb" }),
-                    Expr::VarReference(VarReference { name: "ready" }),
-                    Expr::Literal("!".into()),
-                ]),
->>>>>>> 3e647bd8
             ],
         })]
     );
@@ -180,7 +158,7 @@
         vec![Expr::Pipeline(Pipeline {
             commands: vec![
                 Expr::Call(Call {
-                    arguments: vec![Expr::Literal("ls".into()), Expr::Literal("-l".into()),],
+                    arguments: vec![Expr::Literal("ls".into()), Expr::Literal("-l".into())],
                 }),
                 Expr::Redirected(Redirected {
                     expr: Box::new(Expr::Call(Call {
@@ -240,7 +218,7 @@
         parsed,
         vec![Expr::Redirected(Redirected {
             expr: Box::new(Expr::Call(Call {
-                arguments: vec![Expr::Literal("grep".into()), Expr::Literal("e".into()),]
+                arguments: vec![Expr::Literal("grep".into()), Expr::Literal("e".into())]
             })),
             redirections: vec![Redir {
                 fd: RedirFd::Default,
