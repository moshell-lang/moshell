use ast::call::{Call, Pipeline, Redir, RedirFd, RedirOp, Redirected};
use ast::group::Subshell;
use ast::substitution::{Substitution, SubstitutionKind};
use ast::value::TemplateString;
use ast::variable::{TypedVariable, VarDeclaration, VarKind, VarReference};
use ast::Expr;
use context::source::{Source, SourceSegmentHolder};
use context::str_find::{find_in, find_in_nth};
use parser::parse;
use parser::source::{literal, literal_nth};
use pretty_assertions::assert_eq;

#[test]
fn with_lexer_variable() {
    let source = Source::unknown("var a = 'hello world!'");
    let parsed = parse(source.clone()).expect("Failed to parse");

    assert_eq!(
        parsed,
        vec![Expr::VarDeclaration(VarDeclaration {
            kind: VarKind::Var,
            var: TypedVariable {
                name: "a",
                ty: None,
                segment: find_in_nth(source.source, "a", 1)
            },
            initializer: Some(Box::new(literal(source.source, "'hello world!'"))),
            segment: source.segment()
        })]
    );
}

#[test]
fn with_lexer_var_reference_one() {
    let source = Source::unknown("echo '$var5' $var5");
    let parsed = parse(source.clone()).expect("Failed to parse");

    assert_eq!(
        parsed,
        vec![Expr::Call(Call {
            path: Vec::new(),
            arguments: vec![
                literal(source.source, "echo"),
                literal(source.source, "'$var5'"),
                Expr::VarReference(VarReference {
                    name: "var5",
                    segment: find_in_nth(source.source, "$var5", 1)
                }),
            ],
            type_parameters: Vec::new()
        })]
    );
}

#[test]
fn with_lexer_var_reference_two() {
    let source = Source::unknown("\"fake$cmd\" do $arg2");
    let parsed = parse(source.clone()).expect("Failed to parse");

    assert_eq!(
        parsed,
        vec![Expr::Call(Call {
            path: Vec::new(),
            arguments: vec![
                Expr::TemplateString(TemplateString {
                    parts: vec![
                        literal(source.source, "\"fake"),
                        Expr::VarReference(VarReference {
                            name: "cmd",
                            segment: find_in(source.source, "$cmd")
                        }),
                    ]
                }),
                literal(source.source, "do"),
                Expr::VarReference(VarReference {
                    name: "arg2",
                    segment: find_in(source.source, "$arg2")
                }),
            ],
            type_parameters: Vec::new()
        })]
    );
}

#[test]
fn empty_content() {
    let source = Source::unknown("\n\n//empty lines\n\n");
    let result = parse(source).expect("Failed to parse");
    assert_eq!(result, vec![])
}

#[test]
fn with_lexer_var_reference_three() {
    let source = Source::unknown("echo \"hello $world everyone $verb${ready}!\"");
    let parsed = parse(source.clone()).expect("Failed to parse");

    assert_eq!(
        parsed,
        vec![Expr::Call(Call {
            path: Vec::new(),
            arguments: vec![
                literal(source.source, "echo"),
                Expr::TemplateString(TemplateString {
                    parts: vec![
                        literal(source.source, "\"hello "),
                        Expr::VarReference(VarReference {
                            name: "world",
                            segment: find_in(source.source, "$world")
                        }),
                        literal(source.source, " everyone "),
                        Expr::VarReference(VarReference {
                            name: "verb",
                            segment: find_in(source.source, "$verb")
                        }),
                        Expr::VarReference(VarReference {
                            name: "ready",
                            segment: find_in(source.source, "${ready}")
                        }),
                        literal(source.source, "!\""),
                    ]
                }),
            ],
            type_parameters: Vec::new()
        })]
    );
}

#[test]
fn with_lexer_redirection() {
    let source = Source::unknown("test &> /dev/null");
    let parsed = parse(source.clone()).expect("Failed to parse");
    assert_eq!(
        parsed,
        vec![Expr::Redirected(Redirected {
            expr: Box::new(Expr::Call(Call {
<<<<<<< HEAD
                path: Vec::new(),
                arguments: vec![Expr::Literal("test".into())],
=======
                arguments: vec![literal(source.source, "test")],
>>>>>>> 5861c64b
                type_parameters: Vec::new()
            })),
            redirections: vec![Redir {
                fd: RedirFd::Wildcard,
                operator: RedirOp::Write,
                operand: literal(source.source, "/dev/null"),
                segment: find_in(source.source, "&> /dev/null")
            }],
        })]
    );
}

#[test]
fn with_lexer_redirections() {
    let source = Source::unknown("command < /tmp/input 2> /tmp/output");
    let parsed = parse(source.clone()).expect("Failed to parse");
    assert_eq!(
        parsed,
        vec![Expr::Redirected(Redirected {
            expr: Box::new(Expr::Call(Call {
<<<<<<< HEAD
                path: Vec::new(),
                arguments: vec![Expr::Literal("command".into())],
=======
                arguments: vec![literal(source.source, "command")],
>>>>>>> 5861c64b
                type_parameters: Vec::new()
            })),
            redirections: vec![
                Redir {
                    fd: RedirFd::Default,
                    operator: RedirOp::Read,
                    operand: literal(source.source, "/tmp/input"),
                    segment: find_in(source.source, "< /tmp/input")
                },
                Redir {
                    fd: RedirFd::Fd(2),
                    operator: RedirOp::Write,
                    operand: literal(source.source, "/tmp/output"),
                    segment: find_in(source.source, "2> /tmp/output")
                },
            ],
        })]
    );
}

#[test]
fn with_lexer_pipe_and_redirection() {
    let source = Source::unknown("ls -l | grep 'hello' > out.txt");
    let parsed = parse(source.clone()).expect("Failed to parse");
    assert_eq!(
        parsed,
        vec![Expr::Pipeline(Pipeline {
            commands: vec![
                Expr::Call(Call {
<<<<<<< HEAD
                    path: Vec::new(),
                    arguments: vec![Expr::Literal("ls".into()), Expr::Literal("-l".into())],
=======
                    arguments: vec![literal(source.source, "ls"), literal(source.source, "-l")],
>>>>>>> 5861c64b
                    type_parameters: Vec::new()
                }),
                Expr::Redirected(Redirected {
                    expr: Box::new(Expr::Call(Call {
                        path: Vec::new(),
                        arguments: vec![
                            literal(source.source, "grep"),
                            literal(source.source, "'hello'"),
                        ],
                        type_parameters: Vec::new()
                    })),
                    redirections: vec![Redir {
                        fd: RedirFd::Default,
                        operator: RedirOp::Write,
                        operand: literal(source.source, "out.txt"),
                        segment: find_in(source.source, "> out.txt"),
                    }],
                }),
            ],
        }),]
    );
}

#[test]
fn with_lexer_pipe_and_pipe() {
    let source = Source::unknown("ls|wc|tr -s ' '");
    let parsed = parse(source.clone()).expect("Failed to parse");
    assert_eq!(
        parsed,
        vec![Expr::Pipeline(Pipeline {
            commands: vec![
                Expr::Call(Call {
<<<<<<< HEAD
                    path: Vec::new(),
                    arguments: vec![Expr::Literal("ls".into())],
                    type_parameters: Vec::new()
                }),
                Expr::Call(Call {
                    path: Vec::new(),
                    arguments: vec![Expr::Literal("wc".into())],
=======
                    arguments: vec![literal(source.source, "ls")],
                    type_parameters: Vec::new()
                }),
                Expr::Call(Call {
                    arguments: vec![literal(source.source, "wc")],
>>>>>>> 5861c64b
                    type_parameters: Vec::new()
                }),
                Expr::Call(Call {
                    path: Vec::new(),
                    arguments: vec![
                        literal(source.source, "tr"),
                        literal(source.source, "-s"),
                        literal(source.source, "' '"),
                    ],
                    type_parameters: Vec::new()
                }),
            ],
        }),]
    );
}

#[test]
fn with_lexer_here_string() {
    let content = "grep e <<< 'hello'";
    let source = Source::unknown("grep e <<< 'hello'");
    let parsed = parse(source.clone()).expect("Failed to parse");
    assert_eq!(
        parsed,
        vec![Expr::Redirected(Redirected {
            expr: Box::new(Expr::Call(Call {
<<<<<<< HEAD
                path: Vec::new(),
                arguments: vec![Expr::Literal("grep".into()), Expr::Literal("e".into())],
=======
                arguments: vec![literal(content, "grep"), literal_nth(content, "e", 1)],
>>>>>>> 5861c64b
                type_parameters: Vec::new()
            })),
            redirections: vec![Redir {
                fd: RedirFd::Default,
                operator: RedirOp::String,
                operand: literal(source.source, "'hello'"),
                segment: find_in(content, "<<< 'hello'"),
            }],
        })]
    );
}

#[test]
fn with_lexer_substitution() {
    let source = Source::unknown("echo $(ls -l)");
    let parsed = parse(source.clone()).expect("Failed to parse");
    assert_eq!(
        parsed,
        vec![Expr::Call(Call {
            path: Vec::new(),
            arguments: vec![
                literal(source.source, "echo"),
                Expr::Substitution(Substitution {
                    underlying: Subshell {
                        expressions: vec![Expr::Call(Call {
<<<<<<< HEAD
                            path: Vec::new(),
                            arguments: vec![Expr::Literal("ls".into()), Expr::Literal("-l".into())],
=======
                            arguments: vec![
                                literal(source.source, "ls"),
                                literal(source.source, "-l")
                            ],
>>>>>>> 5861c64b
                            type_parameters: Vec::new()
                        })],
                        segment: find_in(source.source, "$(ls -l)")
                    },
                    kind: SubstitutionKind::Capture,
                }),
            ],
            type_parameters: Vec::new()
        })]
    );
}

#[test]
fn with_lexer_substitution_in_substitution() {
    let source = Source::unknown("echo $( ls \"$(pwd)/test\" )");
    let parsed = parse(source.clone()).expect("Failed to parse");
    assert_eq!(
        parsed,
        vec![Expr::Call(Call {
            path: Vec::new(),
            arguments: vec![
                literal(source.source, "echo"),
                Expr::Substitution(Substitution {
                    underlying: Subshell {
                        expressions: vec![Expr::Call(Call {
                            path: Vec::new(),
                            arguments: vec![
                                literal(source.source, "ls"),
                                Expr::TemplateString(TemplateString {
                                    parts: vec![
                                        Expr::Substitution(Substitution {
                                            underlying: Subshell {
                                                expressions: vec![Expr::Call(Call {
<<<<<<< HEAD
                                                    path: Vec::new(),
                                                    arguments: vec![Expr::Literal("pwd".into())],
=======
                                                    arguments: vec![literal(source.source, "pwd")],
>>>>>>> 5861c64b
                                                    type_parameters: Vec::new()
                                                })],
                                                segment: find_in(source.source, "$(pwd)")
                                            },
                                            kind: SubstitutionKind::Capture,
                                        }),
                                        literal(source.source, "/test\""),
                                    ]
                                }),
                            ],
                            type_parameters: Vec::new()
                        })],
                        segment: find_in(source.source, "$( ls \"$(pwd)/test\" )")
                    },
                    kind: SubstitutionKind::Capture,
                }),
            ],
            type_parameters: Vec::new()
        })]
    );
}<|MERGE_RESOLUTION|>--- conflicted
+++ resolved
@@ -22,10 +22,10 @@
             var: TypedVariable {
                 name: "a",
                 ty: None,
-                segment: find_in_nth(source.source, "a", 1)
+                segment: find_in_nth(source.source, "a", 1),
             },
             initializer: Some(Box::new(literal(source.source, "'hello world!'"))),
-            segment: source.segment()
+            segment: source.segment(),
         })]
     );
 }
@@ -44,7 +44,7 @@
                 literal(source.source, "'$var5'"),
                 Expr::VarReference(VarReference {
                     name: "var5",
-                    segment: find_in_nth(source.source, "$var5", 1)
+                    segment: find_in_nth(source.source, "$var5", 1),
                 }),
             ],
             type_parameters: Vec::new()
@@ -67,14 +67,14 @@
                         literal(source.source, "\"fake"),
                         Expr::VarReference(VarReference {
                             name: "cmd",
-                            segment: find_in(source.source, "$cmd")
+                            segment: find_in(source.source, "$cmd"),
                         }),
                     ]
                 }),
                 literal(source.source, "do"),
                 Expr::VarReference(VarReference {
                     name: "arg2",
-                    segment: find_in(source.source, "$arg2")
+                    segment: find_in(source.source, "$arg2"),
                 }),
             ],
             type_parameters: Vec::new()
@@ -105,16 +105,16 @@
                         literal(source.source, "\"hello "),
                         Expr::VarReference(VarReference {
                             name: "world",
-                            segment: find_in(source.source, "$world")
+                            segment: find_in(source.source, "$world"),
                         }),
                         literal(source.source, " everyone "),
                         Expr::VarReference(VarReference {
                             name: "verb",
-                            segment: find_in(source.source, "$verb")
+                            segment: find_in(source.source, "$verb"),
                         }),
                         Expr::VarReference(VarReference {
                             name: "ready",
-                            segment: find_in(source.source, "${ready}")
+                            segment: find_in(source.source, "${ready}"),
                         }),
                         literal(source.source, "!\""),
                     ]
@@ -133,19 +133,15 @@
         parsed,
         vec![Expr::Redirected(Redirected {
             expr: Box::new(Expr::Call(Call {
-<<<<<<< HEAD
                 path: Vec::new(),
-                arguments: vec![Expr::Literal("test".into())],
-=======
                 arguments: vec![literal(source.source, "test")],
->>>>>>> 5861c64b
-                type_parameters: Vec::new()
+                type_parameters: Vec::new(),
             })),
             redirections: vec![Redir {
                 fd: RedirFd::Wildcard,
                 operator: RedirOp::Write,
                 operand: literal(source.source, "/dev/null"),
-                segment: find_in(source.source, "&> /dev/null")
+                segment: find_in(source.source, "&> /dev/null"),
             }],
         })]
     );
@@ -159,26 +155,22 @@
         parsed,
         vec![Expr::Redirected(Redirected {
             expr: Box::new(Expr::Call(Call {
-<<<<<<< HEAD
                 path: Vec::new(),
-                arguments: vec![Expr::Literal("command".into())],
-=======
                 arguments: vec![literal(source.source, "command")],
->>>>>>> 5861c64b
-                type_parameters: Vec::new()
+                type_parameters: Vec::new(),
             })),
             redirections: vec![
                 Redir {
                     fd: RedirFd::Default,
                     operator: RedirOp::Read,
                     operand: literal(source.source, "/tmp/input"),
-                    segment: find_in(source.source, "< /tmp/input")
+                    segment: find_in(source.source, "< /tmp/input"),
                 },
                 Redir {
                     fd: RedirFd::Fd(2),
                     operator: RedirOp::Write,
                     operand: literal(source.source, "/tmp/output"),
-                    segment: find_in(source.source, "2> /tmp/output")
+                    segment: find_in(source.source, "2> /tmp/output"),
                 },
             ],
         })]
@@ -194,13 +186,9 @@
         vec![Expr::Pipeline(Pipeline {
             commands: vec![
                 Expr::Call(Call {
-<<<<<<< HEAD
                     path: Vec::new(),
-                    arguments: vec![Expr::Literal("ls".into()), Expr::Literal("-l".into())],
-=======
                     arguments: vec![literal(source.source, "ls"), literal(source.source, "-l")],
->>>>>>> 5861c64b
-                    type_parameters: Vec::new()
+                    type_parameters: Vec::new(),
                 }),
                 Expr::Redirected(Redirected {
                     expr: Box::new(Expr::Call(Call {
@@ -232,22 +220,14 @@
         vec![Expr::Pipeline(Pipeline {
             commands: vec![
                 Expr::Call(Call {
-<<<<<<< HEAD
                     path: Vec::new(),
-                    arguments: vec![Expr::Literal("ls".into())],
-                    type_parameters: Vec::new()
+                    arguments: vec![literal(source.source, "ls")],
+                    type_parameters: Vec::new(),
                 }),
                 Expr::Call(Call {
                     path: Vec::new(),
-                    arguments: vec![Expr::Literal("wc".into())],
-=======
-                    arguments: vec![literal(source.source, "ls")],
-                    type_parameters: Vec::new()
-                }),
-                Expr::Call(Call {
                     arguments: vec![literal(source.source, "wc")],
->>>>>>> 5861c64b
-                    type_parameters: Vec::new()
+                    type_parameters: Vec::new(),
                 }),
                 Expr::Call(Call {
                     path: Vec::new(),
@@ -272,13 +252,9 @@
         parsed,
         vec![Expr::Redirected(Redirected {
             expr: Box::new(Expr::Call(Call {
-<<<<<<< HEAD
                 path: Vec::new(),
-                arguments: vec![Expr::Literal("grep".into()), Expr::Literal("e".into())],
-=======
                 arguments: vec![literal(content, "grep"), literal_nth(content, "e", 1)],
->>>>>>> 5861c64b
-                type_parameters: Vec::new()
+                type_parameters: Vec::new(),
             })),
             redirections: vec![Redir {
                 fd: RedirFd::Default,
@@ -303,18 +279,14 @@
                 Expr::Substitution(Substitution {
                     underlying: Subshell {
                         expressions: vec![Expr::Call(Call {
-<<<<<<< HEAD
                             path: Vec::new(),
-                            arguments: vec![Expr::Literal("ls".into()), Expr::Literal("-l".into())],
-=======
                             arguments: vec![
                                 literal(source.source, "ls"),
-                                literal(source.source, "-l")
+                                literal(source.source, "-l"),
                             ],
->>>>>>> 5861c64b
-                            type_parameters: Vec::new()
+                            type_parameters: Vec::new(),
                         })],
-                        segment: find_in(source.source, "$(ls -l)")
+                        segment: find_in(source.source, "$(ls -l)"),
                     },
                     kind: SubstitutionKind::Capture,
                 }),
@@ -345,15 +317,11 @@
                                         Expr::Substitution(Substitution {
                                             underlying: Subshell {
                                                 expressions: vec![Expr::Call(Call {
-<<<<<<< HEAD
                                                     path: Vec::new(),
-                                                    arguments: vec![Expr::Literal("pwd".into())],
-=======
                                                     arguments: vec![literal(source.source, "pwd")],
->>>>>>> 5861c64b
-                                                    type_parameters: Vec::new()
+                                                    type_parameters: Vec::new(),
                                                 })],
-                                                segment: find_in(source.source, "$(pwd)")
+                                                segment: find_in(source.source, "$(pwd)"),
                                             },
                                             kind: SubstitutionKind::Capture,
                                         }),
@@ -361,9 +329,9 @@
                                     ]
                                 }),
                             ],
-                            type_parameters: Vec::new()
+                            type_parameters: Vec::new(),
                         })],
-                        segment: find_in(source.source, "$( ls \"$(pwd)/test\" )")
+                        segment: find_in(source.source, "$( ls \"$(pwd)/test\" )"),
                     },
                     kind: SubstitutionKind::Capture,
                 }),
