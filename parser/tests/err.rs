use ast::call::Call;
use ast::Expr;
use context::source::Source;
use parser::err::{ParseError, ParseErrorKind, ParseReport};
use parser::parse;
use parser::source::{literal, literal_nth};
use pretty_assertions::assert_eq;

#[test]
fn repos_delimiter_stack() {
    let content = "{\n\
    val n=$(test $n})\n\
    echo invalid ]\n\
    }\n\
    echo end\n\
    val n=9!3";
    let source = Source::unknown(content);
    let report = parse(source.clone());
    assert_eq!(
        report,
        ParseReport {
            expr: vec![Expr::Call(Call {
<<<<<<< HEAD
                path: Vec::new(),
                arguments: vec![Expr::Literal("echo".into()), Expr::Literal("end".into())],
=======
                arguments: vec![
                    literal_nth(source.source, "echo", 1),
                    literal(source.source, "end")
                ],
>>>>>>> 5861c64b
                type_parameters: Vec::new()
            })],
            errors: vec![
                ParseError {
                    message: "Mismatched closing delimiter.".to_string(),
                    position: content.find('}').map(|p| p..p + 1).unwrap(),
                    kind: ParseErrorKind::Unpaired(content.find('(').map(|p| p..p + 1).unwrap())
                },
                ParseError {
                    message: "invalid infix operator".to_string(),
                    position: content.rfind('!').map(|p| p..p + 1).unwrap(),
                    kind: ParseErrorKind::Unexpected
                }
            ],
            stack_ended: true,
        }
    );
}

#[test]
fn expected_value_found_eof() {
    let content = "val i =\n";
    let source = Source::unknown(content);
    let report = parse(source);
    assert_eq!(
        report,
        ParseReport {
            expr: vec![],
            errors: vec![ParseError {
                message: "Expected value".to_string(),
                position: content.find('=').map(|p| p + 1..p + 2).unwrap(),
                kind: ParseErrorKind::Unexpected
            }],
            stack_ended: true,
        }
    );
}

#[test]
fn expected_value_found_semicolon() {
    let content = "val j =;";
    let source = Source::unknown(content);
    let report = parse(source);
    assert_eq!(
        report,
        ParseReport {
            expr: vec![],
            errors: vec![ParseError {
                message: "Expected value".to_string(),
                position: content.find(';').map(|p| p..p + 1).unwrap(),
                kind: ParseErrorKind::Unexpected
            }],
            stack_ended: true,
        }
    );
}

#[test]
fn arithmetic_help() {
    let content = "6 + 3 * 9";
    let source = Source::unknown(content);
    let report = parse(source);
    assert_eq!(
        report,
        ParseReport {
            expr: vec![],
            errors: vec![ParseError {
                message: "Binary operations must be enclosed in a value expression.".to_string(),
                position: 0..content.len(),
                kind: ParseErrorKind::UnexpectedInContext("$(( 6 + 3 * 9 ))".to_string())
            }],
            stack_ended: true,
        }
    );
}

#[test]
fn for_no_dollar_help() {
    let content = "for $i in 5..9";
    let source = Source::unknown(content);
    let report = parse(source);
    assert_eq!(
        report,
        ParseReport {
            expr: vec![],
            errors: vec![ParseError {
                message: "Receiver variables do not start with '$'.".to_string(),
                position: content.find('$').map(|p| p..p + 1).unwrap(),
                kind: ParseErrorKind::UnexpectedInContext(
                    "Consider removing the '$' prefix: for i in 5..9".to_string()
                )
            }],
            stack_ended: true,
        }
    );
}

#[test]
fn expected_double_delimiter_for() {
    let content = "for ((i = 0; i < 10; i++); break";
    let source = Source::unknown(content);
    let report = parse(source);
    assert_eq!(
        report,
        ParseReport {
            expr: vec![],
            errors: vec![ParseError {
                message: "Expected '))' at end of conditional for".to_string(),
                position: content.find(')').map(|p| p + 1..p + 2).unwrap(),
                kind: ParseErrorKind::Unpaired(content.find('(').map(|p| p..p + 2).unwrap())
            }],
            stack_ended: false,
        }
    );
}

#[test]
fn double_comma_parentheses() {
    let content = "Bar(4 , ,)";
    let source = Source::unknown(content);
    let report = parse(source);
    assert_eq!(
        report,
        ParseReport {
            expr: vec![],
            errors: vec![ParseError {
                message: "Expected argument.".to_string(),
                position: content.rfind(',').map(|p| p..p + 1).unwrap(),
                kind: ParseErrorKind::Unexpected
            }],
            stack_ended: true,
        }
    );
}

#[test]
fn double_comma_function() {
    let content = "fun foo(a: Int, , b: Int) = a + b";
    let source = Source::unknown(content);
    let report = parse(source);
    assert_eq!(
        report,
        ParseReport {
            expr: vec![],
            errors: vec![ParseError {
                message: "Expected parameter.".to_string(),
                position: content.rfind(',').map(|p| p..p + 1).unwrap(),
                kind: ParseErrorKind::Unexpected
            }],
            stack_ended: true,
        }
    );
}<|MERGE_RESOLUTION|>--- conflicted
+++ resolved
@@ -20,15 +20,12 @@
         report,
         ParseReport {
             expr: vec![Expr::Call(Call {
-<<<<<<< HEAD
                 path: Vec::new(),
-                arguments: vec![Expr::Literal("echo".into()), Expr::Literal("end".into())],
-=======
+
                 arguments: vec![
                     literal_nth(source.source, "echo", 1),
                     literal(source.source, "end")
                 ],
->>>>>>> 5861c64b
                 type_parameters: Vec::new()
             })],
             errors: vec![
