#include "interpreter.h"
#include "memory/call_stack.h"
#include "conversions.h"
#include "memory/operand_stack.h"
<<<<<<< HEAD
=======
#include "pool.h"
#include "vm.h"
>>>>>>> b1d19fe3

#include <cstdlib>
#include <cstring>
#include <iostream>
#include <memory>
#include <sys/wait.h>
#include <unistd.h>

enum Opcode {
    OP_PUSH_INT,     // with 8 byte int value, pushes an int onto the operand stack
    OP_PUSH_BYTE,    // with 1 byte value, pushes a byte onto the operand stack
    OP_PUSH_FLOAT,   // with 8 byte float value, pushes a float onto the operand stack
    OP_PUSH_STRING,  // with 8 byte string index in constant pool, pushes a string ref onto the operand stack

    OP_GET_WORD,     // with 1 byte local index, pushes given local value onto the operand stack
    OP_SET_WORD,     // with 1 byte local index, pushes given local value onto the operand stack
    OP_GET_Q_WORD,   // with 1 byte local index, pushes given local value onto the operand stack
    OP_SET_Q_WORD,   // with 1 byte local index, set given local value from value popped from the operand stack

    OP_SPAWN,        // with 1 byte stack size for process exec(), pushes process exit status onto the operand stack
    OP_INVOKE,       // with 4 byte function signature ref in constant pool, pops parameters from operands then pushes invoked function return in operand stack (if non-void)

    OP_POP_BYTE,     // pops one byte from operand stack
    OP_POP_Q_WORD,   // pops 8 instructions from operand stack

    OP_IF_JUMP,      // with 1 byte opcode for 'then' branch, jumps only if value popped from operand stack is 0
    OP_IF_NOT_JUMP,  // with 1 byte opcode for where to jump, jumps only if value popped from operand stack is not 0
    OP_JUMP,         // with 1 byte opcode for where to jump
    OP_RETURN,       // stops frame interpretation

    OP_BYTE_TO_INT,  // replaces last value of operand stack from byte to int
    OP_INT_TO_STR,   // replaces last value of operand stack from int to a string reference
    OP_FLOAT_TO_STR, // replaces last value of operand stack from float to a string reference
    OP_INT_TO_BYTE,  // replaces last value of operand stack from int to byte
    OP_CONCAT,       // pops two string references, concatenates them, and pushes the result

    OP_B_XOR,     // pops last two bytes, apply xor operation then push the result
    OP_INT_ADD,   // takes two ints, adds them, and pushes the result
    OP_INT_SUB,   // takes two ints, subtracts them, and pushes the result
    OP_INT_MUL,   // takes two ints, multiplies them, and pushes the result
    OP_INT_DIV,   // takes two ints, divides them, and pushes the result
    OP_INT_MOD,   // takes two ints, mods them, and pushes the result
    OP_FLOAT_ADD, // takes two floats, adds them, and pushes the result
    OP_FLOAT_SUB, // takes two floats, subtracts them, and pushes the result
    OP_FLOAT_MUL, // takes two floats, multiplies them, and pushes the result
    OP_FLOAT_DIV, // takes two floats, divides them, and pushes the result

    OP_STR_EQ, // takes two string references, checks if they are equal, and pushes the result

    OP_INT_EQ, // takes two ints, checks if they are equal, and pushes the result
    OP_INT_LT, // takes two ints, checks if the first is less than the second, and pushes the result
    OP_INT_LE, // takes two ints, checks if the first is less than or equal to the second, and pushes the result
    OP_INT_GT, // takes two ints, checks if the first is greater than the second, and pushes the result
    OP_INT_GE, // takes two ints, checks if the first is greater than or equal to the second, and pushes the result

    OP_FLOAT_EQ, // takes two floats, checks if they are equal, and pushes the result
    OP_FLOAT_LT, // takes two floats, checks if the first is less than the second, and pushes the result
    OP_FLOAT_LE, // takes two floats, checks if the first is less than or equal to the second, and pushes the result
    OP_FLOAT_GT, // takes two floats, checks if the first is greater than the second, and pushes the result
    OP_FLOAT_GE, // takes two floats, checks if the first is greater than or equal to the second, and pushes the result
};

<<<<<<< HEAD
void spawn_process(OperandStack &operands, int frame_size) {
    // Create argv of the given frame_size, and create a new string for each arg with a null byte after each string
    char **argv = new char *[frame_size + 1];
    for (int i = frame_size - 1; i >= 0; i--) {
        // pop the string index
        size_t reference = operands.pop_reference();

        const std::string &arg = *(std::string*) reference;
        size_t arg_length = arg.length();
        // Allocate the string
        argv[i] = new char[arg_length + 1];
        // Copy the string data
        memcpy(argv[i], arg.data(), arg_length);
        // Add the null byte
        argv[i][arg_length] = '\0';
    }
    argv[frame_size] = nullptr;

    // Fork and exec the process
    pid_t pid = fork();
    if (pid == 0) {
        // Replace the current process with a new process image
        execvp(argv[0], argv);
        //it technically never returns buts this is to keep the source code semantic
        return;
    }

    for (int i = 0; i < frame_size; i++) {
        delete[] argv[i];
    }
    delete[] argv;
    int status = 0;
    // Wait for the process to finish
    waitpid(pid, &status, 0);

    // Add the exit status to the stack
    operands.push_byte(WEXITSTATUS(status));

}

// Apply an arithmetic operation to two integers
inline int64_t apply_op(Opcode code, int64_t a, int64_t b) {
=======
/**
 * Apply an arithmetic operation to two integers
 * @param code The opcode to apply
 * @param a The first integer
 * @param b The second integer
 * @return The result of the arithmetic operation
 */
int64_t apply_op(Opcode code, int64_t a, int64_t b) {
>>>>>>> b1d19fe3
    switch (code) {
    case OP_INT_ADD:
        return a + b;
    case OP_INT_SUB:
        return a - b;
    case OP_INT_MUL:
        return a * b;
    case OP_INT_DIV:
        return a / b;
    case OP_INT_MOD:
        return a % b;
    default:
        throw std::invalid_argument("Unknown opcode");
    }
}

/**
 * Apply an arithmetic operation to two floats
 * @param code The opcode to apply
 * @param a The first float
 * @param b The second float
 * @return The result of the arithmetic operation
 */
double apply_op(Opcode code, double a, double b) {
    switch (code) {
    case OP_FLOAT_ADD:
        return a + b;
    case OP_FLOAT_SUB:
        return a - b;
    case OP_FLOAT_MUL:
        return a * b;
    case OP_FLOAT_DIV:
        return a / b;
    default:
        throw std::invalid_argument("Unknown opcode");
    }
}

/**
 * Apply a comparison operation to two integers
 * @param code The opcode to apply
 * @param a The first integer
 * @param b The second integer
 * @return The result of the comparison
 */
bool apply_comparison(Opcode code, int64_t a, int64_t b) {
    switch (code) {
    case OP_INT_EQ:
        return a == b;
    case OP_INT_GT:
        return a > b;
    case OP_INT_GE:
        return a >= b;
    case OP_INT_LT:
        return a < b;
    case OP_INT_LE:
        return a <= b;
    default:
        throw std::invalid_argument("Unknown opcode");
    }
}

/**
 * Apply a comparison operation to two floats
 * @param code The opcode to apply
 * @param a The first float
 * @param b The second float
 * @return The result of the comparison
 */
bool apply_comparison(Opcode code, double a, double b) {
    switch (code) {
    case OP_FLOAT_EQ:
        return a == b;
    case OP_FLOAT_GT:
        return a > b;
    case OP_FLOAT_GE:
        return a >= b;
    case OP_FLOAT_LT:
        return a < b;
    case OP_FLOAT_LE:
        return a <= b;
    default:
        throw std::invalid_argument("Unknown opcode");
    }
}

void push_function_invocation(constant_index callee_signature_idx,
                              const runtime_state &state,
                              OperandStack &caller_operands,
                              CallStack &call_stack) {

    const function_signature &callee_signature = state.pool.get_signature(callee_signature_idx);
    const function_definition &callee_def = state.functions.at(callee_signature_idx);

    call_stack.push_frame(callee_def, callee_signature_idx);
    stack_frame callee_frame = call_stack.peek_frame();
    Locals callee_locals = callee_frame.locals;

    // check parameters and transfer them to callee's locals;
    for (size_t i = 0; i < callee_signature.params.size(); i++) {
        Type param_type = callee_signature.params[i];

        switch (param_type) {
        case Type::STRING: {
            callee_locals.set_ref(caller_operands.pop_reference(), i);
            break;
        }
        case Type::FLOAT: {
            callee_locals.set_double(caller_operands.pop_double(), i);
            break;
        }
        case Type::INT: {
            callee_locals.set_int(caller_operands.pop_int(), i);
            break;
        }
        case Type::BYTE: {
            callee_locals.set_int(caller_operands.pop_byte(), i);
            break;
        }
        case Type::VOID: {
            // This case should never be activated as the VM checked descriptions before, thus no
            // void parameters would be present at runtime
            throw VirtualMachineError("got void parameter in callee signature");
        }
        }
    }
}

/// returns true if this frame has returned
bool run_frame(runtime_state state, stack_frame &frame, CallStack &call_stack, const char *instructions, size_t instruction_count) {
    const ConstantPool &pool = state.pool;

    // the instruction pointer
    size_t &ip = *frame.instruction_pointer;
    OperandStack &operands = frame.operands;
    Locals &locals = frame.locals;

    while (ip < instruction_count) {
        // Read the opcode
        char opcode = instructions[ip++];
        switch (opcode) {
        case OP_RETURN: return true;
        case OP_PUSH_INT: {
            // Read the 8 byte int value
            int64_t value = ntohl(*(int64_t *)(instructions + ip));
            ip += 8;
            // Push the value onto the stack
            operands.push_int(value);
            break;
        }
        case OP_PUSH_BYTE: {
            char value = *(instructions + ip);
            ip++;
            operands.push_byte(value);
            break;
        }
        case OP_PUSH_FLOAT: {
            // Read the 8 byte float value
            int64_t value = ntohl(*(int64_t *)(instructions + ip));
            ip++;
            // Push the value onto the stack
            operands.push_double(reinterpret_cast<double &>(value));
            break;
        }
        case OP_PUSH_STRING: {
            // Read the string reference
            constant_index index = ntohl(*(constant_index *)(instructions + ip));
            ip += sizeof(constant_index);

            const std::string *str_ref = &pool.get_string(index);

            // Push the string index onto the stack
            operands.push_reference((std::ptrdiff_t)str_ref);
            break;
        }
        case OP_SPAWN: {
            // Read the 1 byte stack size
<<<<<<< HEAD
            char frame_size = instructions[ip++];
            spawn_process(operands,  frame_size);
            break;
        }
        case OP_INVOKE: {
            constant_index signature_idx = ntohl(*(constant_index *)(instructions + ip));
            ip += sizeof(constant_index);

            push_function_invocation(signature_idx, state, operands, call_stack);
            return false; // terminate this frame run
        }
        case OP_GET_WORD: {
            // Read the 1 byte local local_index
            uint32_t local_index = ntohl(*(uint32_t *)(instructions + ip));
            ip++;
            char value = locals.get_byte(local_index);
            // Push the local onto the stack
            operands.push_byte(value);
=======
            int frame_size = *(bytes + ip + 1);
            ip += 2;

            // Create argv of the given frame_size, and create a new string for each arg with a null byte after each string
            std::vector<std::unique_ptr<char[]>> argv(frame_size + 1);
            for (int i = frame_size - 1; i >= 0; i--) {
                // Pop the string index
                int64_t index = stack.pop_string_constant_ref();
                // Allocate the string
                argv[i] = std::make_unique<char[]>(pool.sizes[index] + 1);
                // Copy the string data
                std::copy(pool.strings[index].get(), &pool.strings[index][pool.sizes[index]], argv[i].get());
                // Add the null byte
                argv[i][pool.sizes[index]] = '\0';
            }

            // Fork and exec the process
            pid_t pid = fork();
            if (pid == 0) {
                // Replace the current process with a new process image
                if (execvp(argv[0].get(), reinterpret_cast<char *const *>(argv.data())) == -1) {
                    perror("execvp");
                    _exit(MOSHELL_COMMAND_NOT_RUNNABLE);
                }
            } else if (pid == -1) {
                perror("fork");
            } else {
                int status = 0;
                // Wait for the process to finish
                waitpid(pid, &status, 0);

                // Add the exit status to the stack
                stack.push_byte(WEXITSTATUS(status) & 0xFF);
            }
>>>>>>> b1d19fe3
            break;
        }
        case OP_SET_WORD: {
            // Read the 1 byte local index
            uint32_t index = ntohl(*(uint32_t *)(instructions + ip));
            ip++;
            // Pop the value from the stack
            char value = operands.pop_byte();
            // Set the local
            locals.set_byte(value, index);
        }
        case OP_GET_Q_WORD: {
            // Read the 1 byte local local_index
            uint32_t local_index = ntohl(*(uint32_t *)(instructions + ip));
            ip += 4;
            int64_t value = locals.get_int(local_index);
            // Push the local onto the stack
            operands.push_int(value);
            break;
        }
        case OP_SET_Q_WORD: {
            // Read the 1 byte local index
            uint32_t index = ntohl(*(uint32_t *)(instructions + ip));
            ip += 4;
            // Pop the value from the stack
            int64_t value = operands.pop_int();
            // Set the local
            locals.set_int(value, index);
            break;
        }
        case OP_BYTE_TO_INT: {
            char value = stack.pop_byte();
            stack.push_int(value);
            ip++;
            break;
        }
        case OP_INT_TO_STR: {
            int64_t value = operands.pop_int();

            auto [it, _] = state.strings.insert(std::make_unique<std::string>(std::to_string(value)));
            operands.push_reference((std::ptrdiff_t)it->get());

            break;
        }
        case OP_FLOAT_TO_STR: {
            double value = operands.pop_double();

            auto [it, _] = state.strings.insert(std::make_unique<std::string>(std::to_string(value)));
            operands.push_reference((std::ptrdiff_t)it->get());

            break;
        }
        case OP_INT_TO_BYTE: {
            int64_t i = operands.pop_int();
            operands.push_byte((char)i);
            break;
        }
        case OP_CONCAT: {
            auto right = (const std::string *) operands.pop_reference();
            auto left = (const std::string *) operands.pop_reference();

            std::string result = *left + *right;

            auto [it, _] = state.strings.insert(std::make_unique<std::string>(result));
            operands.push_reference((std::ptrdiff_t)it->get());
            break;
        }
        case OP_IF_NOT_JUMP:
        case OP_IF_JUMP: {
            char value = operands.pop_byte();
            u_int32_t then_branch = ntohl(*(u_int32_t *)(instructions + ip));
            // test below means "test is true if value is 1 and we are in a if-jump,
            //                    or if value is not 1 and we are in a if-not-jump operation"
            if (value == (opcode == OP_IF_JUMP)) {
                ip = then_branch;
            } else {
                // the length of branch destination
                ip += sizeof(u_int32_t);
            }
            break;
        }
        case OP_JUMP: {
            u_int32_t destination = ntohl(*(u_int32_t *)(instructions + ip));
            ip = destination;
            break;
        }
        case OP_POP_BYTE: {
            operands.pop_byte();
            break;
        }
        case OP_POP_Q_WORD: {
            operands.pop_bytes(8);
            break;
        }
        case OP_B_XOR: {
            char a = operands.pop_byte();
            char b = operands.pop_byte();
            operands.push_byte((char)(a ^ b));
            break;
        }
        case OP_INT_ADD:
        case OP_INT_SUB:
        case OP_INT_MUL:
        case OP_INT_DIV:
        case OP_INT_MOD: {
            int64_t b = operands.pop_int();
            int64_t a = operands.pop_int();
            int64_t res = apply_op(static_cast<Opcode>(opcode), a, b);
            operands.push_int(res);
            break;
        }
        case OP_FLOAT_ADD:
        case OP_FLOAT_SUB:
        case OP_FLOAT_MUL:
        case OP_FLOAT_DIV: {
            double b = stack.pop_double();
            double a = stack.pop_double();
            double res = apply_op(static_cast<Opcode>(bytes[ip]), a, b);
            stack.push_double(res);
            ip++;
            break;
        }
        case OP_STR_EQ: {
            int64_t b = stack.pop_string_constant_ref();
            int64_t a = stack.pop_string_constant_ref();
            bool cmp = pool.sizes[a] == pool.sizes[b] && std::memcmp(pool.strings[a].get(), pool.strings[b].get(), pool.sizes[a]) == 0;
            stack.push_byte(cmp);
            ip++;
            break;
        }
        case OP_INT_EQ:
        case OP_INT_LT:
        case OP_INT_LE:
        case OP_INT_GT:
        case OP_INT_GE: {
            int64_t b = stack.pop_int();
            int64_t a = stack.pop_int();
            char res = apply_comparison(static_cast<Opcode>(bytes[ip]), a, b);
            stack.push_byte(res);
            ip++;
            break;
        }
        case OP_FLOAT_EQ:
        case OP_FLOAT_LT:
        case OP_FLOAT_LE:
        case OP_FLOAT_GT:
        case OP_FLOAT_GE: {
            double b = stack.pop_double();
            double a = stack.pop_double();
            char res = apply_comparison(static_cast<Opcode>(bytes[ip]), a, b);
            stack.push_byte(res);
            ip++;
            break;
        }
        default: {
<<<<<<< HEAD
            std::cerr << "Error: Unknown opcode " << (int)opcode << "\n";
            exit(1);
=======
            throw std::invalid_argument("Unknown opcode " + std::to_string(bytes[ip]));
>>>>>>> b1d19fe3
        }
        }
    }
    return true; // this frame has returned
}

void handle_frame_return(Type return_type,
                         OperandStack &caller_operands,
                         OperandStack &frame_operands) {
    switch (return_type) {
    case Type::STRING: {
        caller_operands.push_reference(frame_operands.pop_reference());
        break;
    }
    case Type::FLOAT: {
        caller_operands.push_double(frame_operands.pop_double());
        break;
    }
    case Type::INT: {
        caller_operands.push_int(frame_operands.pop_int());
        break;
    }
    case Type::BYTE: {
        caller_operands.push_byte(frame_operands.pop_byte());
        break;
    }
    case Type::VOID: {
    } // do nothing when function returns void
    }
}

int run(runtime_state state, constant_index root_def_idx) {
    const function_definition &root_def = state.functions.at(root_def_idx);
    CallStack call_stack = CallStack::create(10000, root_def, root_def_idx);

    while (!call_stack.is_empty()) {
        stack_frame current_frame = call_stack.peek_frame();
        const function_definition &current_def = state.functions.at(current_frame.function_signature_idx);

        bool has_returned = run_frame(state, current_frame, call_stack, current_def.instructions, current_def.instruction_count);

        if (has_returned) {
            function_signature fs = state.pool.get_signature(current_frame.function_signature_idx);
            call_stack.pop_frame();

            if (call_stack.is_empty()) {
                // the main method returned
                break;
            }

            stack_frame caller_frame = call_stack.peek_frame();

            handle_frame_return(fs.return_type, caller_frame.operands, current_frame.operands);
        }
    }

    return 0;
}

int run_module(const module_definition &module_def, strings_t &strings) {

    const ConstantPool &pool = module_def.pool;

    // find module main function
    for (auto function : module_def.functions) {
        constant_index signature_id = function.first;
        const function_signature &signature = pool.get_signature(signature_id);

        // we found our main function
        if (signature.name == "<main>" && signature.params.empty()) {
            runtime_state state{strings, module_def.functions, pool};

            return run(state, signature_id);
        }
    }

    throw InvalidModuleDescription("Module does not contains any main function");
}<|MERGE_RESOLUTION|>--- conflicted
+++ resolved
@@ -1,12 +1,8 @@
 #include "interpreter.h"
+#include "conversions.h"
 #include "memory/call_stack.h"
-#include "conversions.h"
 #include "memory/operand_stack.h"
-<<<<<<< HEAD
-=======
-#include "pool.h"
 #include "vm.h"
->>>>>>> b1d19fe3
 
 #include <cstdlib>
 #include <cstring>
@@ -17,25 +13,25 @@
 
 enum Opcode {
     OP_PUSH_INT,     // with 8 byte int value, pushes an int onto the operand stack
-    OP_PUSH_BYTE,    // with 1 byte value, pushes a byte onto the operand stack
-    OP_PUSH_FLOAT,   // with 8 byte float value, pushes a float onto the operand stack
-    OP_PUSH_STRING,  // with 8 byte string index in constant pool, pushes a string ref onto the operand stack
-
-    OP_GET_WORD,     // with 1 byte local index, pushes given local value onto the operand stack
-    OP_SET_WORD,     // with 1 byte local index, pushes given local value onto the operand stack
-    OP_GET_Q_WORD,   // with 1 byte local index, pushes given local value onto the operand stack
-    OP_SET_Q_WORD,   // with 1 byte local index, set given local value from value popped from the operand stack
-
-    OP_SPAWN,        // with 1 byte stack size for process exec(), pushes process exit status onto the operand stack
-    OP_INVOKE,       // with 4 byte function signature ref in constant pool, pops parameters from operands then pushes invoked function return in operand stack (if non-void)
-
-    OP_POP_BYTE,     // pops one byte from operand stack
-    OP_POP_Q_WORD,   // pops 8 instructions from operand stack
-
-    OP_IF_JUMP,      // with 1 byte opcode for 'then' branch, jumps only if value popped from operand stack is 0
-    OP_IF_NOT_JUMP,  // with 1 byte opcode for where to jump, jumps only if value popped from operand stack is not 0
-    OP_JUMP,         // with 1 byte opcode for where to jump
-    OP_RETURN,       // stops frame interpretation
+    OP_PUSH_BYTE,   // with 1 byte value, pushes a byte onto the operand stack
+    OP_PUSH_FLOAT,  // with 8 byte float value, pushes a float onto the operand stack
+    OP_PUSH_STRING, // with 8 byte string index in constant pool, pushes a string ref onto the operand stack
+
+    OP_GET_WORD,   // with 1 byte local index, pushes given local value onto the operand stack
+    OP_SET_WORD,   // with 1 byte local index, pushes given local value onto the operand stack
+    OP_GET_Q_WORD, // with 1 byte local index, pushes given local value onto the operand stack
+    OP_SET_Q_WORD, // with 1 byte local index, set given local value from value popped from the operand stack
+
+    OP_SPAWN,  // with 1 byte stack size for process exec(), pushes process exit status onto the operand stack
+    OP_INVOKE, // with 4 byte function signature ref in constant pool, pops parameters from operands then pushes invoked function return in operand stack (if non-void)
+
+    OP_POP_BYTE,   // pops one byte from operand stack
+    OP_POP_Q_WORD, // pops 8 instructions from operand stack
+
+    OP_IF_JUMP,     // with 1 byte opcode for 'then' branch, jumps only if value popped from operand stack is 0
+    OP_IF_NOT_JUMP, // with 1 byte opcode for where to jump, jumps only if value popped from operand stack is not 0
+    OP_JUMP,        // with 1 byte opcode for where to jump
+    OP_RETURN,      // stops frame interpretation
 
     OP_BYTE_TO_INT,  // replaces last value of operand stack from byte to int
     OP_INT_TO_STR,   // replaces last value of operand stack from int to a string reference
@@ -43,48 +39,45 @@
     OP_INT_TO_BYTE,  // replaces last value of operand stack from int to byte
     OP_CONCAT,       // pops two string references, concatenates them, and pushes the result
 
-    OP_B_XOR,     // pops last two bytes, apply xor operation then push the result
-    OP_INT_ADD,   // takes two ints, adds them, and pushes the result
-    OP_INT_SUB,   // takes two ints, subtracts them, and pushes the result
-    OP_INT_MUL,   // takes two ints, multiplies them, and pushes the result
-    OP_INT_DIV,   // takes two ints, divides them, and pushes the result
-    OP_INT_MOD,   // takes two ints, mods them, and pushes the result
-    OP_FLOAT_ADD, // takes two floats, adds them, and pushes the result
-    OP_FLOAT_SUB, // takes two floats, subtracts them, and pushes the result
-    OP_FLOAT_MUL, // takes two floats, multiplies them, and pushes the result
-    OP_FLOAT_DIV, // takes two floats, divides them, and pushes the result
-
-    OP_STR_EQ, // takes two string references, checks if they are equal, and pushes the result
-
-    OP_INT_EQ, // takes two ints, checks if they are equal, and pushes the result
-    OP_INT_LT, // takes two ints, checks if the first is less than the second, and pushes the result
-    OP_INT_LE, // takes two ints, checks if the first is less than or equal to the second, and pushes the result
-    OP_INT_GT, // takes two ints, checks if the first is greater than the second, and pushes the result
-    OP_INT_GE, // takes two ints, checks if the first is greater than or equal to the second, and pushes the result
-
-    OP_FLOAT_EQ, // takes two floats, checks if they are equal, and pushes the result
-    OP_FLOAT_LT, // takes two floats, checks if the first is less than the second, and pushes the result
-    OP_FLOAT_LE, // takes two floats, checks if the first is less than or equal to the second, and pushes the result
-    OP_FLOAT_GT, // takes two floats, checks if the first is greater than the second, and pushes the result
-    OP_FLOAT_GE, // takes two floats, checks if the first is greater than or equal to the second, and pushes the result
+    OP_BYTE_XOR,  // pops last two bytes, apply xor operation then push the resulting byte
+    OP_INT_ADD,   // pops two ints, adds them, and pushes the resulting integer
+    OP_INT_SUB,   // pops two ints, subtracts them, and pushes the resulting integer
+    OP_INT_MUL,   // pops two ints, multiplies them, and pushes the resulting integer
+    OP_INT_DIV,   // pops two ints, divides them, and pushes the resulting integer
+    OP_INT_MOD,   // pops two ints, mods them, and pushes the resulting integer
+    OP_FLOAT_ADD, // pops two floats, adds them, and pushes the resulting float
+    OP_FLOAT_SUB, // pops two floats, subtracts them, and pushes the resulting float
+    OP_FLOAT_MUL, // pops two floats, multiplies them, and pushes the resulting float
+    OP_FLOAT_DIV, // pops two floats, divides them, and pushes the resulting float
+
+    OP_STR_EQ,  // pops two string references, checks if they are equal, and pushes the resulting byte
+    OP_BYTE_EQ, // pops two bytes, checks if they are equals, and pushes the resulting byte
+    OP_INT_EQ,  // pops two ints, checks if they are equal, and pushes the resulting byte
+    OP_INT_LT,  // pops two ints, checks if the first is less than the second, and pushes the resulting byte
+    OP_INT_LE,  // pops two ints, checks if the first is less than or equal to the second, and pushes the resulting byte
+    OP_INT_GT,  // pops two ints, checks if the first is greater than the second, and pushes the resulting byte
+    OP_INT_GE,  // pops two ints, checks if the first is greater than or equal to the second, and pushes the resulting byte
+
+    OP_FLOAT_EQ, // pops two floats, checks if they are equal, and pushes the resulting byte
+    OP_FLOAT_LT, // pops two floats, checks if the first is less than the second, and pushes the resulting byte
+    OP_FLOAT_LE, // pops two floats, checks if the first is less than or equal to the second, and pushes the resulting byte
+    OP_FLOAT_GT, // pops two floats, checks if the first is greater than the second, and pushes the resulting byte
+    OP_FLOAT_GE, // pops two floats, checks if the first is greater than or equal to the second, and pushes the resulting byte
 };
 
-<<<<<<< HEAD
 void spawn_process(OperandStack &operands, int frame_size) {
     // Create argv of the given frame_size, and create a new string for each arg with a null byte after each string
-    char **argv = new char *[frame_size + 1];
+    std::vector<std::unique_ptr<char[]>> argv(frame_size + 1);
     for (int i = frame_size - 1; i >= 0; i--) {
         // pop the string index
         size_t reference = operands.pop_reference();
-
+        // cast the ref to a string pointer
         const std::string &arg = *(std::string*) reference;
-        size_t arg_length = arg.length();
+        size_t arg_length = arg.length() + 1; //add 1 for the trailing '\0' char
         // Allocate the string
-        argv[i] = new char[arg_length + 1];
-        // Copy the string data
-        memcpy(argv[i], arg.data(), arg_length);
-        // Add the null byte
-        argv[i][arg_length] = '\0';
+        argv[i] = std::make_unique<char[]>(arg_length);
+        // copy the string fata
+        memcpy(argv[i].get(), arg.c_str(), arg_length);
     }
     argv[frame_size] = nullptr;
 
@@ -92,27 +85,22 @@
     pid_t pid = fork();
     if (pid == 0) {
         // Replace the current process with a new process image
-        execvp(argv[0], argv);
-        //it technically never returns buts this is to keep the source code semantic
-        return;
-    }
-
-    for (int i = 0; i < frame_size; i++) {
-        delete[] argv[i];
-    }
-    delete[] argv;
-    int status = 0;
-    // Wait for the process to finish
-    waitpid(pid, &status, 0);
-
-    // Add the exit status to the stack
-    operands.push_byte(WEXITSTATUS(status));
-
-}
-
-// Apply an arithmetic operation to two integers
-inline int64_t apply_op(Opcode code, int64_t a, int64_t b) {
-=======
+        if (execvp(argv[0].get(), reinterpret_cast<char *const *>(argv.data())) == -1) {
+            perror("execvp");
+            _exit(MOSHELL_COMMAND_NOT_RUNNABLE);
+        }
+    } else if (pid == -1) {
+        perror("fork");
+    } else {
+        int status = 0;
+        // Wait for the process to finish
+        waitpid(pid, &status, 0);
+
+        // Add the exit status to the stack
+        operands.push_byte(WEXITSTATUS(status) & 0xFF);
+    }
+}
+
 /**
  * Apply an arithmetic operation to two integers
  * @param code The opcode to apply
@@ -120,8 +108,7 @@
  * @param b The second integer
  * @return The result of the arithmetic operation
  */
-int64_t apply_op(Opcode code, int64_t a, int64_t b) {
->>>>>>> b1d19fe3
+inline int64_t apply_arithmetic(Opcode code, int64_t a, int64_t b) {
     switch (code) {
     case OP_INT_ADD:
         return a + b;
@@ -145,7 +132,7 @@
  * @param b The second float
  * @return The result of the arithmetic operation
  */
-double apply_op(Opcode code, double a, double b) {
+inline double apply_arithmetic(Opcode code, double a, double b) {
     switch (code) {
     case OP_FLOAT_ADD:
         return a + b;
@@ -167,7 +154,7 @@
  * @param b The second integer
  * @return The result of the comparison
  */
-bool apply_comparison(Opcode code, int64_t a, int64_t b) {
+inline bool apply_comparison(Opcode code, int64_t a, int64_t b) {
     switch (code) {
     case OP_INT_EQ:
         return a == b;
@@ -191,7 +178,7 @@
  * @param b The second float
  * @return The result of the comparison
  */
-bool apply_comparison(Opcode code, double a, double b) {
+inline bool apply_comparison(Opcode code, double a, double b) {
     switch (code) {
     case OP_FLOAT_EQ:
         return a == b;
@@ -208,6 +195,24 @@
     }
 }
 
+/**
+ * Apply a comparison operation to two bytes
+ * @param code The opcode to apply
+ * @param a The first byte
+ * @param b The second byte
+ * @return The result of the comparison
+ */
+inline bool apply_comparison(Opcode code, char a, char b) {
+    switch (code) {
+    case OP_BYTE_EQ:
+        return a == b;
+    case OP_BYTE_XOR:
+        return a ^ b;
+    default:
+        throw std::invalid_argument("Unknown opcode");
+    }
+}
+
 void push_function_invocation(constant_index callee_signature_idx,
                               const runtime_state &state,
                               OperandStack &caller_operands,
@@ -261,7 +266,7 @@
 
     while (ip < instruction_count) {
         // Read the opcode
-        char opcode = instructions[ip++];
+        Opcode opcode = static_cast<Opcode>(instructions[ip++]);
         switch (opcode) {
         case OP_RETURN: return true;
         case OP_PUSH_INT: {
@@ -294,12 +299,11 @@
             const std::string *str_ref = &pool.get_string(index);
 
             // Push the string index onto the stack
-            operands.push_reference((std::ptrdiff_t)str_ref);
+            operands.push_reference((uintptr_t)str_ref);
             break;
         }
         case OP_SPAWN: {
             // Read the 1 byte stack size
-<<<<<<< HEAD
             char frame_size = instructions[ip++];
             spawn_process(operands,  frame_size);
             break;
@@ -318,42 +322,6 @@
             char value = locals.get_byte(local_index);
             // Push the local onto the stack
             operands.push_byte(value);
-=======
-            int frame_size = *(bytes + ip + 1);
-            ip += 2;
-
-            // Create argv of the given frame_size, and create a new string for each arg with a null byte after each string
-            std::vector<std::unique_ptr<char[]>> argv(frame_size + 1);
-            for (int i = frame_size - 1; i >= 0; i--) {
-                // Pop the string index
-                int64_t index = stack.pop_string_constant_ref();
-                // Allocate the string
-                argv[i] = std::make_unique<char[]>(pool.sizes[index] + 1);
-                // Copy the string data
-                std::copy(pool.strings[index].get(), &pool.strings[index][pool.sizes[index]], argv[i].get());
-                // Add the null byte
-                argv[i][pool.sizes[index]] = '\0';
-            }
-
-            // Fork and exec the process
-            pid_t pid = fork();
-            if (pid == 0) {
-                // Replace the current process with a new process image
-                if (execvp(argv[0].get(), reinterpret_cast<char *const *>(argv.data())) == -1) {
-                    perror("execvp");
-                    _exit(MOSHELL_COMMAND_NOT_RUNNABLE);
-                }
-            } else if (pid == -1) {
-                perror("fork");
-            } else {
-                int status = 0;
-                // Wait for the process to finish
-                waitpid(pid, &status, 0);
-
-                // Add the exit status to the stack
-                stack.push_byte(WEXITSTATUS(status) & 0xFF);
-            }
->>>>>>> b1d19fe3
             break;
         }
         case OP_SET_WORD: {
@@ -385,8 +353,8 @@
             break;
         }
         case OP_BYTE_TO_INT: {
-            char value = stack.pop_byte();
-            stack.push_int(value);
+            char value = operands.pop_byte();
+            operands.push_int(value);
             ip++;
             break;
         }
@@ -394,7 +362,7 @@
             int64_t value = operands.pop_int();
 
             auto [it, _] = state.strings.insert(std::make_unique<std::string>(std::to_string(value)));
-            operands.push_reference((std::ptrdiff_t)it->get());
+            operands.push_reference((uintptr_t)it->get());
 
             break;
         }
@@ -402,7 +370,7 @@
             double value = operands.pop_double();
 
             auto [it, _] = state.strings.insert(std::make_unique<std::string>(std::to_string(value)));
-            operands.push_reference((std::ptrdiff_t)it->get());
+            operands.push_reference((uintptr_t)it->get());
 
             break;
         }
@@ -418,7 +386,7 @@
             std::string result = *left + *right;
 
             auto [it, _] = state.strings.insert(std::make_unique<std::string>(result));
-            operands.push_reference((std::ptrdiff_t)it->get());
+            operands.push_reference((uintptr_t)it->get());
             break;
         }
         case OP_IF_NOT_JUMP:
@@ -448,10 +416,12 @@
             operands.pop_bytes(8);
             break;
         }
-        case OP_B_XOR: {
+        case OP_BYTE_XOR:
+        case OP_BYTE_EQ: {
             char a = operands.pop_byte();
             char b = operands.pop_byte();
-            operands.push_byte((char)(a ^ b));
+            int64_t res = apply_comparison(opcode, a, b);
+            operands.push_byte(res);
             break;
         }
         case OP_INT_ADD:
@@ -461,7 +431,7 @@
         case OP_INT_MOD: {
             int64_t b = operands.pop_int();
             int64_t a = operands.pop_int();
-            int64_t res = apply_op(static_cast<Opcode>(opcode), a, b);
+            int64_t res = apply_arithmetic(opcode, a, b);
             operands.push_int(res);
             break;
         }
@@ -469,19 +439,16 @@
         case OP_FLOAT_SUB:
         case OP_FLOAT_MUL:
         case OP_FLOAT_DIV: {
-            double b = stack.pop_double();
-            double a = stack.pop_double();
-            double res = apply_op(static_cast<Opcode>(bytes[ip]), a, b);
-            stack.push_double(res);
-            ip++;
+            double b = operands.pop_double();
+            double a = operands.pop_double();
+            double res = apply_arithmetic(opcode, a, b);
+            operands.push_double(res);
             break;
         }
         case OP_STR_EQ: {
-            int64_t b = stack.pop_string_constant_ref();
-            int64_t a = stack.pop_string_constant_ref();
-            bool cmp = pool.sizes[a] == pool.sizes[b] && std::memcmp(pool.strings[a].get(), pool.strings[b].get(), pool.sizes[a]) == 0;
-            stack.push_byte(cmp);
-            ip++;
+            const std::string &b = *(std::string *)operands.pop_reference();
+            const std::string &a = *(std::string *)operands.pop_reference();
+            operands.push_byte(a == b);
             break;
         }
         case OP_INT_EQ:
@@ -489,11 +456,10 @@
         case OP_INT_LE:
         case OP_INT_GT:
         case OP_INT_GE: {
-            int64_t b = stack.pop_int();
-            int64_t a = stack.pop_int();
-            char res = apply_comparison(static_cast<Opcode>(bytes[ip]), a, b);
-            stack.push_byte(res);
-            ip++;
+            int64_t b = operands.pop_int();
+            int64_t a = operands.pop_int();
+            char res = apply_comparison(opcode, a, b);
+            operands.push_byte(res);
             break;
         }
         case OP_FLOAT_EQ:
@@ -501,20 +467,14 @@
         case OP_FLOAT_LE:
         case OP_FLOAT_GT:
         case OP_FLOAT_GE: {
-            double b = stack.pop_double();
-            double a = stack.pop_double();
-            char res = apply_comparison(static_cast<Opcode>(bytes[ip]), a, b);
-            stack.push_byte(res);
-            ip++;
+            double b = operands.pop_double();
+            double a = operands.pop_double();
+            char res = apply_comparison(opcode, a, b);
+            operands.push_byte(res);
             break;
         }
         default: {
-<<<<<<< HEAD
-            std::cerr << "Error: Unknown opcode " << (int)opcode << "\n";
-            exit(1);
-=======
-            throw std::invalid_argument("Unknown opcode " + std::to_string(bytes[ip]));
->>>>>>> b1d19fe3
+            throw std::invalid_argument(("Unknown opcode " + std::to_string(opcode)).c_str());
         }
         }
     }
