--- conflicted
+++ resolved
@@ -3,11 +3,7 @@
 
 #include "memory/call_stack.h"
 #include "memory/constant_pool.h"
-<<<<<<< HEAD
-=======
 #include "memory/nix.h"
-#include "memory/operand_stack.h"
->>>>>>> 14aebd97
 #include "vm.h"
 
 #include <array>
@@ -475,8 +471,8 @@
             }
 
             // Push the string onto the stack
-            auto [it, _] = state.strings.insert(std::make_unique<std::string>(std::move(out)));
-            operands.push_reference((uintptr_t)it->get());
+            const std::string &ref = state.strings.insert(std::move(out));
+            operands.push_reference((uintptr_t)&ref);
             break;
         }
         case OP_WRITE: {
@@ -722,11 +718,8 @@
 void run_unit(const bytecode_unit &module_def, StringsHeap &strings, natives_functions_t natives) {
 
     const ConstantPool &pool = module_def.pool;
-<<<<<<< HEAD
-    runtime_state state{strings, module_def.functions, natives, pool};
-=======
     fd_table table;
->>>>>>> 14aebd97
+    runtime_state state{strings, table, module_def.functions, natives, pool};
 
     // find module main function
     for (auto function : module_def.functions) {
@@ -734,10 +727,6 @@
 
         // we found our main function, we search for a function named `<main>` with no parameters, regardless of the return type
         if (identifier.rfind("::<main>", identifier.length() - strlen("::<main>")) != std::string::npos) {
-<<<<<<< HEAD
-=======
-            runtime_state state{strings, table, module_def.functions, pool};
->>>>>>> 14aebd97
 
             run(state, &identifier);
             return;
