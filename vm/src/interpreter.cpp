--- conflicted
+++ resolved
@@ -1,10 +1,7 @@
 #include "interpreter.h"
 #include "conversions.h"
-<<<<<<< HEAD
 
 #include "memory/call_stack.h"
-=======
->>>>>>> 67d0f0bd
 #include "memory/constant_pool.h"
 #include "memory/operand_stack.h"
 #include "vm.h"
@@ -20,11 +17,7 @@
     OP_PUSH_INT,    // with 8 byte int value, pushes an int onto the operand stack
     OP_PUSH_BYTE,   // with 1 byte value, pushes a byte onto the operand stack
     OP_PUSH_FLOAT,  // with 8 byte float value, pushes a float onto the operand stack
-<<<<<<< HEAD
-    OP_PUSH_STRING, // with 8 byte string index in constant pool, pushes a string slice onto the operand stack
-=======
     OP_PUSH_STRING, // with 8 byte string index in constant pool, pushes a string ref onto the operand stack
->>>>>>> 67d0f0bd
 
     OP_GET_BYTE,   // with 1 byte local index, pushes given local value onto the operand stack
     OP_SET_BYTE,   // with 1 byte local index, set given local value from value popped from the operand stack
@@ -33,12 +26,8 @@
     OP_GET_REF,    // with 1 byte local index, pushes given local value onto the operand stack
     OP_SET_REF,    // with 1 byte local index, set given local value from value popped from the operand stack
 
-<<<<<<< HEAD
     OP_SPAWN,  // with 1 byte stack size for process exec(), pushes process exit status onto the operand stack
     OP_INVOKE, // with 4 byte function ref string in constant pool, pops parameters from operands then pushes invoked function return in operand stack (if non-void)
-=======
-    OP_SPAWN, // with 1 byte stack size for process exec(), pushes process exit status onto the operand stack
->>>>>>> 67d0f0bd
 
     OP_POP_BYTE,   // pops one byte from operand stack
     OP_POP_Q_WORD, // pops 8 bytes from operand stack
@@ -229,7 +218,6 @@
         return a <= b;
     default:
         throw InvalidBytecodeError("Unknown opcode");
-<<<<<<< HEAD
     }
 }
 
@@ -263,13 +251,6 @@
 
     call_stack.push_frame(callee_def, callee_identifier);
 }
-=======
-    }
-}
-void run(const ConstantPool &pool, const char *bytes, size_t size, strings_t &strings) {
-    std::unique_ptr<char[]> locals_buf = std::make_unique<char[]>(1024);
-    OperandStack stack = OperandStack(1024);
->>>>>>> 67d0f0bd
 
 /**
  * Will run a frame until it returns or pushes a new method inside the call_stack
@@ -313,27 +294,17 @@
         }
         case OP_PUSH_STRING: {
             // Read the string reference
-<<<<<<< HEAD
             constant_index index = ntohl(*(constant_index *)(instructions + ip));
             ip += sizeof(constant_index);
-=======
-            constant_index index = ntohl(*(constant_index *)(bytes + ip + 1));
-            ip += sizeof(constant_index) + 1;
->>>>>>> 67d0f0bd
 
             const std::string *str_ref = &pool.get_string(index);
 
             // Push the string index onto the stack
-<<<<<<< HEAD
             operands.push_reference((uintptr_t)str_ref);
-=======
-            stack.push_reference((uintptr_t)str_ref);
->>>>>>> 67d0f0bd
             break;
         }
         case OP_SPAWN: {
             // Read the 1 byte stack size
-<<<<<<< HEAD
             char frame_size = instructions[ip];
             ip++;
             spawn_process(operands, frame_size);
@@ -342,39 +313,6 @@
         case OP_INVOKE: {
             constant_index identifier_idx = ntohl(*(constant_index *)(instructions + ip));
             ip += sizeof(constant_index);
-=======
-            char frame_size = *(bytes + ip + 1);
-            ip += 2;
-
-            // Create argv of the given frame_size, and create a new string for each arg with a null byte after each string
-            std::vector<std::unique_ptr<char[]>> argv(frame_size + 1);
-            for (int i = frame_size - 1; i >= 0; i--) {
-                // Pop the string reference
-                uintptr_t reference = stack.pop_reference();
-                // cast the ref to a string pointer
-                const std::string &arg = *(std::string *)reference;
-                size_t arg_length = arg.length() + 1; // add 1 for the trailing '\0' char
-                // Allocate the string
-                argv[i] = std::make_unique<char[]>(arg_length);
-                // copy the string fata
-                memcpy(argv[i].get(), arg.c_str(), arg_length);
-            }
-
-            // Fork and exec the process
-            pid_t pid = fork();
-            if (pid == 0) {
-                // Replace the current process with a new process image
-                if (execvp(argv[0].get(), reinterpret_cast<char *const *>(argv.data())) == -1) {
-                    perror("execvp");
-                    _exit(MOSHELL_COMMAND_NOT_RUNNABLE);
-                }
-            } else if (pid == -1) {
-                perror("fork");
-            } else {
-                int status = 0;
-                // Wait for the process to finish
-                waitpid(pid, &status, 0);
->>>>>>> 67d0f0bd
 
             push_function_invocation(identifier_idx, state, operands, call_stack);
             return false; // terminate this frame run
@@ -388,7 +326,6 @@
             operands.push_byte(value);
             break;
         }
-<<<<<<< HEAD
         case OP_SET_BYTE: {
             // Read the 1 byte local index
             uint32_t index = ntohl(*(uint32_t *)(instructions + ip));
@@ -403,7 +340,7 @@
             // Read the 1 byte local local_index
             uint32_t local_index = ntohl(*(uint32_t *)(instructions + ip));
             ip += 4;
-            int64_t value = locals.get_int(local_index);
+            int64_t value = locals.get_q_word(local_index);
             // Push the local onto the stack
             operands.push_int(value);
             break;
@@ -415,37 +352,15 @@
             // Pop the value from the stack
             int64_t value = operands.pop_int();
             // Set the local
-            locals.set_int(value, index);
+            locals.set_q_word(value, index);
             break;
         }
         case OP_GET_REF: {
-=======
-        case OP_GET_BYTE: {
-            // Read the 1 byte local local_index
-            char local_index = *(bytes + ip + 1);
-            ip += 2;
-            // Push the local onto the stack
-            stack.push_byte(*(locals + local_frame + local_index * 8));
-            break;
-        }
-        case OP_SET_BYTE: {
-            // Read the 1 byte local index
-            char local_index = *(bytes + ip + 1);
-            ip += 2;
-            // Pop the value from the stack
-            char value = stack.pop_byte();
-            // Set the local
-            *(locals + local_frame + local_index * 8) = value;
-            break;
-        }
-        case OP_GET_Q_WORD: {
->>>>>>> 67d0f0bd
             // Read the 1 byte local local_index
             uint32_t local_index = ntohl(*(uint32_t *)(instructions + ip));
             ip += 4;
             int64_t value = locals.get_ref(local_index);
             // Push the local onto the stack
-<<<<<<< HEAD
             operands.push_reference(value);
             break;
         }
@@ -453,41 +368,10 @@
             // Read the 1 byte local index
             uint32_t index = ntohl(*(uint32_t *)(instructions + ip));
             ip += 4;
-=======
-            stack.push_reference(*(uint64_t *)(locals + local_frame + local_index * 8));
-            break;
-        }
-        case OP_SET_Q_WORD: {
-            // Read the 1 byte local index
-            char local_index = *(bytes + ip + 1);
-            ip += 2;
->>>>>>> 67d0f0bd
             // Pop the value from the stack
             uintptr_t value = operands.pop_reference();
             // Set the local
-<<<<<<< HEAD
             locals.set_ref(value, index);
-=======
-            *(uintptr_t *)(locals + local_frame + local_index * 8) = value;
-            break;
-        }
-        case OP_GET_REF: {
-            // Read the 1 byte local local_index
-            char local_index = *(bytes + ip + 1);
-            ip += 2;
-            // Push the local onto the stack
-            stack.push_reference(*(uintptr_t *)(locals + local_frame + local_index * 8));
-            break;
-        }
-        case OP_SET_REF: {
-            // Read the 1 byte local index
-            char local_index = *(bytes + ip + 1);
-            ip += 2;
-            // Pop the value from the stack
-            uintptr_t value = stack.pop_reference();
-            // Set the local
-            *(uintptr_t *)(locals + local_frame + local_index * 8) = value;
->>>>>>> 67d0f0bd
             break;
         }
         case OP_BYTE_TO_INT: {
@@ -498,26 +382,16 @@
         case OP_INT_TO_STR: {
             int64_t value = operands.pop_int();
 
-<<<<<<< HEAD
             auto [it, _] = state.strings.insert(std::make_unique<std::string>(std::to_string(value)));
             operands.push_reference((uintptr_t)it->get());
-=======
-            auto [it, _] = strings.insert(std::make_unique<std::string>(std::to_string(value)));
-            stack.push_reference((uintptr_t)it->get());
->>>>>>> 67d0f0bd
 
             break;
         }
         case OP_FLOAT_TO_STR: {
             double value = operands.pop_double();
 
-<<<<<<< HEAD
             auto [it, _] = state.strings.insert(std::make_unique<std::string>(std::to_string(value)));
             operands.push_reference((uintptr_t)it->get());
-=======
-            auto [it, _] = strings.insert(std::make_unique<std::string>(std::to_string(value)));
-            stack.push_reference((uintptr_t)it->get());
->>>>>>> 67d0f0bd
 
             break;
         }
@@ -527,20 +401,10 @@
             break;
         }
         case OP_CONCAT: {
-<<<<<<< HEAD
             auto right = (const std::string *)operands.pop_reference();
             auto left = (const std::string *)operands.pop_reference();
 
             std::string result = *left + *right;
-=======
-            auto right = (const std::string *)stack.pop_reference();
-            auto left = (const std::string *)stack.pop_reference();
-
-            std::string result = *left + *right;
-
-            auto [it, _] = strings.insert(std::make_unique<std::string>(std::move(result)));
-            stack.push_reference((uintptr_t)it->get());
->>>>>>> 67d0f0bd
 
             auto [it, _] = state.strings.insert(std::make_unique<std::string>(result));
             operands.push_reference((uintptr_t)it->get());
@@ -607,16 +471,9 @@
             break;
         }
         case OP_STR_EQ: {
-<<<<<<< HEAD
             const std::string &b = *(const std::string *)operands.pop_reference();
             const std::string &a = *(const std::string *)operands.pop_reference();
             operands.push_byte(a == b);
-=======
-            const std::string &b = *(const std::string *)stack.pop_reference();
-            const std::string &a = *(const std::string *)stack.pop_reference();
-            stack.push_byte(a == b);
-            ip++;
->>>>>>> 67d0f0bd
             break;
         }
         case OP_INT_EQ:
@@ -642,7 +499,6 @@
             break;
         }
         default: {
-<<<<<<< HEAD
             throw InvalidBytecodeError("Unknown opcode " + std::to_string(opcode));
         }
         }
@@ -684,9 +540,6 @@
             // that contains ints and pointers, which is greater than the maximum return byte count allowed of `sizeof(uintptr_t)`.
             // stack overflow is impossible here because the callee frame would already have caused it earlier.
             caller_frame.operands.advance_unchecked(current_def.return_byte_count);
-=======
-            throw InvalidBytecodeError("Unknown opcode " + std::to_string(bytes[ip]));
->>>>>>> 67d0f0bd
         }
     }
 }
