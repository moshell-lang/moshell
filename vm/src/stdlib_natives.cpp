#include "stdlib_natives.h"
#include "interpreter.h"
#include "memory/heap.h"
#include <charconv>
#include <cmath>
#include <iostream>

static void int_to_string(OperandStack &caller_stack, runtime_memory &mem) {
    int64_t value = caller_stack.pop_int();
    msh::obj &str = mem.emplace(std::to_string(value));
    caller_stack.push_reference(str);
}

static void float_to_string(OperandStack &caller_stack, runtime_memory &mem) {
    double value = caller_stack.pop_double();
    msh::obj &str = mem.emplace(std::to_string(value));
    caller_stack.push_reference(str);
}

static void str_concat(OperandStack &caller_stack, runtime_memory &mem) {
    const std::string &right = caller_stack.pop_reference().get<const std::string>();
    const std::string &left = caller_stack.pop_reference().get<const std::string>();

    std::string result = left + right;

    msh::obj &str = mem.emplace(std::move(result));
    caller_stack.push_reference(str);
}

static void str_eq(OperandStack &caller_stack, runtime_memory &) {
    const std::string &right = caller_stack.pop_reference().get<const std::string>();
    const std::string &left = caller_stack.pop_reference().get<const std::string>();
    int8_t test = static_cast<int8_t>(right == left);
    caller_stack.push_byte(test);
}

static void get_env(OperandStack &caller_stack, runtime_memory &mem) {
    const std::string &var_name = caller_stack.pop_reference().get<const std::string>();
    const char *value = getenv(var_name.c_str());
    if (value == nullptr) {
        caller_stack.push(nullptr);
    } else {
        caller_stack.push_reference(mem.emplace(value));
    }
}

static void set_env(OperandStack &caller_stack, runtime_memory &) {
    const std::string &value = caller_stack.pop_reference().get<const std::string>();
    const std::string &var_name = caller_stack.pop_reference().get<const std::string>();
    setenv(var_name.c_str(), value.c_str(), true);
}

static void panic(OperandStack &caller_stack, runtime_memory &) {
    const std::string &message = caller_stack.pop_reference().get<const std::string>();
    throw RuntimeException(message);
}

static void exit(OperandStack &caller_stack, runtime_memory &) {
    uint8_t code = caller_stack.pop_byte();
    exit(code);
}

static void read_line(OperandStack &caller_stack, runtime_memory &mem) {
    std::string line;
    std::getline(std::cin, line);

    msh::obj &obj = mem.emplace(line);
    caller_stack.push_reference(obj);
}

<<<<<<< HEAD
static void new_vec(OperandStack &caller_stack, runtime_memory &mem) {
    msh::obj &obj = mem.emplace(msh::obj_vector());
    caller_stack.push_reference(obj);
}

static void some(OperandStack &, runtime_memory &) {
    // the argument is the returned value
}

static void none(OperandStack &caller_stack, runtime_memory &) {
    caller_stack.push(nullptr);
}

static void to_exitcode(OperandStack &caller_stack, runtime_memory &) {
    int64_t i = caller_stack.pop_int();
    uint8_t exitcode = static_cast<uint8_t>(i);
    if (exitcode != i) {
        throw RuntimeException("cannot cast int to exitcode: " + std::to_string(i) + " is out of bounds.");
    }

    caller_stack.push_byte(static_cast<int8_t>(exitcode));
}

static void floor(OperandStack &caller_stack, runtime_memory &) {
=======
void floor(OperandStack &caller_stack, runtime_memory &) {
>>>>>>> c095625e
    double d = caller_stack.pop_double();

    caller_stack.push_int(static_cast<int64_t>(std::floor(d)));
}

static void ceil(OperandStack &caller_stack, runtime_memory &) {
    double d = caller_stack.pop_double();

    caller_stack.push_int(static_cast<int64_t>(std::ceil(d)));
}

static void round(OperandStack &caller_stack, runtime_memory &) {
    double d = caller_stack.pop_double();

    caller_stack.push_int(static_cast<int64_t>(std::round(d)));
}

static void parse_int_radix(OperandStack &caller_stack, runtime_memory &mem) {
    int base = static_cast<int>(caller_stack.pop_int());
    const std::string &str = caller_stack.pop_reference().get<const std::string>();

    if (base < 2 || base > 36) {
        throw RuntimeException("Invalid base: " + std::to_string(base) + ".");
    }
    const char *first = str.data();
    if (!str.empty() && str.front() == '+') { // Allow leading '+'
        first += 1;
    }

    int64_t value = 0;
    const auto result = std::from_chars(first,
                                        str.data() + str.size(),
                                        value, base);

    // Ensure that the entire string was consumed and that the result is valid
    if (result.ec == std::errc() && result.ptr == &*str.end()) {
        caller_stack.push_reference(mem.emplace(value));
    } else {
        caller_stack.push(nullptr);
    }
}

static void str_split(OperandStack &caller_stack, runtime_memory &mem) {
    const std::string &delim = caller_stack.pop_reference().get<const std::string>();
    const std::string &str = caller_stack.pop_reference().get<const std::string>();

    msh::obj &res_obj = mem.emplace(msh::obj_vector());
    caller_stack.push_reference(res_obj);
    msh::obj_vector &res = res_obj.get<msh::obj_vector>();

    if (delim.empty()) {
        throw RuntimeException("The delimiter is empty.");
    }

    std::string word;
    size_t start = 0, end, delim_len = delim.length();
    while ((end = str.find(delim, start)) != std::string::npos) {
        word = str.substr(start, end - start);
        start = end + delim_len;
        res.push_back(&mem.emplace(word));
    }
    res.push_back(&mem.emplace(str.substr(start)));
}

static void str_bytes(OperandStack &caller_stack, runtime_memory &mem) {
    const std::string &str = caller_stack.pop_reference().get<const std::string>();
    msh::obj_vector res;
    res.reserve(str.length());

    msh::obj &heap_obj = mem.emplace(std::move(res));
    caller_stack.push_reference(heap_obj);
    msh::obj_vector &heap_res = heap_obj.get<msh::obj_vector>();

    for (char c : str) {
        heap_res.push_back(&mem.emplace(static_cast<int64_t>(c)));
    }
}

static void vec_len(OperandStack &caller_stack, runtime_memory &) {
    const msh::obj_vector &vec = caller_stack.pop_reference().get<msh::obj_vector>();
    caller_stack.push_int(static_cast<int64_t>(vec.size()));
}

static void vec_pop(OperandStack &caller_stack, runtime_memory &) {
    msh::obj_vector &vec = caller_stack.pop_reference().get<msh::obj_vector>();
    msh::obj &last_element = *vec.back();
    vec.pop_back();
    caller_stack.push_reference(last_element);
}

static void vec_push(OperandStack &caller_stack, runtime_memory &) {
    msh::obj &ref = caller_stack.pop_reference();
    msh::obj_vector &vec = caller_stack.pop_reference().get<msh::obj_vector>();
    vec.push_back(&ref);
}

static void vec_index(OperandStack &caller_stack, runtime_memory &) {
    int64_t n = caller_stack.pop_int();
    size_t index = static_cast<size_t>(n);
    msh::obj_vector &vec = caller_stack.pop_reference().get<msh::obj_vector>();
    if (index >= vec.size()) {
        throw RuntimeException("Index " + std::to_string(n) + " is out of range, the length is " + std::to_string(vec.size()) + ".");
    }
    caller_stack.push_reference(*vec[index]);
}

static void vec_index_set(OperandStack &caller_stack, runtime_memory &) {
    msh::obj &ref = caller_stack.pop_reference();
    int64_t n = caller_stack.pop_int();
    size_t index = static_cast<size_t>(n);
    msh::obj_vector &vec = caller_stack.pop_reference().get<msh::obj_vector>();
    if (index >= vec.size()) {
        throw RuntimeException("Index " + std::to_string(n) + " is out of range, the length is " + std::to_string(vec.size()) + ".");
    }
    vec[index] = &ref;
}

static void gc(OperandStack &, runtime_memory &mem) {
    mem.run_gc();
}

static void is_operands_empty(OperandStack &os, runtime_memory &) {
    os.push(os.size() == 0);
}

natives_functions_t load_natives() {
    return natives_functions_t{
        {"lang::Int::to_string", int_to_string},
        {"lang::Float::to_string", float_to_string},

        {"lang::String::concat", str_concat},
        {"lang::String::eq", str_eq},
        {"lang::String::split", str_split},
        {"lang::String::bytes", str_bytes},

        {"lang::Vec::pop", vec_pop},
        {"lang::Vec::len", vec_len},
        {"lang::Vec::push", vec_push},
        {"lang::Vec::[]", vec_index},
        {"lang::Vec::[]=", vec_index_set},

        {"std::panic", panic},
        {"std::exit", exit},
        {"std::env", get_env},
        {"std::set_env", set_env},
        {"std::read_line", read_line},
        {"std::new_vec", new_vec},
        {"std::some", some},
        {"std::none", none},

        {"std::memory::gc", gc},
        {"std::memory::empty_operands", is_operands_empty},

        {"std::convert::ceil", ceil},
        {"std::convert::floor", floor},
        {"std::convert::round", round},
        {"std::convert::parse_int_radix", parse_int_radix},
    };
}<|MERGE_RESOLUTION|>--- conflicted
+++ resolved
@@ -68,7 +68,6 @@
     caller_stack.push_reference(obj);
 }
 
-<<<<<<< HEAD
 static void new_vec(OperandStack &caller_stack, runtime_memory &mem) {
     msh::obj &obj = mem.emplace(msh::obj_vector());
     caller_stack.push_reference(obj);
@@ -82,20 +81,7 @@
     caller_stack.push(nullptr);
 }
 
-static void to_exitcode(OperandStack &caller_stack, runtime_memory &) {
-    int64_t i = caller_stack.pop_int();
-    uint8_t exitcode = static_cast<uint8_t>(i);
-    if (exitcode != i) {
-        throw RuntimeException("cannot cast int to exitcode: " + std::to_string(i) + " is out of bounds.");
-    }
-
-    caller_stack.push_byte(static_cast<int8_t>(exitcode));
-}
-
 static void floor(OperandStack &caller_stack, runtime_memory &) {
-=======
-void floor(OperandStack &caller_stack, runtime_memory &) {
->>>>>>> c095625e
     double d = caller_stack.pop_double();
 
     caller_stack.push_int(static_cast<int64_t>(std::floor(d)));
