--- conflicted
+++ resolved
@@ -68,21 +68,7 @@
     caller_stack.push_reference(obj);
 }
 
-<<<<<<< HEAD
 void floor(OperandStack &caller_stack, runtime_memory &) {
-=======
-static void to_exitcode(OperandStack &caller_stack, runtime_memory &) {
-    int64_t i = caller_stack.pop_int();
-    uint8_t exitcode = static_cast<uint8_t>(i);
-    if (exitcode != i) {
-        throw RuntimeException("cannot cast int to exitcode: " + std::to_string(i) + " is out of bounds.");
-    }
-
-    caller_stack.push_byte(static_cast<int8_t>(exitcode));
-}
-
-static void floor(OperandStack &caller_stack, runtime_memory &) {
->>>>>>> a3de7c4c
     double d = caller_stack.pop_double();
 
     caller_stack.push_int(static_cast<int64_t>(std::floor(d)));
@@ -189,8 +175,6 @@
     caller_stack.push_reference(*vec[index]);
 }
 
-<<<<<<< HEAD
-=======
 static void vec_index_set(OperandStack &caller_stack, runtime_memory &) {
     msh::obj &ref = caller_stack.pop_reference();
     int64_t n = caller_stack.pop_int();
@@ -202,7 +186,6 @@
     vec[index] = &ref;
 }
 
->>>>>>> a3de7c4c
 static void gc(OperandStack &, runtime_memory &mem) {
     mem.run_gc();
 }
