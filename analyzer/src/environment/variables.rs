use crate::name::Name;
use crate::relations::{GlobalObjectId, ObjectId, Relations, SourceObjectId, Symbol};
use indexmap::IndexMap;
<<<<<<< HEAD
use std::num::NonZeroUsize;
use crate::environment::Definition;
=======
>>>>>>> d802f9b8

/// Information over the declared type of a variable
#[derive(Debug, Copy, Clone, PartialEq, Eq)]
pub enum TypeInfo {
    /// The variable is a regular variable
    Variable,
    /// The variable is a function declaration
    Function,
}

/// The kind of usage a variable is being used
/// The wrapped name is the variable's qualified name.
#[derive(Debug, Clone, PartialEq, Eq, Hash)]
pub enum TypeUsage {
    /// The variable is being accessed as a regular variable
    Variable(Name),
    /// The variable is being accessed as a function
    Function(Name),
}

impl TypeUsage {
    pub fn name(&self) -> &Name {
        match self {
            TypeUsage::Variable(name) => name,
            TypeUsage::Function(name) => name,
        }
    }
}

/// A collection of variables
#[derive(Debug, Clone, Default)]
pub struct Variables {
    locals: Locals,

    external_usages: IndexMap<TypeUsage, GlobalObjectId>,
}

impl Variables {
    /// Creates a new local variable.
    pub fn declare_local(&mut self, name: String, ty: TypeInfo) -> Symbol {
        self.locals.declare(name, ty)
    }

    /// Identifies a named variable to a binding.
    ///
<<<<<<< HEAD
    /// This creates a new external variable if the variable is not already known or is not reachable,
    /// or returns the existing variable identifier. To only lookup a variable, use [`Variables::get_symbol`].
=======
    /// This creates a new global variable if the variable is not already known or is not reachable,
    /// or returns the existing variable identifier. To only lookup a variable, use [`Variables::get_reachable`].
>>>>>>> d802f9b8
    pub fn identify(
        &mut self,
        state: SourceObjectId,
        relations: &mut Relations,
<<<<<<< HEAD
        usage: TypeUsage,
    ) -> Definition {
        let mut local = None;
        let var_name = usage.name();
        if var_name.parts().len() == 1 {
            // locals can only be referencable if the used variable's name isn't qualified
            local = self.locals.position_reachable_local(var_name.simple_name());
        }
        let symbol = match local {
=======
        name: &str,
    ) -> Symbol {
        match self.locals.position_reachable_local(name) {
>>>>>>> d802f9b8
            Some(var) => Symbol::Local(var),
            None => {
                let id = *self
                    .external_usages
                    .entry(usage.clone())
                    .or_insert_with(|| relations.track_new_object(state));
                id.into()
            }
        };
        Definition::reference(symbol, usage)
    }

    pub fn get_var(&self, id: ObjectId) -> Option<&Variable> {
        self.locals.vars.get(id)
    }

<<<<<<< HEAD
    /// Gets the symbol associated with an already known name.
    pub fn get_symbol(&self, usage: &TypeUsage) -> Option<Symbol> {
        let name = usage.name();
        self.locals
            .vars
            .iter()
            .position(|var| name.parts().len() == 1 && var.name == name.simple_name() /*&& var.depth.is_some()*/)
            .map(Symbol::Local)
            .or_else(|| {
                self.external_usages
                    .get(usage)
                    .map(|id| Symbol::Global(id.0))
            })
=======
    /// Gets the local symbol associated with an already known name.
    ///
    /// The lookup uses the current scope, which is frequently updated during the collection phase.
    /// That's the main reason why this method should be used in pair the variable capture
    /// resolution, immediately after the closure is observed and inertly populated.
    pub fn get_reachable(&self, name: &str) -> Option<Symbol> {
        self.locals
            .position_reachable_local(name)
            .map(Symbol::Local)
    }

    /// Gets the local exported symbol associated with an already known name.
    ///
    /// Exported symbols are always declared in the outermost scope, and should be checked only
    /// after the whole environment is collected.
    pub fn get_exported(&self, name: &str) -> Option<Symbol> {
        self.locals
            .vars
            .iter()
            .rev()
            .position(|var| var.name == name && var.depth == -1)
            .map(|idx| Symbol::Local(self.locals.vars.len() - 1 - idx))
    }

    /// Lists all local variables, in the order they are declared.
    ///
    /// This exposes their current state, which is only interesting for debugging.
    /// Use [`Variables::get_reachable`] to lookup any variable during the collection phase,
    /// or [`Variables::get_exported`] to lookup an exported variable after the collection phase.
    pub fn all_vars(&self) -> &[Variable] {
        &self.locals.vars
>>>>>>> d802f9b8
    }

    /// Iterates over all the exported variables, local to the environment.
    pub fn exported_vars(&self) -> impl Iterator<Item = &Variable> {
        //consider for now that all local vars of the outermost scope are exported
        self.locals.vars.iter().filter(|var| var.depth == -1)
    }

    /// Iterates over all the global variable ids, with their corresponding name.
    pub fn external_usages(&self) -> impl Iterator<Item = (&TypeUsage, GlobalObjectId)> {
        self.external_usages.iter().map(|(name, id)| (name, *id))
    }

    /// Gets the name of a global variable.
    ///
    /// This returns the name only if the global object comes from this environment.
    pub fn get_external_symbol_usage(&self, object_id: GlobalObjectId) -> Option<&TypeUsage> {
        self.external_usages
            .iter()
            .find_map(|(usage, &id)| (id == object_id).then_some(usage))
    }

    pub fn begin_scope(&mut self) {
        self.locals.begin_scope();
    }

    pub fn end_scope(&mut self) {
        self.locals.end_scope();
    }
}

#[derive(Debug, Clone, Default)]
struct Locals {
    /// The actual list of seen and unique variables.
    vars: Vec<Variable>,

    /// The current depth of the scope.
    ///
    /// The first scope is 0.
    current_depth: usize,
}

impl Locals {
    /// Adds a new variable and binds it to the current scope.
    fn declare(&mut self, name: String, ty: TypeInfo) -> Symbol {
        let id = self.vars.len();
        self.vars.push(Variable {
            name,
            depth: self.current_depth as isize,
            ty,
        });
        Symbol::Local(id)
    }

    /// Declares a new variable of type `TypeInfo::Variable`.
    fn declare_variable(&mut self, name: String) {
        self.declare(name, TypeInfo::Variable);
    }

    /// Moves into a new scope.
    ///
    /// # Panics
    /// This method panics if the maximum number of scopes has been reached.
    fn begin_scope(&mut self) {
        self.current_depth = (self.current_depth as isize)
            .checked_add(1)
            .expect("Too many scopes") as usize;
    }

    /// Moves out of the current scope.
    ///
    /// This method marks all the variables that are not reachable anymore.
    ///
    /// # Panics
    /// This method panics if the current scope is already the root scope.
    fn end_scope(&mut self) {
        self.vars
            .iter_mut()
            .rev()
            .take_while(|var| var.depth == self.current_depth as isize)
            .for_each(|var| {
                var.depth = -var.depth;
            });

        self.current_depth = self
            .current_depth
            .checked_sub(1)
            .expect("Cannot end the root scope");
    }

    /// Looks up a variable by name that is reachable from the current scope.
    fn lookup_reachable_local(&self, name: &str) -> Option<&Variable> {
        self.vars
            .iter()
            .rev()
            .find(|var| var.name == name && var.depth >= 0)
    }

<<<<<<< HEAD
    /// Gets the position of a variable from the current scope.
=======
    /// Gets the variable id from the current scope.
>>>>>>> d802f9b8
    fn position_reachable_local(&self, name: &str) -> Option<ObjectId> {
        self.vars
            .iter()
            .rev()
<<<<<<< HEAD
            .position(|var| var.name == name && var.depth.is_some())
            .map(|idx| self.vars.len() - 1 - idx)
    }
}

impl Default for Locals {
    fn default() -> Self {
        Self {
            vars: Vec::new(),
            current_depth: NonZeroUsize::new(1).unwrap(),
        }
=======
            .position(|var| var.name == name && var.depth >= 0)
            .map(|idx| self.vars.len() - 1 - idx)
>>>>>>> d802f9b8
    }
}

#[derive(Debug, Clone, PartialEq)]
pub struct Variable {
    /// The name identifier of the variable.
    pub name: String,

    pub ty: TypeInfo,

    /// The depth of the variable.
    ///
    /// This is used to keep track if the variable is still reachable during the first
    /// pass of the analyzer. The value is positive if the variable scope has not ended
    /// yet. If it is out of scope, the value is negative, with the absolute value being
    /// the depth of the scope where the variable was declared.
    depth: isize,
}

impl Variable {
    /// Creates a new variable.
    ///
    /// This convenience method accepts negative values as depths, which are the internal
    /// representations of unreachable variables.
    pub fn scoped(name: String, depth: isize) -> Self {
        Self {
            name,
            depth,
            ty: TypeInfo::Variable,
        }
    }
}

#[cfg(test)]
mod tests {
    use super::*;

    #[test]
    fn access_by_name() {
        let mut locals = Locals::default();
        locals.declare_variable("foo".to_owned());
        locals.begin_scope();
        locals.declare_variable("bar".to_owned());
        assert_eq!(
            locals.lookup_reachable_local("foo"),
            Some(&Variable::scoped("foo".to_owned(), 0))
        );

        assert_eq!(
            locals.lookup_reachable_local("bar"),
            Some(&Variable::scoped("bar".to_owned(), 1))
        );
    }

    #[test]
    fn access_out_of_scope() {
        let mut locals = Locals::default();
        locals.begin_scope();
        locals.declare_variable("bar".to_owned());
        locals.end_scope();
        assert_eq!(locals.lookup_reachable_local("bar"), None);
        locals.begin_scope();
        assert_eq!(locals.lookup_reachable_local("bar"), None);
    }

    #[test]
    fn shadow_nested() {
        let mut locals = Locals::default();
        locals.declare_variable("foo".to_owned());
        locals.begin_scope();
        locals.begin_scope();
        locals.declare_variable("foo".to_owned());
        assert_eq!(
            locals.lookup_reachable_local("foo"),
            Some(&Variable::scoped("foo".to_owned(), 2))
        );
        locals.end_scope();
        assert_eq!(
            locals.lookup_reachable_local("foo"),
            Some(&Variable::scoped("foo".to_owned(), 0))
        );
        locals.end_scope();
        assert_eq!(
            locals.lookup_reachable_local("foo"),
            Some(&Variable::scoped("foo".to_owned(), 0))
        );
    }
}<|MERGE_RESOLUTION|>--- conflicted
+++ resolved
@@ -1,11 +1,7 @@
+use crate::environment::Definition;
 use crate::name::Name;
 use crate::relations::{GlobalObjectId, ObjectId, Relations, SourceObjectId, Symbol};
 use indexmap::IndexMap;
-<<<<<<< HEAD
-use std::num::NonZeroUsize;
-use crate::environment::Definition;
-=======
->>>>>>> d802f9b8
 
 /// Information over the declared type of a variable
 #[derive(Debug, Copy, Clone, PartialEq, Eq)]
@@ -51,18 +47,12 @@
 
     /// Identifies a named variable to a binding.
     ///
-<<<<<<< HEAD
-    /// This creates a new external variable if the variable is not already known or is not reachable,
-    /// or returns the existing variable identifier. To only lookup a variable, use [`Variables::get_symbol`].
-=======
     /// This creates a new global variable if the variable is not already known or is not reachable,
     /// or returns the existing variable identifier. To only lookup a variable, use [`Variables::get_reachable`].
->>>>>>> d802f9b8
     pub fn identify(
         &mut self,
         state: SourceObjectId,
         relations: &mut Relations,
-<<<<<<< HEAD
         usage: TypeUsage,
     ) -> Definition {
         let mut local = None;
@@ -72,11 +62,6 @@
             local = self.locals.position_reachable_local(var_name.simple_name());
         }
         let symbol = match local {
-=======
-        name: &str,
-    ) -> Symbol {
-        match self.locals.position_reachable_local(name) {
->>>>>>> d802f9b8
             Some(var) => Symbol::Local(var),
             None => {
                 let id = *self
@@ -93,7 +78,6 @@
         self.locals.vars.get(id)
     }
 
-<<<<<<< HEAD
     /// Gets the symbol associated with an already known name.
     pub fn get_symbol(&self, usage: &TypeUsage) -> Option<Symbol> {
         let name = usage.name();
@@ -107,7 +91,7 @@
                     .get(usage)
                     .map(|id| Symbol::Global(id.0))
             })
-=======
+    }
     /// Gets the local symbol associated with an already known name.
     ///
     /// The lookup uses the current scope, which is frequently updated during the collection phase.
@@ -139,7 +123,6 @@
     /// or [`Variables::get_exported`] to lookup an exported variable after the collection phase.
     pub fn all_vars(&self) -> &[Variable] {
         &self.locals.vars
->>>>>>> d802f9b8
     }
 
     /// Iterates over all the exported variables, local to the environment.
@@ -238,31 +221,13 @@
             .find(|var| var.name == name && var.depth >= 0)
     }
 
-<<<<<<< HEAD
-    /// Gets the position of a variable from the current scope.
-=======
     /// Gets the variable id from the current scope.
->>>>>>> d802f9b8
     fn position_reachable_local(&self, name: &str) -> Option<ObjectId> {
         self.vars
             .iter()
             .rev()
-<<<<<<< HEAD
-            .position(|var| var.name == name && var.depth.is_some())
-            .map(|idx| self.vars.len() - 1 - idx)
-    }
-}
-
-impl Default for Locals {
-    fn default() -> Self {
-        Self {
-            vars: Vec::new(),
-            current_depth: NonZeroUsize::new(1).unwrap(),
-        }
-=======
             .position(|var| var.name == name && var.depth >= 0)
             .map(|idx| self.vars.len() - 1 - idx)
->>>>>>> d802f9b8
     }
 }
 
