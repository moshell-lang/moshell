<<<<<<< HEAD
use crate::relations::{NativeObjectId, ObjectId, SourceObjectId};
=======
use crate::relations::SourceId;
>>>>>>> 8823ae3e
use crate::types::hir::TypeId;
use context::source::SourceSegment;
use std::collections::HashMap;
use std::fmt::Display;

/// An instantiated type representation.
///
/// A type description has usually a single instance, but it can have more than one
/// if it is a generic type description.
#[derive(Clone, Debug, Default, PartialEq)]
pub enum Type {
    /// Reports a previous type error that is propagated.
    Error,

    /// A type that have not been inferred yet.
    #[default]
    Unknown,

    /// A void type, that contains no value.
    Nothing,

    /// A boolean type, either `true` or `false`.
    Bool,

    /// An exit code type, on a single byte.
    ExitCode,

    /// An integer type, that contains a 32-bit signed integer.
    Int,

    /// A floating point type, that contains a 32-bit floating point number.
    Float,

    /// A string type, that contains a UTF-8 string.
    String,

<<<<<<< HEAD
    /// A callable type, that have a separate definition.
    Function(Definition),
}

/// A type identifier in a [`TypedEngine`].
#[derive(Clone, Copy, Debug, PartialEq)]
pub enum Definition {
    /// A block of code, that the user can define.
    User(SourceObjectId),

    /// A native function, that is defined in the VM.
    Native(NativeObjectId),
}

impl Definition {
    /// Builds an erroneous definition that is used for error propagation.
    pub fn error() -> Self {
        Self::User(SourceObjectId(ObjectId::MAX))
    }
}

/// A callable function signature.
#[derive(Clone, Debug, PartialEq)]
pub struct FunctionType {
    /// The exact parameters that are expected by the function.
    pub(crate) parameters: Vec<Parameter>,

    /// The return type of the function.
    pub(crate) return_type: TypeId,

    /// The environment of the function, or the native function ID.
    pub(crate) definition: Definition,
=======
    /// A callable type, that have a separate environment.
    Function(SourceId),
>>>>>>> 8823ae3e
}

/// A function parameter.
#[derive(Clone, Debug, PartialEq)]
pub struct Parameter {
    pub(crate) segment: Option<SourceSegment>,
    pub(crate) ty: TypeId,
}

impl Display for Type {
    fn fmt(&self, f: &mut std::fmt::Formatter<'_>) -> std::fmt::Result {
        match self {
            Type::Error => write!(f, "Error"),
            Type::Unknown => write!(f, "Unknown"),
            Type::Nothing => write!(f, "Nothing"),
            Type::Bool => write!(f, "Bool"),
            Type::ExitCode => write!(f, "ExitCode"),
            Type::Int => write!(f, "Int"),
            Type::Float => write!(f, "Float"),
            Type::String => write!(f, "String"),
            Type::Function(id) => write!(
                f,
                "fun#{}",
                match id {
                    Definition::User(id) => id.0,
                    Definition::Native(id) => id.0,
                }
            ),
        }
    }
}

impl FunctionType {
    /// Creates a new native function.
    ///
    /// Natives functions cannot be defined by the user, since it is a
    /// chicken-and-egg problem. They are defined by the language host,
    /// usually in a Rust or C++ VM. They are identified by a dedicated
    /// [`NativeObjectId`], so that the compiler can quickly identify them.
    pub fn native(parameters: Vec<TypeId>, return_type: TypeId, id: NativeObjectId) -> Self {
        Self {
            parameters: parameters
                .into_iter()
                .map(|ty| Parameter { segment: None, ty })
                .collect(),
            return_type,
            definition: Definition::Native(id),
        }
    }
}

/// The attributes and methods of a class.
///
/// This describes how a class behaves, while the [`Type`] describes the
/// instanciation of a type description. If a description is generic, it can
/// be instantiated multiple times with different [`Type`] parameters.
#[derive(Clone, Debug, PartialEq, Default)]
pub struct TypeDescription {
    pub(crate) methods: HashMap<String, Vec<MethodType>>,
}

/// A method is a function that only exists on a given type.
pub type MethodType = FunctionType;<|MERGE_RESOLUTION|>--- conflicted
+++ resolved
@@ -1,8 +1,4 @@
-<<<<<<< HEAD
-use crate::relations::{NativeObjectId, ObjectId, SourceObjectId};
-=======
-use crate::relations::SourceId;
->>>>>>> 8823ae3e
+use crate::relations::{NativeId, ObjectId, SourceId};
 use crate::types::hir::TypeId;
 use context::source::SourceSegment;
 use std::collections::HashMap;
@@ -39,7 +35,6 @@
     /// A string type, that contains a UTF-8 string.
     String,
 
-<<<<<<< HEAD
     /// A callable type, that have a separate definition.
     Function(Definition),
 }
@@ -48,16 +43,16 @@
 #[derive(Clone, Copy, Debug, PartialEq)]
 pub enum Definition {
     /// A block of code, that the user can define.
-    User(SourceObjectId),
+    User(SourceId),
 
     /// A native function, that is defined in the VM.
-    Native(NativeObjectId),
+    Native(NativeId),
 }
 
 impl Definition {
     /// Builds an erroneous definition that is used for error propagation.
     pub fn error() -> Self {
-        Self::User(SourceObjectId(ObjectId::MAX))
+        Self::User(SourceId(ObjectId::MAX))
     }
 }
 
@@ -72,10 +67,6 @@
 
     /// The environment of the function, or the native function ID.
     pub(crate) definition: Definition,
-=======
-    /// A callable type, that have a separate environment.
-    Function(SourceId),
->>>>>>> 8823ae3e
 }
 
 /// A function parameter.
@@ -114,8 +105,8 @@
     /// Natives functions cannot be defined by the user, since it is a
     /// chicken-and-egg problem. They are defined by the language host,
     /// usually in a Rust or C++ VM. They are identified by a dedicated
-    /// [`NativeObjectId`], so that the compiler can quickly identify them.
-    pub fn native(parameters: Vec<TypeId>, return_type: TypeId, id: NativeObjectId) -> Self {
+    /// [`NativeId`], so that the compiler can quickly identify them.
+    pub fn native(parameters: Vec<TypeId>, return_type: TypeId, id: NativeId) -> Self {
         Self {
             parameters: parameters
                 .into_iter()
