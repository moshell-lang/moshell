--- conflicted
+++ resolved
@@ -17,10 +17,7 @@
 };
 use crate::types::operator::name_operator_method;
 use crate::types::ty::Type;
-<<<<<<< HEAD
-use crate::types::{Typing, ERROR, FLOAT, INT, UNIT, NOTHING, STRING};
-=======
-use crate::types::{Typing, ERROR, EXIT_CODE, FLOAT, INT, NOTHING, STRING};
+use crate::types::*;
 use ast::call::{Call, ProgrammaticCall};
 use ast::control_flow::If;
 use ast::function::FunctionDeclaration;
@@ -31,7 +28,6 @@
 use ast::variable::{Assign, VarDeclaration, VarKind, VarReference};
 use ast::Expr;
 use context::source::SourceSegmentHolder;
->>>>>>> 755363f3
 
 mod coercion;
 mod exploration;
@@ -323,7 +319,7 @@
             identifier: symbol,
             rhs: Box::new(rhs),
         }),
-        ty: NOTHING,
+        ty: UNIT,
         segment: assign.segment(),
     }
 }
@@ -426,11 +422,7 @@
             state,
         ));
     }
-<<<<<<< HEAD
-    let ty = expressions.last().map(|expr| expr.ty).unwrap_or(UNIT);
-=======
-    let ty = expressions.last().map_or(NOTHING, |expr| expr.ty);
->>>>>>> 755363f3
+    let ty = expressions.last().map_or(UNIT, |expr| expr.ty);
     TypedExpr {
         kind: ExprKind::Block(expressions),
         ty,
@@ -457,11 +449,7 @@
         ))
     });
     exploration.returns.push(Return {
-<<<<<<< HEAD
-        ty: expr.as_ref().map(|expr| expr.ty).unwrap_or(UNIT),
-=======
-        ty: expr.as_ref().map_or(NOTHING, |expr| expr.ty),
->>>>>>> 755363f3
+        ty: expr.as_ref().map_or(UNIT, |expr| expr.ty),
         segment: ret.segment.clone(),
     });
     TypedExpr {
@@ -492,12 +480,8 @@
     let return_type = fun
         .return_type
         .as_ref()
-<<<<<<< HEAD
-        .map(|ty| exploration.ctx.resolve(ty).unwrap_or(ERROR))
-        .unwrap_or(UNIT);
-=======
-        .map_or(NOTHING, |ty| exploration.ctx.resolve(ty).unwrap_or(ERROR));
->>>>>>> 755363f3
+        .map_or(UNIT, |ty| exploration.ctx.resolve(ty).unwrap_or(ERROR));
+
     exploration.engine.insert_if_absent(
         declaration,
         Chunk::function(
@@ -634,7 +618,7 @@
         diagnostics,
         env,
         &block.condition,
-        state,
+        state.with_local_type(),
     );
     let condition = coerce_condition(condition, exploration, state, diagnostics);
     let mut then = ascribe_types(
@@ -652,7 +636,7 @@
     let ty = if state.local_type {
         match exploration
             .typing
-            .convert_description(then.ty, otherwise.as_ref().map_or(NOTHING, |expr| expr.ty))
+            .convert_description(then.ty, otherwise.as_ref().map_or(UNIT, |expr| expr.ty))
         {
             Ok(ty) => {
                 // Generate appropriate casts and implicits conversions
@@ -728,14 +712,11 @@
             convert_into_string(expr, exploration, diagnostics, state)
         })
         .collect::<Vec<_>>();
-<<<<<<< HEAD
-
-    let ty = if state.local_type { INT } else { UNIT };
-=======
->>>>>>> 755363f3
+
+    let ty = if state.local_type { EXIT_CODE } else { UNIT };
     TypedExpr {
         kind: ExprKind::ProcessCall(args),
-        ty: EXIT_CODE,
+        ty,
         segment: call.segment(),
     }
 }
@@ -893,7 +874,9 @@
     state: TypingState,
 ) -> TypedExpr {
     match expr {
-        Expr::FunctionDeclaration(fd) => ascribe_function_declaration(fd, state.source, env, exploration),
+        Expr::FunctionDeclaration(fd) => {
+            ascribe_function_declaration(fd, state.source, env, exploration)
+        }
         Expr::Literal(lit) => ascribe_literal(lit),
         Expr::TemplateString(tpl) => {
             ascribe_template_string(tpl, exploration, relations, diagnostics, env, state)
@@ -962,13 +945,9 @@
         );
         let mut diagnostics = result.diagnostics;
         assert_eq!(diagnostics, vec![]);
-<<<<<<< HEAD
+
         let (typed, _) = apply_types(&result.engine, &result.relations, &mut diagnostics);
-        let expr = typed.get(SourceId(0)).unwrap();
-=======
-        let typed = apply_types(&result.engine, &result.relations, &mut diagnostics);
         let expr = typed.get_user(SourceId(0)).unwrap();
->>>>>>> 755363f3
         if !diagnostics.is_empty() {
             return Err(diagnostics);
         }
@@ -1051,7 +1030,7 @@
     #[test]
     fn var_assign_of_same_type() {
         let res = extract_type(Source::unknown("var l = 1; l = 2"));
-        assert_eq!(res, Ok(Type::Nothing));
+        assert_eq!(res, Ok(Type::Unit));
     }
 
     #[test]
@@ -1491,7 +1470,7 @@
                             segment: find_in(content, "75 + 1"),
                         })),
                     }),
-                    ty: NOTHING,
+                    ty: UNIT,
                     segment: find_in(content, "val n = 75 + 1"),
                 },
                 TypedExpr {
@@ -1510,7 +1489,7 @@
                             segment: find_in(content, "$n as Float"),
                         })),
                     }),
-                    ty: NOTHING,
+                    ty: UNIT,
                     segment: find_in(content, "val j = $n as Float"),
                 },
                 TypedExpr {
@@ -1547,7 +1526,7 @@
                             segment: find_in(content, "4.2"),
                         }
                     ]),
-                    ty: EXIT_CODE,
+                    ty: UNIT,
                     segment: find_in(content, "grep $n 4.2"),
                 }
             ])
@@ -1654,11 +1633,11 @@
             Err(vec![Diagnostic::new(
                 DiagnosticID::TypeMismatch,
                 SourceId(0),
-                "Cannot stringify type `Nothing`",
+                "Cannot stringify type `Unit`",
             )
             .with_observation(Observation::with_help(
                 find_in(content, "$v"),
-                "No method `to_string` on type `Nothing`"
+                "No method `to_string` on type `Unit`"
             ))])
         );
     }
@@ -1684,6 +1663,6 @@
     #[test]
     fn condition_command() {
         let res = extract_type(Source::unknown("if nginx -t { echo 'ok' }"));
-        assert_eq!(res, Ok(Type::Nothing));
+        assert_eq!(res, Ok(Type::Unit));
     }
 }