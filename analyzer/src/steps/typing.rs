--- conflicted
+++ resolved
@@ -227,35 +227,22 @@
         let expected_type = exploration.ctx.resolve(type_annotation).unwrap_or(ERROR);
         if expected_type == ERROR {
             diagnostics.push(
-<<<<<<< HEAD
                 Diagnostic::new(DiagnosticID::UnknownType, state.source, "Unknown type")
                     .with_observation(
                         Observation::new(type_annotation.segment())
                             .with_help("Not found in scope")
                             .with_tag(ObservationTag::InFault),
                     ),
-=======
-                Diagnostic::new(
-                    DiagnosticID::UnknownType,
-                    state.source,
-                    "Unknown type annotation",
-                )
-                .with_observation(Observation::with_help(
-                    type_annotation.segment(),
-                    "Not found in scope",
-                )),
->>>>>>> e3edc8a6
             );
         } else if initializer.ty.is_ok()
             && exploration
-                .typing
-                .unify(expected_type, initializer.ty)
-                .is_err()
+            .typing
+            .unify(expected_type, initializer.ty)
+            .is_err()
         {
             let terminal_expr = retrieve_terminal_expr(&initializer);
             let mut diagnostic =
                 Diagnostic::new(DiagnosticID::TypeMismatch, state.source, "Type mismatch")
-<<<<<<< HEAD
                     .with_observation(
                         Observation::new(type_annotation.segment())
                             .with_help(format!(
@@ -302,20 +289,6 @@
                 _ => (),
             }
             diagnostics.push(diagnostic)
-=======
-                    .with_observation(Observation::with_help(
-                        type_annotation.segment(),
-                        format!(
-                            "Expected `{}`",
-                            exploration.get_type(expected_type).unwrap()
-                        ),
-                    ))
-                    .with_observation(Observation::with_help(
-                        initializer.segment(),
-                        format!("Found `{}`", exploration.get_type(initializer.ty).unwrap()),
-                    )),
-            );
->>>>>>> e3edc8a6
         }
     }
     TypedExpr {
@@ -531,15 +504,14 @@
                     state.source,
                     "`if` and `else` have incompatible types",
                 )
-<<<<<<< HEAD
-                .with_observation(
-                    Observation::new(i.success_branch.segment())
-                        .with_help(format!(
-                            "Found `{}`",
-                            exploration.get_type(then.ty).unwrap()
-                        ))
-                        .with_tag(ObservationTag::InFault),
-                );
+                    .with_observation(
+                        Observation::new(i.success_branch.segment())
+                            .with_help(format!(
+                                "Found `{}`",
+                                exploration.get_type(then.ty).unwrap()
+                            ))
+                            .with_tag(ObservationTag::InFault),
+                    );
                 if let Some(otherwise) = &otherwise {
                     diagnostic = diagnostic.with_observation(
                         Observation::new(otherwise.segment())
@@ -549,17 +521,6 @@
                             ))
                             .with_tag(ObservationTag::InFault),
                     );
-=======
-                .with_observation(Observation::with_help(
-                    i.success_branch.segment(),
-                    format!("Found `{}`", exploration.get_type(then.ty).unwrap()),
-                ));
-                if let Some(otherwise) = &otherwise {
-                    diagnostic = diagnostic.with_observation(Observation::with_help(
-                        otherwise.segment(),
-                        format!("Found `{}`", exploration.get_type(otherwise.ty).unwrap()),
-                    ));
->>>>>>> e3edc8a6
                 }
                 diagnostics.push(diagnostic);
                 ERROR
@@ -659,7 +620,7 @@
                 diagnostics,
                 env,
                 &w.condition,
-                state.with_local_type(),
+                state.without_local_type(),
             )),
             &w.body,
         ),
@@ -703,7 +664,7 @@
                 source,
                 format!("`{kind_name}` must be declared inside a loop"),
             )
-            .with_observation(Observation::new(e.segment())),
+                .with_observation(Observation::new(e.segment())),
         );
     }
     TypedExpr {
@@ -733,10 +694,6 @@
     state: TypingState,
 ) -> TypedExpr {
     match expr {
-<<<<<<< HEAD
-=======
-        Expr::FunctionDeclaration(fd) => ascribe_function(fd, state.source, env, exploration),
->>>>>>> e3edc8a6
         Expr::Literal(lit) => ascribe_literal(state.literal_strings, lit),
         Expr::VarDeclaration(decl) => {
             ascribe_var_declaration(decl, exploration, relations, diagnostics, env, state)
@@ -744,7 +701,6 @@
         Expr::VarReference(var) => {
             ascribe_var_reference(var, state.source, env, exploration, relations)
         }
-<<<<<<< HEAD
         Expr::Block(block) => ascribe_block(block, exploration, relations, diagnostics, env, state),
         Expr::Return(ret) => ascribe_return(ret, exploration, relations, diagnostics, env, state),
         Expr::Parenthesis(paren) => ascribe_types(
@@ -757,24 +713,11 @@
         ),
         Expr::FunctionDeclaration(fun) => ascribe_function(fun, state.source, env, exploration),
         Expr::Binary(bin) => ascribe_binary(bin, exploration, relations, diagnostics, env, state),
-=======
->>>>>>> e3edc8a6
         Expr::If(block) => ascribe_if(block, exploration, relations, diagnostics, env, state),
         Expr::Call(call) => ascribe_call(call, exploration, relations, diagnostics, env, state),
         Expr::ProgrammaticCall(call) => {
             ascribe_pfc(call, exploration, relations, diagnostics, env, state)
         }
-        Expr::Block(b) => ascribe_block(b, exploration, relations, diagnostics, env, state),
-        Expr::Return(r) => ascribe_return(r, exploration, relations, diagnostics, env, state),
-        Expr::Parenthesis(paren) => ascribe_types(
-            exploration,
-            relations,
-            diagnostics,
-            env,
-            &paren.expression,
-            state,
-        ),
-        Expr::Binary(bo) => ascribe_binary(bo, exploration, relations, diagnostics, env, state),
         e @ (Expr::While(_) | Expr::Loop(_)) => {
             ascribe_loop(e, exploration, relations, diagnostics, env, state)
         }
@@ -848,27 +791,16 @@
                 SourceId(0),
                 "Type mismatch",
             )
-<<<<<<< HEAD
-            .with_observation(
-                Observation::new(find_in(content, "Int"))
-                    .with_help("Expected `Int`")
-                    .with_tag(ObservationTag::Expected)
-            )
-            .with_observation(
-                Observation::new(find_in(content, "1.6"))
-                    .with_help("Found `Float`")
-                    .with_tag(ObservationTag::InFault)
-            )])
-=======
-            .with_observation(Observation::with_help(
-                find_in(content, "Int"),
-                "Expected `Int`",
-            ))
-            .with_observation(Observation::with_help(
-                find_in(content, "1.6"),
-                "Found `Float`",
-            ))])
->>>>>>> e3edc8a6
+                .with_observation(
+                    Observation::new(find_in(content, "Int"))
+                        .with_help("Expected `Int`")
+                        .with_tag(ObservationTag::Expected)
+                )
+                .with_observation(
+                    Observation::new(find_in(content, "1.6"))
+                        .with_help("Found `Float`")
+                        .with_tag(ObservationTag::InFault)
+                )])
         );
     }
 
@@ -883,18 +815,11 @@
                 SourceId(0),
                 "Unknown type",
             )
-<<<<<<< HEAD
-            .with_observation(
-                Observation::new(find_in(content, "ABC"))
-                    .with_help("Not found in scope")
-                    .with_tag(ObservationTag::InFault)
-            )])
-=======
-            .with_observation(Observation::with_help(
-                find_in(content, "ABC"),
-                "Not found in scope",
-            ))])
->>>>>>> e3edc8a6
+                .with_observation(
+                    Observation::new(find_in(content, "ABC"))
+                        .with_help("Not found in scope")
+                        .with_tag(ObservationTag::InFault)
+                )])
         );
     }
 
@@ -921,27 +846,16 @@
                 SourceId(0),
                 "`if` and `else` have incompatible types",
             )
-<<<<<<< HEAD
-            .with_observation(
-                Observation::new(find_in(content, "4.7"))
-                    .with_help("Found `Float`")
-                    .with_tag(ObservationTag::InFault)
-            )
-            .with_observation(
-                Observation::new(find_in(content, "{}"))
-                    .with_help("Found `Nothing`")
-                    .with_tag(ObservationTag::InFault)
-            )])
-=======
-            .with_observation(Observation::with_help(
-                find_in(content, "4.7"),
-                "Found `Float`",
-            ))
-            .with_observation(Observation::with_help(
-                find_in(content, "{}"),
-                "Found `Nothing`",
-            ))])
->>>>>>> e3edc8a6
+                .with_observation(
+                    Observation::new(find_in(content, "4.7"))
+                        .with_help("Found `Float`")
+                        .with_tag(ObservationTag::InFault)
+                )
+                .with_observation(
+                    Observation::new(find_in(content, "{}"))
+                        .with_help("Found `Nothing`")
+                        .with_tag(ObservationTag::InFault)
+                )])
         );
     }
 
@@ -969,17 +883,10 @@
                 SourceId(0),
                 "This function takes 1 argument but 2 were supplied",
             )
-<<<<<<< HEAD
-            .with_observation(
-                Observation::new(find_in(content, "square(9, 9)"))
-                    .with_help("Function is called here")
-            )])
-=======
-            .with_observation(Observation::with_help(
-                find_in(content, "square(9, 9)"),
-                "Function is called here",
-            ))])
->>>>>>> e3edc8a6
+                .with_observation(
+                    Observation::new(find_in(content, "square(9, 9)"))
+                        .with_help("Function is called here")
+                )])
         );
     }
 
@@ -994,28 +901,17 @@
                 SourceId(0),
                 "Type mismatch",
             )
-<<<<<<< HEAD
-            .with_observation(
-                Observation::new(find_in(content, "4"))
-                    .with_help("Expected `String`, found `Int`")
-                    .with_tag(ObservationTag::InFault)
-            )
-            .with_observation(
-                Observation::new(find_in(content, "str: String"))
-                    .with_help("Parameter is declared here")
-                    .within(SourceId(1))
-                    .with_tag(ObservationTag::Declaration)
-            )]),
-=======
-            .with_observation(Observation::with_help(
-                find_in(content, "4"),
-                "Expected `String`, found `Int`",
-            ))
-            .with_observation(Observation::with_help(
-                find_in(content, "str: String"),
-                "Parameter is declared here",
-            ))]),
->>>>>>> e3edc8a6
+                .with_observation(
+                    Observation::new(find_in(content, "4"))
+                        .with_help("Expected `String`, found `Int`")
+                        .with_tag(ObservationTag::InFault)
+                )
+                .with_observation(
+                    Observation::new(find_in(content, "str: String"))
+                        .with_help("Parameter is declared here")
+                        .within(SourceId(1))
+                        .with_tag(ObservationTag::Declaration)
+                )]),
         );
     }
 
@@ -1030,17 +926,10 @@
                 SourceId(0),
                 "Cannot invoke non function type",
             )
-<<<<<<< HEAD
-            .with_observation(
-                Observation::new(find_in(content, "test()"))
-                    .with_help("Call expression requires function, found `Int`")
-            )])
-=======
-            .with_observation(Observation::with_help(
-                find_in(content, "test()"),
-                "Call expression requires function, found `Int`",
-            ))])
->>>>>>> e3edc8a6
+                .with_observation(
+                    Observation::new(find_in(content, "test()"))
+                        .with_help("Call expression requires function, found `Int`")
+                )])
         );
     }
 
@@ -1055,32 +944,21 @@
                 SourceId(1),
                 "Type mismatch",
             )
-<<<<<<< HEAD
-            .with_observation(
-                Observation::new(find_in(content, "Int"))
-                    .with_help("Expected `Int`")
-                    .with_tag(ObservationTag::Expected)
-            )
-            .with_observation(
-                Observation::new(find_in(content, "$a"))
-                    .with_help("Found `String`")
-                    .with_tag(ObservationTag::InFault)
-            )
-            .with_observation(
-                Observation::new(find_in(content, "a: String"))
-                    .with_help("in variable declared here")
-                    .with_tag(ObservationTag::Declaration)
-            )])
-=======
-            .with_observation(Observation::with_help(
-                find_in(content, "Int"),
-                "Expected `Int`",
-            ))
-            .with_observation(Observation::with_help(
-                find_in(content, "$a"),
-                "Found `String`",
-            ))])
->>>>>>> e3edc8a6
+                .with_observation(
+                    Observation::new(find_in(content, "Int"))
+                        .with_help("Expected `Int`")
+                        .with_tag(ObservationTag::Expected)
+                )
+                .with_observation(
+                    Observation::new(find_in(content, "$a"))
+                        .with_help("Found `String`")
+                        .with_tag(ObservationTag::InFault)
+                )
+                .with_observation(
+                    Observation::new(find_in(content, "a: String"))
+                        .with_help("in variable declared here")
+                        .with_tag(ObservationTag::Declaration)
+                )])
         );
     }
 
@@ -1111,19 +989,11 @@
                 SourceId(1),
                 "Type mismatch",
             )
-<<<<<<< HEAD
-            .with_observation(Observation::new(find_in(content, "0")).with_help("Found `Int`"))
-            .with_observation(
-                Observation::new(find_in(content, "String"))
-                    .with_help("Expected `String` because of return type")
-            )])
-=======
-            .with_observation(Observation::with_help(find_in(content, "0"), "Found `Int`"))
-            .with_observation(Observation::with_help(
-                find_in(content, "String"),
-                "Expected `String` because of return type",
-            ))])
->>>>>>> e3edc8a6
+                .with_observation(Observation::new(find_in(content, "0")).with_help("Found `Int`"))
+                .with_observation(
+                    Observation::new(find_in(content, "String"))
+                        .with_help("Expected `String` because of return type")
+                )])
         );
     }
 
@@ -1145,20 +1015,12 @@
     fn explicit_invalid_return() {
         let content = "fun some() -> String = {if true; return {}; 9}";
         let res = extract_type(Source::unknown(content));
-<<<<<<< HEAD
         let return_observation = Observation::new(find_in(content, "String"))
             .with_help("Expected `String` because of return type");
-=======
-        let return_observation = Observation::with_help(
-            find_in(content, "String"),
-            "Expected `String` because of return type",
-        );
->>>>>>> e3edc8a6
         assert_eq!(
             res,
             Err(vec![
                 Diagnostic::new(DiagnosticID::TypeMismatch, SourceId(1), "Type mismatch")
-<<<<<<< HEAD
                     .with_observation(
                         Observation::new(find_in(content, "return {}"))
                             .with_help("Found `Nothing`"),
@@ -1168,15 +1030,6 @@
                     .with_observation(
                         Observation::new(find_in(content, "9")).with_help("Found `Int`")
                     )
-=======
-                    .with_observation(Observation::with_help(
-                        find_in(content, "return {}"),
-                        "Found `Nothing`",
-                    ))
-                    .with_observation(return_observation.clone()),
-                Diagnostic::new(DiagnosticID::TypeMismatch, SourceId(1), "Type mismatch")
-                    .with_observation(Observation::with_help(find_in(content, "9"), "Found `Int`"))
->>>>>>> e3edc8a6
                     .with_observation(return_observation),
             ])
         );
@@ -1193,18 +1046,11 @@
                 SourceId(1),
                 "Return type inference is not supported yet",
             )
-<<<<<<< HEAD
-            .with_observation(
-                Observation::new(find_in(content, "fun test(n: Float) = "))
-                    .with_help("No return type is specified"),
-            )
-=======
-            .with_observation(Observation::with_help(
-                find_in(content, "fun test(n: Float) = "),
-                "No return type is specified",
-            ),)
->>>>>>> e3edc8a6
-            .with_help("Add -> Float to the function declaration")])
+                .with_observation(
+                    Observation::new(find_in(content, "fun test(n: Float) = "))
+                        .with_help("No return type is specified"),
+                )
+                .with_help("Add -> Float to the function declaration")])
         );
     }
 
@@ -1219,26 +1065,15 @@
                 SourceId(1),
                 "Return type is not inferred for block functions",
             )
-<<<<<<< HEAD
-            .with_observation(
-                Observation::new(find_in(content, "return 0")).with_help("Returning `Int`")
-            )
-            .with_observation(
-                Observation::new(find_in(content, "$n")).with_help("Returning `Float`")
-            )
-=======
-            .with_observation(Observation::with_help(
-                find_in(content, "return 0"),
-                "Returning `Int`",
-            ))
-            .with_observation(Observation::with_help(
-                find_in(content, "$n"),
-                "Returning `Float`",
-            ))
->>>>>>> e3edc8a6
-            .with_help(
-                "Try adding an explicit return type to the function"
-            )])
+                .with_observation(
+                    Observation::new(find_in(content, "return 0")).with_help("Returning `Int`")
+                )
+                .with_observation(
+                    Observation::new(find_in(content, "$n")).with_help("Returning `Float`")
+                )
+                .with_help(
+                    "Try adding an explicit return type to the function"
+                )])
         );
     }
 
@@ -1253,20 +1088,13 @@
                 SourceId(1),
                 "Failed to infer return type",
             )
-<<<<<<< HEAD
-            .with_observation(
-                Observation::new(find_in(content, "fun test() = if false; return 5; else {}"))
-                    .with_help("This function returns multiple types")
-            )
-=======
-            .with_observation(Observation::with_help(
-                find_in(content, "fun test() = if false; return 5; else {}"),
-                "This function returns multiple types",
-            ))
->>>>>>> e3edc8a6
-            .with_help(
-                "Try adding an explicit return type to the function"
-            )])
+                .with_observation(
+                    Observation::new(find_in(content, "fun test() = if false; return 5; else {}"))
+                        .with_help("This function returns multiple types")
+                )
+                .with_help(
+                    "Try adding an explicit return type to the function"
+                )])
         );
     }
 }