use ast::call::{Call, ProgrammaticCall};
use ast::control_flow::If;
use ast::function::FunctionDeclaration;
use ast::group::Block;
use ast::operation::BinaryOperation;
use ast::value::{Literal, LiteralValue};
use ast::variable::{VarDeclaration, VarReference};
use ast::Expr;
use context::source::SourceSegmentHolder;

use crate::dependency::topological_sort;
use crate::diagnostic::{Diagnostic, DiagnosticID, Observation};
use crate::engine::Engine;
use crate::environment::Environment;
use crate::relations::{Relations, SourceId};
use crate::steps::typing::coercion::{check_type_annotation, unify_and_map};
use crate::steps::typing::exploration::{diagnose_unknown_type, Exploration};
use crate::steps::typing::function::{
    find_operand_implementation, infer_return, type_call, type_method, type_parameter, Return,
};
use crate::steps::typing::lower::convert_into_string;
use crate::types::ctx::{TypeContext, TypedVariable};
use crate::types::engine::{Chunk, TypedEngine};
<<<<<<< HEAD
use crate::types::hir::{ExprKind, TypedExpr};
use crate::types::operator::name_operator_method;
use crate::types::ty::{Definition, Type};
use crate::types::{Typing, BOOL, ERROR, EXIT_CODE, FLOAT, INT, NOTHING, STRING};
use ast::operation::BinaryOperator;
use ast::value::LiteralValue;
use ast::variable::VarKind;
use ast::Expr;
use context::source::SourceSegmentHolder;
=======
use crate::types::hir::{
    Binary, Conditional, Declaration, ExprKind, FunctionCall, Loop, TypedExpr,
};
use crate::types::ty::Type;
use crate::types::{Typing, ERROR, FLOAT, INT, NOTHING, STRING};
>>>>>>> da5f472c

mod coercion;
mod exploration;
mod function;
mod lower;

pub fn apply_types(
    engine: &Engine,
    relations: &Relations,
    diagnostics: &mut Vec<Diagnostic>,
) -> TypedEngine {
    let environments = topological_sort(&relations.as_dependencies(engine));
    let mut exploration = Exploration {
        engine: TypedEngine::with_lang(engine.len()),
        typing: Typing::with_lang(),
        ctx: TypeContext::with_lang(),
        returns: Vec::new(),
    };
    for env_id in environments {
        let entry = apply_types_to_source(
            &mut exploration,
            diagnostics,
            engine,
            relations,
            TypingState::new(env_id),
        );
        exploration.engine.insert(env_id, entry);
    }
    exploration.engine
}

/// A state holder, used to informs the type checker about what should be
/// checked.
#[derive(Debug, Copy, Clone, PartialEq, Eq, Hash)]
pub(self) struct TypingState {
    source: SourceId,
    local_type: bool,

    // if not in loop, `continue` and `break` will raise a diagnostic
    in_loop: bool,
}

impl TypingState {
    /// Creates a new initial state, for a script.
    fn new(source: SourceId) -> Self {
        Self {
            source,
            local_type: false,
            in_loop: false,
        }
    }

    /// Returns a new state that should track local returns.
    fn with_local_type(self) -> Self {
        Self {
            local_type: true,
            ..self
        }
    }

    /// Returns a new state that indicates to not track local returns.
    fn without_local_type(self) -> Self {
        Self {
            local_type: false,
            ..self
        }
    }

    /// Returns a new state with `in_loop` set to true
    fn with_in_loop(self) -> Self {
        Self {
            in_loop: true,
            ..self
        }
    }
}

fn apply_types_to_source(
    exploration: &mut Exploration,
    diagnostics: &mut Vec<Diagnostic>,
    engine: &Engine,
    relations: &Relations,
    state: TypingState,
) -> Chunk {
    let source_id = state.source;
    let expr = engine.get_expression(source_id).unwrap();
    let env = engine.get_environment(source_id).unwrap();
    exploration.prepare();
    match expr {
        Expr::FunctionDeclaration(func) => {
            for param in &func.parameters {
                let param = type_parameter(&exploration.ctx, param);
                exploration.ctx.push_local_type(state.source, param.ty);
            }
            let typed_expr = ascribe_types(
                exploration,
                relations,
                diagnostics,
                env,
                &func.body,
                state.with_local_type(),
            );
            let return_type = infer_return(func, &typed_expr, diagnostics, exploration, state);
            Chunk::function(
                typed_expr,
                func.parameters
                    .iter()
                    .map(|param| type_parameter(&exploration.ctx, param))
                    .collect(),
                return_type,
            )
        }
        expr => Chunk::script(ascribe_types(
            exploration,
            relations,
            diagnostics,
            env,
            expr,
            state,
        )),
    }
}

fn ascribe_literal(lit: &Literal) -> TypedExpr {
    let ty = match lit.parsed {
        LiteralValue::Int(_) => INT,
        LiteralValue::Float(_) => FLOAT,
        LiteralValue::String(_) => STRING,
    };
    TypedExpr {
        kind: ExprKind::Literal(lit.parsed.clone()),
        ty,
        segment: lit.segment.clone(),
    }
}

fn ascribe_var_declaration(
    decl: &VarDeclaration,
    exploration: &mut Exploration,
    relations: &Relations,
    diagnostics: &mut Vec<Diagnostic>,
    env: &Environment,
    state: TypingState,
) -> TypedExpr {
    let initializer = decl
        .initializer
        .as_ref()
        .map(|expr| {
            Box::new(ascribe_types(
                exploration,
                relations,
                diagnostics,
                env,
                expr,
                state.with_local_type(),
            ))
        })
        .expect("Variables without initializers are not supported yet");
    let id = exploration
        .ctx
        .push_local_type(state.source, initializer.ty);
    if let Some(type_annotation) = &decl.var.ty {
        let expected_type = exploration.ctx.resolve(type_annotation).unwrap_or(ERROR);
        if expected_type == ERROR {
            diagnostics.push(
                Diagnostic::new(
                    DiagnosticID::UnknownType,
                    state.source,
                    "Unknown type annotation",
                )
                .with_observation(Observation::with_help(
                    type_annotation.segment(),
                    "Not found in scope",
                )),
            );
        } else if initializer.ty.is_ok()
            && exploration
                .typing
                .unify(expected_type, initializer.ty)
                .is_err()
        {
            diagnostics.push(
                Diagnostic::new(DiagnosticID::TypeMismatch, state.source, "Type mismatch")
                    .with_observation(Observation::with_help(
                        type_annotation.segment(),
                        format!(
                            "Expected `{}`",
                            exploration.get_type(expected_type).unwrap()
                        ),
                    ))
                    .with_observation(Observation::with_help(
                        initializer.segment(),
                        format!("Found `{}`", exploration.get_type(initializer.ty).unwrap()),
                    )),
            );
        }
    }
    TypedExpr {
        kind: ExprKind::Declare(Declaration {
            identifier: id,
            value: Some(initializer),
        }),
        ty: NOTHING,
        segment: decl.segment.clone(),
    }
}

fn ascribe_var_reference(
    var: &VarReference,
    source: SourceId,
    env: &Environment,
    exploration: &Exploration,
    relations: &Relations,
) -> TypedExpr {
    let symbol = env.get_raw_symbol(var.segment.clone()).unwrap();
    let type_id = exploration.ctx.get(relations, source, symbol).unwrap();
    TypedExpr {
        kind: ExprKind::Reference(symbol),
        ty: type_id,
        segment: var.segment.clone(),
    }
}

fn ascribe_block(
    block: &Block,
    exploration: &mut Exploration,
    relations: &Relations,
    diagnostics: &mut Vec<Diagnostic>,
    env: &Environment,
    state: TypingState,
) -> TypedExpr {
    let mut expressions = Vec::with_capacity(block.expressions.len());
    if let Some((last, exprs)) = block.expressions.split_last() {
        for expr in exprs {
            expressions.push(ascribe_types(
                exploration,
                relations,
                diagnostics,
                env,
                expr,
                state.without_local_type(),
            ));
        }
        expressions.push(ascribe_types(
            exploration,
            relations,
            diagnostics,
            env,
            last,
            state,
        ));
    }
    let ty = expressions.last().map(|expr| expr.ty).unwrap_or(NOTHING);
    TypedExpr {
        kind: ExprKind::Block(expressions),
        ty,
        segment: block.segment.clone(),
    }
}

fn ascribe_return(
    ret: &ast::function::Return,
    exploration: &mut Exploration,
    relations: &Relations,
    diagnostics: &mut Vec<Diagnostic>,
    env: &Environment,
    state: TypingState,
) -> TypedExpr {
    let expr = ret.expr.as_ref().map(|expr| {
        Box::new(ascribe_types(
            exploration,
            relations,
            diagnostics,
            env,
            expr,
            state,
        ))
    });
    exploration.returns.push(Return {
        ty: expr.as_ref().map(|expr| expr.ty).unwrap_or(NOTHING),
        segment: ret.segment.clone(),
    });
    TypedExpr {
        kind: ExprKind::Return(expr),
        ty: NOTHING,
        segment: ret.segment.clone(),
    }
}

fn ascribe_function(
    fun: &FunctionDeclaration,
    source: SourceId,
    env: &Environment,
    exploration: &mut Exploration,
) -> TypedExpr {
    let declaration = env.get_raw_env(fun.segment.clone()).unwrap();
    let type_id = exploration.typing.add_type(Type::Function(declaration));
    let local_id = exploration.ctx.push_local_type(source, type_id);

    // Forward declare the function
    let parameters = fun
        .parameters
        .iter()
        .map(|param| type_parameter(&exploration.ctx, param))
        .collect::<Vec<_>>();
    let return_type = fun
        .return_type
        .as_ref()
        .map(|ty| exploration.ctx.resolve(ty).unwrap_or(ERROR))
        .unwrap_or(NOTHING);
    exploration.engine.insert_if_absent(
        declaration,
        Chunk::function(
            TypedExpr {
                kind: ExprKind::Noop,
                ty: type_id,
                segment: fun.segment.clone(),
            },
            parameters,
            return_type,
        ),
    );
    TypedExpr {
        kind: ExprKind::Declare(Declaration {
            identifier: local_id,
            value: None,
        }),
        ty: NOTHING,
        segment: fun.segment.clone(),
    }
}

fn ascribe_binary(
    bin: &BinaryOperation,
    exploration: &mut Exploration,
    relations: &Relations,
    diagnostics: &mut Vec<Diagnostic>,
    env: &Environment,
    state: TypingState,
) -> TypedExpr {
    let left_expr = ascribe_types(exploration, relations, diagnostics, env, &bin.left, state);
    let right_expr = ascribe_types(exploration, relations, diagnostics, env, &bin.right, state);
    let ty = exploration
        .typing
        .unify(left_expr.ty, right_expr.ty)
        .unwrap_or(ERROR);
    TypedExpr {
        kind: ExprKind::Binary(Binary {
            lhs: Box::new(left_expr),
            op: bin.op,
            rhs: Box::new(right_expr),
        }),
        ty,
        segment: bin.segment(),
    }
}

fn ascribe_if(
    i: &If,
    exploration: &mut Exploration,
    relations: &Relations,
    diagnostics: &mut Vec<Diagnostic>,
    env: &Environment,
    state: TypingState,
) -> TypedExpr {
    let condition = ascribe_types(
        exploration,
        relations,
        diagnostics,
        env,
        &i.condition,
        state.with_local_type(),
    );
    let then = ascribe_types(
        exploration,
        relations,
        diagnostics,
        env,
        &i.success_branch,
        state,
    );
    let otherwise = i.fail_branch.as_ref().map(|expr| {
        Box::new(ascribe_types(
            exploration,
            relations,
            diagnostics,
            env,
            expr,
            state,
        ))
    });
    let ty = if state.local_type {
        match exploration.typing.unify(
            then.ty,
            otherwise.as_ref().map(|expr| expr.ty).unwrap_or(NOTHING),
        ) {
            Ok(ty) => ty,
            Err(_) => {
                let mut diagnostic = Diagnostic::new(
                    DiagnosticID::TypeMismatch,
                    state.source,
                    "`if` and `else` have incompatible types",
                )
                .with_observation(Observation::with_help(
                    i.success_branch.segment(),
                    format!("Found `{}`", exploration.get_type(then.ty).unwrap()),
                ));
                if let Some(otherwise) = &otherwise {
                    diagnostic = diagnostic.with_observation(Observation::with_help(
                        otherwise.segment(),
                        format!("Found `{}`", exploration.get_type(otherwise.ty).unwrap()),
                    ));
                }
                diagnostics.push(diagnostic);
                ERROR
            }
        }
    } else {
        NOTHING
    };
    TypedExpr {
        kind: ExprKind::Conditional(Conditional {
            condition: Box::new(condition),
            then: Box::new(then),
            otherwise,
        }),
        ty,
        segment: i.segment.clone(),
    }
}

fn ascribe_call(
    call: &Call,
    exploration: &mut Exploration,
    relations: &Relations,
    diagnostics: &mut Vec<Diagnostic>,
    env: &Environment,
    state: TypingState,
) -> TypedExpr {
    let args = call
        .arguments
        .iter()
        .map(|expr| ascribe_types(exploration, relations, diagnostics, env, expr, state))
        .collect::<Vec<_>>();

    let ty = if state.local_type { INT } else { NOTHING };
    TypedExpr {
        kind: ExprKind::ProcessCall(args),
        ty,
        segment: call.segment(),
    }
}

fn ascribe_pfc(
    call: &ProgrammaticCall,
    exploration: &mut Exploration,
    relations: &Relations,
    diagnostics: &mut Vec<Diagnostic>,
    env: &Environment,
    state: TypingState,
) -> TypedExpr {
    let arguments = call
        .arguments
        .iter()
        .map(|expr| ascribe_types(exploration, relations, diagnostics, env, expr, state)) //TODO implicitly convert if the parameter is a primitive
        .collect::<Vec<_>>();
    let symbol = env.get_raw_symbol(call.segment.clone()).unwrap();
    let return_type = type_call(
        call,
        &arguments,
        symbol,
        diagnostics,
        exploration,
        relations,
        state,
    );
    TypedExpr {
        kind: ExprKind::FunctionCall(FunctionCall {
            name: call.name.to_owned(),
            arguments,
        }),
        ty: return_type,
        segment: call.segment.clone(),
    }
}

fn ascribe_loop(
    loo: &Expr,
    exploration: &mut Exploration,
    relations: &Relations,
    diagnostics: &mut Vec<Diagnostic>,
    env: &Environment,
    state: TypingState,
) -> TypedExpr {
    let (condition, body) = match loo {
        Expr::While(w) => (
            Some(ascribe_types(
                exploration,
                relations,
                diagnostics,
                env,
                &w.condition,
                state.with_local_type(),
            )),
            &w.body,
        ),
        Expr::Loop(l) => (None, &l.body),
        _ => unreachable!("Expression is not a loop"),
    };
    let body = ascribe_types(
        exploration,
        relations,
        diagnostics,
        env,
        body,
        state.without_local_type().with_in_loop(),
    );

    TypedExpr {
        kind: ExprKind::ConditionalLoop(Loop {
            condition: condition.map(Box::new),
            body: Box::new(body),
        }),
        segment: loo.segment(),
        ty: NOTHING,
    }
}

fn ascribe_continue_or_break(
    expr: &Expr,
    diagnostics: &mut Vec<Diagnostic>,
    source: SourceId,
    in_loop: bool,
) -> TypedExpr {
    let (kind, kind_name) = match expr {
        Expr::Continue(_) => (ExprKind::Continue, "continue"),
        Expr::Break(_) => (ExprKind::Break, "break"),
        _ => panic!("e is not a loop"),
    };
    if !in_loop {
        diagnostics.push(
            Diagnostic::new(
                DiagnosticID::InvalidBreakOrContinue,
                source,
                format!("`{kind_name}` must be declared inside a loop"),
            )
            .with_observation(Observation::new(expr.segment())),
        );
    }
    TypedExpr {
        kind,
        ty: NOTHING,
        segment: expr.segment(),
    }
}

/// Ascribes types to the given expression.
///
/// In case of an error, the expression is still returned, but the type is set to [`ERROR`].
fn ascribe_types(
    exploration: &mut Exploration,
    relations: &Relations,
    diagnostics: &mut Vec<Diagnostic>,
    env: &Environment,
    expr: &Expr,
    state: TypingState,
) -> TypedExpr {
    match expr {
<<<<<<< HEAD
        Expr::Literal(lit) => {
            let ty = match lit.parsed {
                LiteralValue::Int(_) => INT,
                LiteralValue::Float(_) => FLOAT,
                LiteralValue::String(_) => STRING,
            };
            TypedExpr {
                kind: ExprKind::Literal(lit.parsed.clone()),
                ty,
                segment: lit.segment.clone(),
            }
        }
        Expr::TemplateString(tpl) => {
            if tpl.parts.is_empty() {
                return TypedExpr {
                    kind: ExprKind::Literal(LiteralValue::String(String::new())),
                    ty: STRING,
                    segment: tpl.segment(),
                };
            }
            let plus_method = exploration
                .engine
                .get_method_exact(
                    STRING,
                    name_operator_method(BinaryOperator::Plus),
                    &[STRING],
                    STRING,
                )
                .expect("string type should have a concatenation method")
                .definition;
            let mut it = tpl.parts.iter().map(|part| {
                let typed_part = ascribe_types(
                    exploration,
                    relations,
                    diagnostics,
                    env,
                    part,
                    state.without_local_type(),
                );
                convert_into_string(typed_part, exploration, diagnostics, state)
            });
            let acc = it.next().unwrap();
            it.fold(acc, |acc, current| {
                let segment = acc.segment.start..current.segment.end;
                TypedExpr {
                    kind: ExprKind::MethodCall {
                        callee: Box::new(acc),
                        arguments: vec![current],
                        definition: plus_method,
                    },
                    ty: STRING,
                    segment,
                }
            })
        }
        Expr::Assign(assign) => {
            let rhs = ascribe_types(
                exploration,
                relations,
                diagnostics,
                env,
                &assign.value,
                state.with_local_type(),
            );
            let symbol = env.get_raw_symbol(assign.segment()).unwrap();
            let var_obj = exploration
                .ctx
                .get(relations, state.source, symbol)
                .unwrap();
            let var_ty = var_obj.type_id;
            let rhs_type = rhs.ty;
            let rhs = match unify_and_map(
                rhs,
                var_ty,
                &mut exploration.typing,
                &exploration.engine,
                state,
                diagnostics,
            ) {
                Ok(rhs) => {
                    if !var_obj.can_reassign {
                        diagnostics.push(
                            Diagnostic::new(
                                DiagnosticID::CannotReassign,
                                state.source,
                                format!(
                                    "Cannot assign twice to immutable variable `{}`",
                                    assign.name
                                ),
                            )
                            .with_observation(Observation::with_help(
                                assign.segment(),
                                "Assignment happens here",
                            )),
                        );
                    }
                    rhs
                }
                Err(_) => {
                    diagnostics.push(
                        Diagnostic::new(
                            DiagnosticID::TypeMismatch,
                            state.source,
                            format!(
                                "Cannot assign a value of type `{}` to something of type `{}`",
                                exploration.get_type(rhs_type).unwrap(),
                                exploration.get_type(var_ty).unwrap()
                            ),
                        )
                        .with_observation(Observation::with_help(
                            assign.segment(),
                            "Assignment happens here",
                        )),
                    );
                    TypedExpr {
                        kind: ExprKind::Literal(LiteralValue::String("".to_owned())),
                        ty: STRING,
                        segment: assign.segment(),
                    }
                }
            };
            TypedExpr {
                kind: ExprKind::Assign {
                    identifier: symbol,
                    rhs: Box::new(rhs),
                },
                ty: NOTHING,
                segment: assign.segment(),
            }
        }
        Expr::VarDeclaration(decl) => {
            let mut initializer = decl
                .initializer
                .as_ref()
                .map(|expr| {
                    ascribe_types(
                        exploration,
                        relations,
                        diagnostics,
                        env,
                        expr,
                        state.with_local_type(),
                    )
                })
                .expect("Variables without initializers are not supported yet");
            let id = exploration.ctx.push_local(
                state.source,
                if decl.kind == VarKind::Val {
                    TypedVariable::immutable(initializer.ty)
                } else {
                    TypedVariable::assignable(initializer.ty)
                },
            );
            if let Some(type_annotation) = &decl.var.ty {
                initializer = check_type_annotation(
                    exploration,
                    type_annotation,
                    initializer,
                    diagnostics,
                    state,
                );
            }
            TypedExpr {
                kind: ExprKind::Declare {
                    identifier: id,
                    value: Some(Box::new(initializer)),
                },
                ty: NOTHING,
                segment: decl.segment.clone(),
            }
        }
        Expr::VarReference(var) => {
            let symbol = env.get_raw_symbol(var.segment.clone()).unwrap();
            let type_id = exploration
                .ctx
                .get(relations, state.source, symbol)
                .unwrap()
                .type_id;
            TypedExpr {
                kind: ExprKind::Reference(symbol),
                ty: type_id,
                segment: var.segment.clone(),
            }
=======
        Expr::FunctionDeclaration(fd) => ascribe_function(fd, state.source, env, exploration),
        Expr::Literal(lit) => ascribe_literal(lit),
        Expr::VarDeclaration(decl) => {
            ascribe_var_declaration(decl, exploration, relations, diagnostics, env, state)
        }
        Expr::VarReference(var) => {
            ascribe_var_reference(var, state.source, env, exploration, relations)
>>>>>>> da5f472c
        }
        Expr::If(block) => ascribe_if(block, exploration, relations, diagnostics, env, state),
        Expr::Call(call) => ascribe_call(call, exploration, relations, diagnostics, env, state),
        Expr::ProgrammaticCall(call) => {
            ascribe_pfc(call, exploration, relations, diagnostics, env, state)
        }
        Expr::Block(b) => ascribe_block(b, exploration, relations, diagnostics, env, state),
        Expr::Return(r) => ascribe_return(r, exploration, relations, diagnostics, env, state),
        Expr::Parenthesis(paren) => ascribe_types(
            exploration,
            relations,
            diagnostics,
            env,
            &paren.expression,
            state,
        ),
<<<<<<< HEAD
        Expr::FunctionDeclaration(fun) => {
            let declaration = env.get_raw_env(fun.segment.clone()).unwrap();
            let type_id = exploration
                .typing
                .add_type(Type::Function(Definition::User(declaration)));
            let local_id = exploration.ctx.push_local_type(state.source, type_id);

            // Forward declare the function
            let parameters = fun
                .parameters
                .iter()
                .map(|param| type_parameter(&exploration.ctx, param))
                .collect::<Vec<_>>();
            let return_type = fun
                .return_type
                .as_ref()
                .map(|ty| exploration.ctx.resolve(ty).unwrap_or(ERROR))
                .unwrap_or(NOTHING);
            exploration.engine.insert_if_absent(
                declaration,
                Chunk::function(
                    TypedExpr {
                        kind: ExprKind::Noop,
                        ty: type_id,
                        segment: fun.segment.clone(),
                    },
                    parameters,
                    return_type,
                ),
            );
            TypedExpr {
                kind: ExprKind::Declare {
                    identifier: local_id,
                    value: None,
                },
                ty: NOTHING,
                segment: fun.segment.clone(),
            }
        }
        Expr::Binary(bin) => {
            let left_expr =
                ascribe_types(exploration, relations, diagnostics, env, &bin.left, state);
            let right_expr =
                ascribe_types(exploration, relations, diagnostics, env, &bin.right, state);
            let name = name_operator_method(bin.op);
            let method = exploration
                .engine
                .get_methods(left_expr.ty, name)
                .and_then(|methods| find_operand_implementation(methods, &right_expr));
            let ty = match method {
                Some(method) => method.return_type,
                _ => {
                    diagnostics.push(
                        Diagnostic::new(
                            DiagnosticID::UnknownMethod,
                            state.source,
                            "Undefined operator",
                        )
                        .with_observation(Observation::with_help(
                            bin.segment(),
                            format!(
                                "No operator `{}` between type `{}` and `{}`",
                                name,
                                exploration.get_type(left_expr.ty).unwrap(),
                                exploration.get_type(right_expr.ty).unwrap()
                            ),
                        )),
                    );
                    ERROR
                }
            };
            TypedExpr {
                kind: ExprKind::Binary {
                    lhs: Box::new(left_expr),
                    op: bin.op,
                    rhs: Box::new(right_expr),
                },
                ty,
                segment: bin.segment(),
            }
        }
        Expr::Casted(casted) => {
            let expr = ascribe_types(
                exploration,
                relations,
                diagnostics,
                env,
                &casted.expr,
                state,
            );
            let ty = exploration
                .ctx
                .resolve(&casted.casted_type)
                .unwrap_or(ERROR);
            if ty.is_err() {
                diagnostics.push(diagnose_unknown_type(
                    state.source,
                    casted.casted_type.segment(),
                ))
            } else if expr.ty.is_ok() && exploration.typing.unify(ty, expr.ty).is_err() {
                diagnostics.push(
                    Diagnostic::new(
                        DiagnosticID::IncompatibleCast,
                        state.source,
                        format!(
                            "Casting `{}` as `{}` is invalid",
                            exploration.get_type(expr.ty).unwrap(),
                            exploration.get_type(ty).unwrap()
                        ),
                    )
                    .with_observation(Observation::with_help(
                        casted.segment(),
                        "Incompatible cast",
                    )),
                );
            }
            TypedExpr {
                kind: ExprKind::Convert {
                    inner: Box::new(expr),
                    into: ty,
                },
                ty,
                segment: casted.segment(),
            }
        }
        Expr::If(block) => {
            let condition = ascribe_types(
                exploration,
                relations,
                diagnostics,
                env,
                &block.condition,
                state,
            );
            let condition = match unify_and_map(
                condition,
                BOOL,
                &mut exploration.typing,
                &exploration.engine,
                state,
                diagnostics,
            ) {
                Ok(condition) => condition,
                Err(condition) => {
                    diagnostics.push(
                        Diagnostic::new(
                            DiagnosticID::TypeMismatch,
                            state.source,
                            "Condition must be a boolean",
                        )
                        .with_observation(Observation::with_help(
                            block.condition.segment(),
                            format!(
                                "Type `{}` cannot be used as a condition",
                                exploration.get_type(condition.ty).unwrap()
                            ),
                        )),
                    );
                    condition
                }
            };
            let mut then = ascribe_types(
                exploration,
                relations,
                diagnostics,
                env,
                &block.success_branch,
                state,
            );
            let mut otherwise = block
                .fail_branch
                .as_ref()
                .map(|expr| ascribe_types(exploration, relations, diagnostics, env, expr, state));
            let ty = if state.local_type {
                match exploration.typing.unify(
                    then.ty,
                    otherwise.as_ref().map(|expr| expr.ty).unwrap_or(NOTHING),
                ) {
                    Ok(ty) => {
                        // Generate appropriate casts and implicits conversions
                        then = unify_and_map(
                            then,
                            ty,
                            &mut exploration.typing,
                            &exploration.engine,
                            state,
                            diagnostics,
                        )
                        .expect("Type mismatch should already have been caught");
                        otherwise = otherwise.map(|expr| {
                            unify_and_map(
                                expr,
                                ty,
                                &mut exploration.typing,
                                &exploration.engine,
                                state,
                                diagnostics,
                            )
                            .expect("Type mismatch should already have been caught")
                        });
                        ty
                    }
                    Err(_) => {
                        let mut diagnostic = Diagnostic::new(
                            DiagnosticID::TypeMismatch,
                            state.source,
                            "`if` and `else` have incompatible types",
                        )
                        .with_observation(Observation::with_help(
                            block.success_branch.segment(),
                            format!("Found `{}`", exploration.get_type(then.ty).unwrap()),
                        ));
                        if let Some(otherwise) = &otherwise {
                            diagnostic = diagnostic.with_observation(Observation::with_help(
                                otherwise.segment(),
                                format!("Found `{}`", exploration.get_type(otherwise.ty).unwrap()),
                            ));
                        }
                        diagnostics.push(diagnostic);
                        ERROR
                    }
                }
            } else {
                NOTHING
            };
            TypedExpr {
                kind: ExprKind::Conditional {
                    condition: Box::new(condition),
                    then: Box::new(then),
                    otherwise: otherwise.map(Box::new),
                },
                ty,
                segment: block.segment.clone(),
            }
        }
        Expr::Call(call) => {
            let args = call
                .arguments
                .iter()
                .map(|expr| {
                    let expr = ascribe_types(exploration, relations, diagnostics, env, expr, state);
                    convert_into_string(expr, exploration, diagnostics, state)
                })
                .collect::<Vec<_>>();
            TypedExpr {
                kind: ExprKind::ProcessCall(args),
                ty: EXIT_CODE,
                segment: call.segment(),
            }
        }
        Expr::ProgrammaticCall(call) => {
            let arguments = call
                .arguments
                .iter()
                .map(|expr| ascribe_types(exploration, relations, diagnostics, env, expr, state)) //TODO implicitly convert if the parameter is a primitive
                .collect::<Vec<_>>();
            let symbol = env
                .get_raw_symbol(call.segment.clone())
                .expect("Environment has not tracked the symbol for programmatic call");
            let function_match = type_call(
                call,
                arguments,
                symbol,
                diagnostics,
                exploration,
                relations,
                state,
            );
            TypedExpr {
                kind: ExprKind::FunctionCall {
                    arguments: function_match.arguments,
                    definition: function_match.definition,
                },
                ty: function_match.return_type,
                segment: call.segment.clone(),
            }
=======
        Expr::Binary(bo) => ascribe_binary(bo, exploration, relations, diagnostics, env, state),
        e @ (Expr::While(_) | Expr::Loop(_)) => {
            ascribe_loop(e, exploration, relations, diagnostics, env, state)
        }
        e @ (Expr::Continue(_) | Expr::Break(_)) => {
            ascribe_continue_or_break(e, diagnostics, state.source, state.in_loop)
>>>>>>> da5f472c
        }
        Expr::MethodCall(method) => {
            let callee = ascribe_types(
                exploration,
                relations,
                diagnostics,
                env,
                &method.source,
                state,
            );
            let arguments = method
                .arguments
                .iter()
                .map(|expr| ascribe_types(exploration, relations, diagnostics, env, expr, state))
                .collect::<Vec<_>>();
            let method_type =
                type_method(method, &callee, &arguments, diagnostics, exploration, state);
            TypedExpr {
                kind: ExprKind::MethodCall {
                    callee: Box::new(callee),
                    arguments,
                    definition: method_type
                        .map(|method| method.definition)
                        .unwrap_or(Definition::error()),
                },
                ty: method_type
                    .map(|method| method.return_type)
                    .unwrap_or(ERROR),
                segment: method.segment.clone(),
            }
        }
        _ => todo!("{expr:?}"),
    }
}

#[cfg(test)]
mod tests {
    use context::source::Source;
    use context::str_find::find_in;
    use parser::parse_trusted;

    use crate::diagnostic::{Diagnostic, DiagnosticID, Observation};
    use crate::importer::StaticImporter;
    use crate::name::Name;
<<<<<<< HEAD
    use crate::relations::{LocalId, NativeId};
=======
    use crate::relations::SourceId;
>>>>>>> da5f472c
    use crate::resolve_all;
    use crate::steps::typing::apply_types;
    use crate::types::ty::Type;
<<<<<<< HEAD
    use context::source::Source;
    use context::str_find::{find_in, find_in_nth};
    use parser::parse_trusted;
=======
    use crate::types::Typing;
>>>>>>> da5f472c
    use pretty_assertions::assert_eq;

    fn extract(source: Source) -> Result<(Typing, TypedExpr), Vec<Diagnostic>> {
        let typing = Typing::with_lang();
        let name = Name::new(source.name);
        let result = resolve_all(
            name.clone(),
            &mut StaticImporter::new([(name, source)], parse_trusted),
        );
        let mut diagnostics = result.diagnostics;
        assert_eq!(diagnostics, vec![]);
        let typed = apply_types(&result.engine, &result.relations, &mut diagnostics);
        let expr = typed.get_user(SourceId(0)).unwrap();
        if !diagnostics.is_empty() {
            return Err(diagnostics);
        }
        Ok((typing, expr.expression.clone()))
    }

    pub(crate) fn extract_expr(source: Source) -> Result<Vec<TypedExpr>, Vec<Diagnostic>> {
        extract(source).map(|(_, expr)| {
            if let ExprKind::Block(exprs) = expr.kind {
                exprs
            } else {
                unreachable!()
            }
        })
    }

    pub(crate) fn extract_type(source: Source) -> Result<Type, Vec<Diagnostic>> {
        let (typing, expr) = extract(source)?;
        Ok(typing.get_type(expr.ty).unwrap().clone())
    }

    #[test]
    fn single_literal() {
        let res = extract_type(Source::unknown("1"));
        assert_eq!(res, Ok(Type::Int));
    }

    #[test]
    fn correct_type_annotation() {
        let res = extract_type(Source::unknown("val a: Int = 1"));
        assert_eq!(res, Ok(Type::Nothing));
    }

    #[test]
    fn coerce_type_annotation() {
        let res = extract_type(Source::unknown("val a: Float = 4"));
        assert_eq!(res, Ok(Type::Nothing));
    }

    #[test]
    fn no_coerce_type_annotation() {
        let content = "val a: Int = 1.6";
        let res = extract_type(Source::unknown(content));
        assert_eq!(
            res,
            Err(vec![Diagnostic::new(
                DiagnosticID::TypeMismatch,
                SourceId(0),
                "Type mismatch",
            )
            .with_observation(Observation::with_help(
                find_in(content, "Int"),
                "Expected `Int`",
            ))
            .with_observation(Observation::with_help(
                find_in(content, "1.6"),
                "Found `Float`",
            ))])
        );
    }

    #[test]
    fn unknown_type_annotation() {
        let content = "val a: ABC = 1.6";
        let res = extract_type(Source::unknown(content));
        assert_eq!(
            res,
            Err(vec![Diagnostic::new(
                DiagnosticID::UnknownType,
                SourceId(0),
                "Unknown type annotation",
            )
            .with_observation(Observation::with_help(
                find_in(content, "ABC"),
                "Not found in scope",
            ))])
        );
    }

    #[test]
    fn var_assign_of_same_type() {
        let res = extract_type(Source::unknown("var l = 1; l = 2"));
        assert_eq!(res, Ok(Type::Nothing));
    }

    #[test]
    fn val_cannot_reassign() {
        let content = "val l = 1; l = 2";
        let res = extract_type(Source::unknown(content));
        assert_eq!(
            res,
            Err(vec![Diagnostic::new(
                DiagnosticID::CannotReassign,
                SourceId(0),
                "Cannot assign twice to immutable variable `l`",
            )
            .with_observation(Observation::with_help(
                find_in(content, "l = 2"),
                "Assignment happens here",
            ))])
        );
    }

    #[test]
    fn cannot_assign_different_type() {
        let content = "var p = 1; p = 'a'";
        let res = extract_type(Source::unknown(content));
        assert_eq!(
            res,
            Err(vec![Diagnostic::new(
                DiagnosticID::TypeMismatch,
                SourceId(0),
                "Cannot assign a value of type `String` to something of type `Int`",
            )
            .with_observation(Observation::with_help(
                find_in(content, "p = 'a'"),
                "Assignment happens here",
            ))])
        );
    }

    #[test]
    fn no_implicit_string_conversion() {
        let content = "var str: String = 'test'; str = 4";
        let res = extract_type(Source::unknown(content));
        assert_eq!(
            res,
            Err(vec![Diagnostic::new(
                DiagnosticID::TypeMismatch,
                SourceId(0),
                "Cannot assign a value of type `Int` to something of type `String`",
            )
            .with_observation(Observation::with_help(
                find_in(content, "str = 4"),
                "Assignment happens here",
            ))])
        );
    }

    #[test]
    fn cannot_assign_to_function() {
        let content = "fun a() -> Int = 1; a = 'a'";
        let res = extract_type(Source::unknown(content));
        assert_eq!(
            res,
            Err(vec![Diagnostic::new(
                DiagnosticID::TypeMismatch,
                SourceId(0),
                "Cannot assign a value of type `String` to something of type `fun#1`",
            )
            .with_observation(Observation::with_help(
                find_in(content, "a = 'a'"),
                "Assignment happens here",
            ))])
        );
    }

    #[test]
    fn condition_same_type() {
        let res = extract_type(Source::unknown("if true; 1; else 2"));
        assert_eq!(res, Ok(Type::Nothing));
    }

    #[test]
    fn condition_different_type() {
        let res = extract_type(Source::unknown("if false; 4.7; else {}"));
        assert_eq!(res, Ok(Type::Nothing));
    }

    #[test]
    fn condition_different_type_local_return() {
        let content = "var n: Int = {if false; 4.7; else {}}";
        let res = extract_type(Source::unknown(content));
        assert_eq!(
            res,
            Err(vec![Diagnostic::new(
                DiagnosticID::TypeMismatch,
                SourceId(0),
                "`if` and `else` have incompatible types",
            )
            .with_observation(Observation::with_help(
                find_in(content, "4.7"),
                "Found `Float`",
            ))
            .with_observation(Observation::with_help(
                find_in(content, "{}"),
                "Found `Nothing`",
            ))])
        );
    }

    #[test]
    fn unknown_type_in_cast() {
        let content = "4 as Imaginary";
        let res = extract_type(Source::unknown(content));
        assert_eq!(
            res,
            Err(vec![Diagnostic::new(
                DiagnosticID::UnknownType,
                SourceId(0),
                "Unknown type annotation",
            )
            .with_observation(Observation::with_help(
                find_in(content, "Imaginary"),
                "Not found in scope",
            ))])
        );
    }

    #[test]
    fn incompatible_cast() {
        let content = "val n = 'a' as Int";
        let res = extract_type(Source::unknown(content));
        assert_eq!(
            res,
            Err(vec![Diagnostic::new(
                DiagnosticID::IncompatibleCast,
                SourceId(0),
                "Casting `String` as `Int` is invalid",
            )
            .with_observation(Observation::with_help(
                find_in(content, "'a' as Int"),
                "Incompatible cast",
            ))])
        );
    }

    #[test]
    fn string_template() {
        let res = extract_type(Source::unknown("val m = 5; val test = \"m = $m\"; $test"));
        assert_eq!(res, Ok(Type::String));
    }

    #[test]
    fn function_return_type() {
        let res = extract_type(Source::unknown("fun one() -> Int = 1\none()"));
        assert_eq!(res, Ok(Type::Int));
    }

    #[test]
    fn local_type_only_at_end_of_block() {
        let content = "fun test() -> Int = {if false; 5; else {}; 4}; test()";
        let res = extract_type(Source::unknown(content));
        assert_eq!(res, Ok(Type::Int));
    }

    #[test]
    fn wrong_arguments() {
        let content = "fun square(n: Int) -> Int = $(( $n * $n ))\nsquare(9, 9)";
        let res = extract_type(Source::unknown(content));
        assert_eq!(
            res,
            Err(vec![Diagnostic::new(
                DiagnosticID::TypeMismatch,
                SourceId(0),
                "This function takes 1 argument but 2 were supplied",
            )
            .with_observation(Observation::with_help(
                find_in(content, "square(9, 9)"),
                "Function is called here",
            ))])
        );
    }

    #[test]
    fn wrong_arguments_type() {
        let content = "fun dup(str: String) -> String = $str\ndup(4)";
        let res = extract_type(Source::unknown(content));
        assert_eq!(
            res,
            Err(vec![Diagnostic::new(
                DiagnosticID::TypeMismatch,
                SourceId(0),
                "Type mismatch",
            )
            .with_observation(Observation::with_help(
                find_in(content, "4"),
                "Expected `String`, found `Int`",
            ))
            .with_observation(Observation::with_help(
                find_in(content, "str: String"),
                "Parameter is declared here",
            ))]),
        );
    }

    #[test]
    fn cannot_invoke_non_function() {
        let content = "val test = 1;test()";
        let res = extract_type(Source::unknown(content));
        assert_eq!(
            res,
            Err(vec![Diagnostic::new(
                DiagnosticID::TypeMismatch,
                SourceId(0),
                "Cannot invoke non function type",
            )
            .with_observation(Observation::with_help(
                find_in(content, "test()"),
                "Call expression requires function, found `Int`",
            ))])
        );
    }

    #[test]
    fn type_function_parameters() {
        let content = "fun test(a: String) = { var b: Int = $a }";
        let res = extract_type(Source::unknown(content));
        assert_eq!(
            res,
            Err(vec![Diagnostic::new(
                DiagnosticID::TypeMismatch,
                SourceId(1),
                "Type mismatch",
            )
            .with_observation(Observation::with_help(
                find_in(content, "Int"),
                "Expected `Int`",
            ))
            .with_observation(Observation::with_help(
                find_in(content, "$a"),
                "Found `String`",
            ))])
        );
    }

    #[test]
    fn a_calling_b() {
        let res = extract_type(Source::unknown(
            "fun a() -> Int = b()\nfun b() -> Int = 1\na()",
        ));
        assert_eq!(res, Ok(Type::Int));
    }

    #[test]
    fn bidirectional_usage() {
        let res = extract_type(Source::unknown(
            "val PI = 3.14\nfun circle(r: Float) -> Float = $(( $PI * $r * $r ))\ncircle(1)",
        ));
        assert_eq!(res, Ok(Type::Float));
    }

    #[test]
    fn incorrect_return_type() {
        let content = "fun zero() -> String = 0";
        let res = extract_type(Source::unknown(content));
        assert_eq!(
            res,
            Err(vec![Diagnostic::new(
                DiagnosticID::TypeMismatch,
                SourceId(1),
                "Type mismatch",
            )
            .with_observation(Observation::with_help(find_in(content, "0"), "Found `Int`"))
            .with_observation(Observation::with_help(
                find_in(content, "String"),
                "Expected `String` because of return type",
            ))])
        );
    }

    #[test]
    fn explicit_valid_return() {
        let content = "fun some() -> Int = return 20";
        let res = extract_type(Source::unknown(content));
        assert_eq!(res, Ok(Type::Nothing));
    }

    #[test]
    fn continue_and_break_inside_loops() {
        let content = "loop { continue }; loop { break }";
        let res = extract_type(Source::unknown(content));
        assert_eq!(res, Ok(Type::Nothing));
    }

    #[test]
    fn continue_or_break_outside_loop() {
        let content = "continue; break";
        let res = extract_type(Source::unknown(content));
        assert_eq!(
            res,
            Err(vec![
                Diagnostic::new(
                    DiagnosticID::InvalidBreakOrContinue,
                    SourceId(0),
                    "`continue` must be declared inside a loop"
                )
                .with_observation(Observation::new(find_in(content, "continue"))),
                Diagnostic::new(
                    DiagnosticID::InvalidBreakOrContinue,
                    SourceId(0),
                    "`break` must be declared inside a loop"
                )
                .with_observation(Observation::new(find_in(content, "break")))
            ])
        );
    }

    #[test]
    fn explicit_valid_return_mixed() {
        let content = "fun some() -> Int = {\nif true; return 5; 9\n}";
        let res = extract_type(Source::unknown(content));
        assert_eq!(res, Ok(Type::Nothing));
    }

    #[test]
    fn explicit_invalid_return() {
        let content = "fun some() -> String = {if true; return {}; 9}";
        let res = extract_type(Source::unknown(content));
        let return_observation = Observation::with_help(
            find_in(content, "String"),
            "Expected `String` because of return type",
        );
        assert_eq!(
            res,
            Err(vec![
                Diagnostic::new(DiagnosticID::TypeMismatch, SourceId(1), "Type mismatch")
                    .with_observation(Observation::with_help(
                        find_in(content, "return {}"),
                        "Found `Nothing`",
                    ))
                    .with_observation(return_observation.clone()),
                Diagnostic::new(DiagnosticID::TypeMismatch, SourceId(1), "Type mismatch")
                    .with_observation(Observation::with_help(find_in(content, "9"), "Found `Int`"))
                    .with_observation(return_observation),
            ])
        );
    }

    #[test]
    fn infer_valid_return_type() {
        let content = "fun test(n: Float) = if false; 0.0; else $n; test(156.0)";
        let res = extract_type(Source::unknown(content));
        assert_eq!(
            res,
            Err(vec![Diagnostic::new(
                DiagnosticID::CannotInfer,
                SourceId(1),
                "Return type inference is not supported yet",
            )
            .with_observation(Observation::with_help(
                find_in(content, "fun test(n: Float) = "),
                "No return type is specified",
            ),)
            .with_help("Add -> Float to the function declaration")])
        );
    }

    #[test]
    fn no_infer_block_return_type() {
        let content = "fun test(n: Float) = {if false; return 0; $n}; test(156.0)";
        let res = extract_type(Source::unknown(content));
        assert_eq!(
            res,
            Err(vec![Diagnostic::new(
                DiagnosticID::CannotInfer,
                SourceId(1),
                "Return type is not inferred for block functions",
            )
            .with_observation(Observation::with_help(
                find_in(content, "return 0"),
                "Returning `Int`",
            ))
            .with_observation(Observation::with_help(
                find_in(content, "$n"),
                "Returning `Float`",
            ))
            .with_help(
                "Try adding an explicit return type to the function"
            )])
        );
    }

    #[test]
    fn no_infer_complex_return_type() {
        let content = "fun test() = if false; return 5; else {}; test()";
        let res = extract_type(Source::unknown(content));
        assert_eq!(
            res,
            Err(vec![Diagnostic::new(
                DiagnosticID::CannotInfer,
                SourceId(1),
                "Failed to infer return type",
            )
            .with_observation(Observation::with_help(
                find_in(content, "fun test() = if false; return 5; else {}"),
                "This function returns multiple types",
            ))
            .with_help(
                "Try adding an explicit return type to the function"
            )])
        );
    }

    #[test]
    fn conversions() {
        let content = "val n = 75;val j = $n as Float\ngrep $n 4.2";
        let res = extract_expr(Source::unknown(content));
        assert_eq!(
            res,
            Ok(vec![
                TypedExpr {
                    kind: ExprKind::Declare {
                        identifier: LocalId(0),
                        value: Some(Box::new(TypedExpr {
                            kind: ExprKind::Literal(75.into()),
                            ty: INT,
                            segment: find_in(content, "75"),
                        })),
                    },
                    ty: NOTHING,
                    segment: find_in(content, "val n = 75"),
                },
                TypedExpr {
                    kind: ExprKind::Declare {
                        identifier: LocalId(1),
                        value: Some(Box::new(TypedExpr {
                            kind: ExprKind::Convert {
                                inner: Box::new(TypedExpr {
                                    kind: ExprKind::Reference(LocalId(0).into()),
                                    ty: INT,
                                    segment: find_in(content, "$n"),
                                }),
                                into: FLOAT,
                            },
                            ty: FLOAT,
                            segment: find_in(content, "$n as Float"),
                        })),
                    },
                    ty: NOTHING,
                    segment: find_in(content, "val j = $n as Float"),
                },
                TypedExpr {
                    kind: ExprKind::ProcessCall(vec![
                        TypedExpr {
                            kind: ExprKind::Literal("grep".into()),
                            ty: STRING,
                            segment: find_in(content, "grep"),
                        },
                        TypedExpr {
                            kind: ExprKind::MethodCall {
                                callee: Box::new(TypedExpr {
                                    kind: ExprKind::Reference(LocalId(0).into()),
                                    ty: INT,
                                    segment: find_in_nth(content, "$n", 1),
                                }),
                                arguments: vec![],
                                definition: Definition::Native(NativeId(11)),
                            },
                            ty: STRING,
                            segment: find_in_nth(content, "$n", 1),
                        },
                        TypedExpr {
                            kind: ExprKind::MethodCall {
                                callee: Box::new(TypedExpr {
                                    kind: ExprKind::Literal(4.2.into()),
                                    ty: FLOAT,
                                    segment: find_in(content, "4.2"),
                                }),
                                arguments: vec![],
                                definition: Definition::Native(NativeId(12)),
                            },
                            ty: STRING,
                            segment: find_in(content, "4.2"),
                        }
                    ]),
                    ty: EXIT_CODE,
                    segment: find_in(content, "grep $n 4.2"),
                }
            ])
        );
    }

    #[test]
    fn invalid_operand() {
        let content = "val c = 4 / 'a'; $c";
        let res = extract_type(Source::unknown(content));
        assert_eq!(
            res,
            Err(vec![Diagnostic::new(
                DiagnosticID::UnknownMethod,
                SourceId(0),
                "Undefined operator",
            )
            .with_observation(Observation::with_help(
                find_in(content, "4 / 'a'"),
                "No operator `div` between type `Int` and `String`"
            ))]),
        );
    }

    #[test]
    fn undefined_operator() {
        let content = "val c = 'operator' - 2.4; $c";
        let res = extract_type(Source::unknown(content));
        assert_eq!(
            res,
            Err(vec![Diagnostic::new(
                DiagnosticID::UnknownMethod,
                SourceId(0),
                "Undefined operator",
            )
            .with_observation(Observation::with_help(
                find_in(content, "'operator' - 2.4"),
                "No operator `sub` between type `String` and `Float`"
            ))]),
        );
    }

    #[test]
    fn valid_operator() {
        let content = "val c = 7.3 - 2.4; $c";
        let res = extract_type(Source::unknown(content));
        assert_eq!(res, Ok(Type::Float));
    }

    #[test]
    fn valid_operator_explicit_method() {
        let content = "val j = 7.3; val c = $j.sub(2.4); $c";
        let res = extract_type(Source::unknown(content));
        assert_eq!(res, Ok(Type::Float));
    }

    #[test]
    fn valid_method_but_invalid_parameter_count() {
        let content = "val n = 'test'.len(5)";
        let res = extract_type(Source::unknown(content));
        assert_eq!(
            res,
            Err(vec![Diagnostic::new(
                DiagnosticID::TypeMismatch,
                SourceId(0),
                "This method takes 0 arguments but 1 was supplied",
            )
            .with_observation(Observation::with_help(
                find_in(content, ".len(5)"),
                "Method is called here"
            ))
            .with_help("The method signature is `String::len() -> Int`")])
        );
    }

    #[test]
    fn valid_method_but_invalid_parameter_types() {
        let content = "val j = 7.3; val c = $j.sub('a')";
        let res = extract_type(Source::unknown(content));
        assert_eq!(
            res,
            Err(vec![Diagnostic::new(
                DiagnosticID::TypeMismatch,
                SourceId(0),
                "Type mismatch",
            )
            .with_observation(Observation::with_help(
                find_in(content, "'a'"),
                "Expected `Float`, found `String`"
            ))
            .with_observation(Observation::with_help(
                find_in(content, ".sub('a')"),
                "Arguments to this method are incorrect"
            ))])
        );
    }

    #[test]
    fn cannot_stringify_void() {
        let content = "val v = {}; grep $v 'test'";
        let res = extract_type(Source::unknown(content));
        assert_eq!(
            res,
            Err(vec![Diagnostic::new(
                DiagnosticID::TypeMismatch,
                SourceId(0),
                "Cannot stringify type `Nothing`",
            )
            .with_observation(Observation::with_help(
                find_in(content, "$v"),
                "No method `to_string` on type `Nothing`"
            ))])
        );
    }

    #[test]
    fn condition_must_be_bool() {
        let content = "if 9.9 { 1 }";
        let res = extract_type(Source::unknown(content));
        assert_eq!(
            res,
            Err(vec![Diagnostic::new(
                DiagnosticID::TypeMismatch,
                SourceId(0),
                "Condition must be a boolean",
            )
            .with_observation(Observation::with_help(
                find_in(content, "9.9"),
                "Type `Float` cannot be used as a condition"
            ))])
        );
    }

    #[test]
    fn condition_command() {
        let res = extract_type(Source::unknown("if nginx -t { echo 'ok' }"));
        assert_eq!(res, Ok(Type::Nothing));
    }
}<|MERGE_RESOLUTION|>--- conflicted
+++ resolved
@@ -1,13 +1,3 @@
-use ast::call::{Call, ProgrammaticCall};
-use ast::control_flow::If;
-use ast::function::FunctionDeclaration;
-use ast::group::Block;
-use ast::operation::BinaryOperation;
-use ast::value::{Literal, LiteralValue};
-use ast::variable::{VarDeclaration, VarReference};
-use ast::Expr;
-use context::source::SourceSegmentHolder;
-
 use crate::dependency::topological_sort;
 use crate::diagnostic::{Diagnostic, DiagnosticID, Observation};
 use crate::engine::Engine;
@@ -21,23 +11,23 @@
 use crate::steps::typing::lower::convert_into_string;
 use crate::types::ctx::{TypeContext, TypedVariable};
 use crate::types::engine::{Chunk, TypedEngine};
-<<<<<<< HEAD
-use crate::types::hir::{ExprKind, TypedExpr};
+use crate::types::hir::{
+    Assignment, Binary, Conditional, Convert, Declaration, ExprKind, FunctionCall, Loop,
+    MethodCall, TypedExpr,
+};
 use crate::types::operator::name_operator_method;
 use crate::types::ty::{Definition, Type};
 use crate::types::{Typing, BOOL, ERROR, EXIT_CODE, FLOAT, INT, NOTHING, STRING};
-use ast::operation::BinaryOperator;
-use ast::value::LiteralValue;
-use ast::variable::VarKind;
+use ast::call::{Call, ProgrammaticCall};
+use ast::control_flow::If;
+use ast::function::FunctionDeclaration;
+use ast::group::Block;
+use ast::operation::{BinaryOperation, BinaryOperator};
+use ast::r#type::CastedExpr;
+use ast::value::{Literal, LiteralValue, TemplateString};
+use ast::variable::{Assign, VarDeclaration, VarKind, VarReference};
 use ast::Expr;
 use context::source::SourceSegmentHolder;
-=======
-use crate::types::hir::{
-    Binary, Conditional, Declaration, ExprKind, FunctionCall, Loop, TypedExpr,
-};
-use crate::types::ty::Type;
-use crate::types::{Typing, ERROR, FLOAT, INT, NOTHING, STRING};
->>>>>>> da5f472c
 
 mod coercion;
 mod exploration;
@@ -174,6 +164,140 @@
     }
 }
 
+fn ascribe_template_string(
+    tpl: &TemplateString,
+    exploration: &mut Exploration,
+    relations: &Relations,
+    diagnostics: &mut Vec<Diagnostic>,
+    env: &Environment,
+    state: TypingState,
+) -> TypedExpr {
+    if tpl.parts.is_empty() {
+        return TypedExpr {
+            kind: ExprKind::Literal(LiteralValue::String(String::new())),
+            ty: STRING,
+            segment: tpl.segment(),
+        };
+    }
+    let plus_method = exploration
+        .engine
+        .get_method_exact(
+            STRING,
+            name_operator_method(BinaryOperator::Plus),
+            &[STRING],
+            STRING,
+        )
+        .expect("string type should have a concatenation method")
+        .definition;
+    let mut it = tpl.parts.iter().map(|part| {
+        let typed_part = ascribe_types(
+            exploration,
+            relations,
+            diagnostics,
+            env,
+            part,
+            state.without_local_type(),
+        );
+        convert_into_string(typed_part, exploration, diagnostics, state)
+    });
+    let acc = it.next().unwrap();
+    it.fold(acc, |acc, current| {
+        let segment = acc.segment.start..current.segment.end;
+        TypedExpr {
+            kind: ExprKind::MethodCall(MethodCall {
+                callee: Box::new(acc),
+                arguments: vec![current],
+                definition: plus_method,
+            }),
+            ty: STRING,
+            segment,
+        }
+    })
+}
+
+fn ascribe_assign(
+    assign: &Assign,
+    exploration: &mut Exploration,
+    relations: &Relations,
+    diagnostics: &mut Vec<Diagnostic>,
+    env: &Environment,
+    state: TypingState,
+) -> TypedExpr {
+    let rhs = ascribe_types(
+        exploration,
+        relations,
+        diagnostics,
+        env,
+        &assign.value,
+        state.with_local_type(),
+    );
+    let symbol = env.get_raw_symbol(assign.segment()).unwrap();
+    let var_obj = exploration
+        .ctx
+        .get(relations, state.source, symbol)
+        .unwrap();
+    let var_ty = var_obj.type_id;
+    let rhs_type = rhs.ty;
+    let rhs = match unify_and_map(
+        rhs,
+        var_ty,
+        &mut exploration.typing,
+        &exploration.engine,
+        state,
+        diagnostics,
+    ) {
+        Ok(rhs) => {
+            if !var_obj.can_reassign {
+                diagnostics.push(
+                    Diagnostic::new(
+                        DiagnosticID::CannotReassign,
+                        state.source,
+                        format!(
+                            "Cannot assign twice to immutable variable `{}`",
+                            assign.name
+                        ),
+                    )
+                    .with_observation(Observation::with_help(
+                        assign.segment(),
+                        "Assignment happens here",
+                    )),
+                );
+            }
+            rhs
+        }
+        Err(_) => {
+            diagnostics.push(
+                Diagnostic::new(
+                    DiagnosticID::TypeMismatch,
+                    state.source,
+                    format!(
+                        "Cannot assign a value of type `{}` to something of type `{}`",
+                        exploration.get_type(rhs_type).unwrap(),
+                        exploration.get_type(var_ty).unwrap()
+                    ),
+                )
+                .with_observation(Observation::with_help(
+                    assign.segment(),
+                    "Assignment happens here",
+                )),
+            );
+            TypedExpr {
+                kind: ExprKind::Literal(LiteralValue::String("".to_owned())),
+                ty: STRING,
+                segment: assign.segment(),
+            }
+        }
+    };
+    TypedExpr {
+        kind: ExprKind::Assign(Assignment {
+            identifier: symbol,
+            rhs: Box::new(rhs),
+        }),
+        ty: NOTHING,
+        segment: assign.segment(),
+    }
+}
+
 fn ascribe_var_declaration(
     decl: &VarDeclaration,
     exploration: &mut Exploration,
@@ -182,63 +306,41 @@
     env: &Environment,
     state: TypingState,
 ) -> TypedExpr {
-    let initializer = decl
+    let mut initializer = decl
         .initializer
         .as_ref()
         .map(|expr| {
-            Box::new(ascribe_types(
+            ascribe_types(
                 exploration,
                 relations,
                 diagnostics,
                 env,
                 expr,
                 state.with_local_type(),
-            ))
+            )
         })
         .expect("Variables without initializers are not supported yet");
-    let id = exploration
-        .ctx
-        .push_local_type(state.source, initializer.ty);
+    let id = exploration.ctx.push_local(
+        state.source,
+        if decl.kind == VarKind::Val {
+            TypedVariable::immutable(initializer.ty)
+        } else {
+            TypedVariable::assignable(initializer.ty)
+        },
+    );
     if let Some(type_annotation) = &decl.var.ty {
-        let expected_type = exploration.ctx.resolve(type_annotation).unwrap_or(ERROR);
-        if expected_type == ERROR {
-            diagnostics.push(
-                Diagnostic::new(
-                    DiagnosticID::UnknownType,
-                    state.source,
-                    "Unknown type annotation",
-                )
-                .with_observation(Observation::with_help(
-                    type_annotation.segment(),
-                    "Not found in scope",
-                )),
-            );
-        } else if initializer.ty.is_ok()
-            && exploration
-                .typing
-                .unify(expected_type, initializer.ty)
-                .is_err()
-        {
-            diagnostics.push(
-                Diagnostic::new(DiagnosticID::TypeMismatch, state.source, "Type mismatch")
-                    .with_observation(Observation::with_help(
-                        type_annotation.segment(),
-                        format!(
-                            "Expected `{}`",
-                            exploration.get_type(expected_type).unwrap()
-                        ),
-                    ))
-                    .with_observation(Observation::with_help(
-                        initializer.segment(),
-                        format!("Found `{}`", exploration.get_type(initializer.ty).unwrap()),
-                    )),
-            );
-        }
+        initializer = check_type_annotation(
+            exploration,
+            type_annotation,
+            initializer,
+            diagnostics,
+            state,
+        );
     }
     TypedExpr {
         kind: ExprKind::Declare(Declaration {
             identifier: id,
-            value: Some(initializer),
+            value: Some(Box::new(initializer)),
         }),
         ty: NOTHING,
         segment: decl.segment.clone(),
@@ -253,7 +355,11 @@
     relations: &Relations,
 ) -> TypedExpr {
     let symbol = env.get_raw_symbol(var.segment.clone()).unwrap();
-    let type_id = exploration.ctx.get(relations, source, symbol).unwrap();
+    let type_id = exploration
+        .ctx
+        .get(relations, source, symbol)
+        .unwrap()
+        .type_id;
     TypedExpr {
         kind: ExprKind::Reference(symbol),
         ty: type_id,
@@ -334,7 +440,9 @@
     exploration: &mut Exploration,
 ) -> TypedExpr {
     let declaration = env.get_raw_env(fun.segment.clone()).unwrap();
-    let type_id = exploration.typing.add_type(Type::Function(declaration));
+    let type_id = exploration
+        .typing
+        .add_type(Type::Function(Definition::User(declaration)));
     let local_id = exploration.ctx.push_local_type(source, type_id);
 
     // Forward declare the function
@@ -380,10 +488,33 @@
 ) -> TypedExpr {
     let left_expr = ascribe_types(exploration, relations, diagnostics, env, &bin.left, state);
     let right_expr = ascribe_types(exploration, relations, diagnostics, env, &bin.right, state);
-    let ty = exploration
-        .typing
-        .unify(left_expr.ty, right_expr.ty)
-        .unwrap_or(ERROR);
+    let name = name_operator_method(bin.op);
+    let method = exploration
+        .engine
+        .get_methods(left_expr.ty, name)
+        .and_then(|methods| find_operand_implementation(methods, &right_expr));
+    let ty = match method {
+        Some(method) => method.return_type,
+        _ => {
+            diagnostics.push(
+                Diagnostic::new(
+                    DiagnosticID::UnknownMethod,
+                    state.source,
+                    "Undefined operator",
+                )
+                .with_observation(Observation::with_help(
+                    bin.segment(),
+                    format!(
+                        "No operator `{}` between type `{}` and `{}`",
+                        name,
+                        exploration.get_type(left_expr.ty).unwrap(),
+                        exploration.get_type(right_expr.ty).unwrap()
+                    ),
+                )),
+            );
+            ERROR
+        }
+    };
     TypedExpr {
         kind: ExprKind::Binary(Binary {
             lhs: Box::new(left_expr),
@@ -395,8 +526,60 @@
     }
 }
 
+fn ascribe_casted(
+    casted: &CastedExpr,
+    exploration: &mut Exploration,
+    relations: &Relations,
+    diagnostics: &mut Vec<Diagnostic>,
+    env: &Environment,
+    state: TypingState,
+) -> TypedExpr {
+    let expr = ascribe_types(
+        exploration,
+        relations,
+        diagnostics,
+        env,
+        &casted.expr,
+        state,
+    );
+    let ty = exploration
+        .ctx
+        .resolve(&casted.casted_type)
+        .unwrap_or(ERROR);
+    if ty.is_err() {
+        diagnostics.push(diagnose_unknown_type(
+            state.source,
+            casted.casted_type.segment(),
+        ))
+    } else if expr.ty.is_ok() && exploration.typing.unify(ty, expr.ty).is_err() {
+        diagnostics.push(
+            Diagnostic::new(
+                DiagnosticID::IncompatibleCast,
+                state.source,
+                format!(
+                    "Casting `{}` as `{}` is invalid",
+                    exploration.get_type(expr.ty).unwrap(),
+                    exploration.get_type(ty).unwrap()
+                ),
+            )
+            .with_observation(Observation::with_help(
+                casted.segment(),
+                "Incompatible cast",
+            )),
+        );
+    }
+    TypedExpr {
+        kind: ExprKind::Convert(Convert {
+            inner: Box::new(expr),
+            into: ty,
+        }),
+        ty,
+        segment: casted.segment(),
+    }
+}
+
 fn ascribe_if(
-    i: &If,
+    block: &If,
     exploration: &mut Exploration,
     relations: &Relations,
     diagnostics: &mut Vec<Diagnostic>,
@@ -408,33 +591,77 @@
         relations,
         diagnostics,
         env,
-        &i.condition,
-        state.with_local_type(),
+        &block.condition,
+        state,
     );
-    let then = ascribe_types(
+    let condition = match unify_and_map(
+        condition,
+        BOOL,
+        &mut exploration.typing,
+        &exploration.engine,
+        state,
+        diagnostics,
+    ) {
+        Ok(condition) => condition,
+        Err(condition) => {
+            diagnostics.push(
+                Diagnostic::new(
+                    DiagnosticID::TypeMismatch,
+                    state.source,
+                    "Condition must be a boolean",
+                )
+                .with_observation(Observation::with_help(
+                    block.condition.segment(),
+                    format!(
+                        "Type `{}` cannot be used as a condition",
+                        exploration.get_type(condition.ty).unwrap()
+                    ),
+                )),
+            );
+            condition
+        }
+    };
+    let mut then = ascribe_types(
         exploration,
         relations,
         diagnostics,
         env,
-        &i.success_branch,
+        &block.success_branch,
         state,
     );
-    let otherwise = i.fail_branch.as_ref().map(|expr| {
-        Box::new(ascribe_types(
-            exploration,
-            relations,
-            diagnostics,
-            env,
-            expr,
-            state,
-        ))
-    });
+    let mut otherwise = block
+        .fail_branch
+        .as_ref()
+        .map(|expr| ascribe_types(exploration, relations, diagnostics, env, expr, state));
     let ty = if state.local_type {
         match exploration.typing.unify(
             then.ty,
             otherwise.as_ref().map(|expr| expr.ty).unwrap_or(NOTHING),
         ) {
-            Ok(ty) => ty,
+            Ok(ty) => {
+                // Generate appropriate casts and implicits conversions
+                then = unify_and_map(
+                    then,
+                    ty,
+                    &mut exploration.typing,
+                    &exploration.engine,
+                    state,
+                    diagnostics,
+                )
+                .expect("Type mismatch should already have been caught");
+                otherwise = otherwise.map(|expr| {
+                    unify_and_map(
+                        expr,
+                        ty,
+                        &mut exploration.typing,
+                        &exploration.engine,
+                        state,
+                        diagnostics,
+                    )
+                    .expect("Type mismatch should already have been caught")
+                });
+                ty
+            }
             Err(_) => {
                 let mut diagnostic = Diagnostic::new(
                     DiagnosticID::TypeMismatch,
@@ -442,7 +669,7 @@
                     "`if` and `else` have incompatible types",
                 )
                 .with_observation(Observation::with_help(
-                    i.success_branch.segment(),
+                    block.success_branch.segment(),
                     format!("Found `{}`", exploration.get_type(then.ty).unwrap()),
                 ));
                 if let Some(otherwise) = &otherwise {
@@ -462,10 +689,10 @@
         kind: ExprKind::Conditional(Conditional {
             condition: Box::new(condition),
             then: Box::new(then),
-            otherwise,
+            otherwise: otherwise.map(Box::new),
         }),
         ty,
-        segment: i.segment.clone(),
+        segment: block.segment.clone(),
     }
 }
 
@@ -480,13 +707,14 @@
     let args = call
         .arguments
         .iter()
-        .map(|expr| ascribe_types(exploration, relations, diagnostics, env, expr, state))
+        .map(|expr| {
+            let expr = ascribe_types(exploration, relations, diagnostics, env, expr, state);
+            convert_into_string(expr, exploration, diagnostics, state)
+        })
         .collect::<Vec<_>>();
-
-    let ty = if state.local_type { INT } else { NOTHING };
     TypedExpr {
         kind: ExprKind::ProcessCall(args),
-        ty,
+        ty: EXIT_CODE,
         segment: call.segment(),
     }
 }
@@ -502,12 +730,14 @@
     let arguments = call
         .arguments
         .iter()
-        .map(|expr| ascribe_types(exploration, relations, diagnostics, env, expr, state)) //TODO implicitly convert if the parameter is a primitive
+        .map(|expr| ascribe_types(exploration, relations, diagnostics, env, expr, state))
         .collect::<Vec<_>>();
-    let symbol = env.get_raw_symbol(call.segment.clone()).unwrap();
-    let return_type = type_call(
+    let symbol = env
+        .get_raw_symbol(call.segment.clone())
+        .expect("Environment has not tracked the symbol for programmatic call");
+    let function_match = type_call(
         call,
-        &arguments,
+        arguments,
         symbol,
         diagnostics,
         exploration,
@@ -516,11 +746,48 @@
     );
     TypedExpr {
         kind: ExprKind::FunctionCall(FunctionCall {
-            name: call.name.to_owned(),
+            arguments: function_match.arguments,
+            definition: function_match.definition,
+        }),
+        ty: function_match.return_type,
+        segment: call.segment.clone(),
+    }
+}
+
+fn ascribe_method_call(
+    method: &ast::call::MethodCall,
+    exploration: &mut Exploration,
+    relations: &Relations,
+    diagnostics: &mut Vec<Diagnostic>,
+    env: &Environment,
+    state: TypingState,
+) -> TypedExpr {
+    let callee = ascribe_types(
+        exploration,
+        relations,
+        diagnostics,
+        env,
+        &method.source,
+        state,
+    );
+    let arguments = method
+        .arguments
+        .iter()
+        .map(|expr| ascribe_types(exploration, relations, diagnostics, env, expr, state))
+        .collect::<Vec<_>>();
+    let method_type = type_method(method, &callee, &arguments, diagnostics, exploration, state);
+    TypedExpr {
+        kind: ExprKind::MethodCall(MethodCall {
+            callee: Box::new(callee),
             arguments,
+            definition: method_type
+                .map(|method| method.definition)
+                .unwrap_or(Definition::error()),
         }),
-        ty: return_type,
-        segment: call.segment.clone(),
+        ty: method_type
+            .map(|method| method.return_type)
+            .unwrap_or(ERROR),
+        segment: method.segment.clone(),
     }
 }
 
@@ -606,204 +873,27 @@
     state: TypingState,
 ) -> TypedExpr {
     match expr {
-<<<<<<< HEAD
-        Expr::Literal(lit) => {
-            let ty = match lit.parsed {
-                LiteralValue::Int(_) => INT,
-                LiteralValue::Float(_) => FLOAT,
-                LiteralValue::String(_) => STRING,
-            };
-            TypedExpr {
-                kind: ExprKind::Literal(lit.parsed.clone()),
-                ty,
-                segment: lit.segment.clone(),
-            }
-        }
-        Expr::TemplateString(tpl) => {
-            if tpl.parts.is_empty() {
-                return TypedExpr {
-                    kind: ExprKind::Literal(LiteralValue::String(String::new())),
-                    ty: STRING,
-                    segment: tpl.segment(),
-                };
-            }
-            let plus_method = exploration
-                .engine
-                .get_method_exact(
-                    STRING,
-                    name_operator_method(BinaryOperator::Plus),
-                    &[STRING],
-                    STRING,
-                )
-                .expect("string type should have a concatenation method")
-                .definition;
-            let mut it = tpl.parts.iter().map(|part| {
-                let typed_part = ascribe_types(
-                    exploration,
-                    relations,
-                    diagnostics,
-                    env,
-                    part,
-                    state.without_local_type(),
-                );
-                convert_into_string(typed_part, exploration, diagnostics, state)
-            });
-            let acc = it.next().unwrap();
-            it.fold(acc, |acc, current| {
-                let segment = acc.segment.start..current.segment.end;
-                TypedExpr {
-                    kind: ExprKind::MethodCall {
-                        callee: Box::new(acc),
-                        arguments: vec![current],
-                        definition: plus_method,
-                    },
-                    ty: STRING,
-                    segment,
-                }
-            })
-        }
-        Expr::Assign(assign) => {
-            let rhs = ascribe_types(
-                exploration,
-                relations,
-                diagnostics,
-                env,
-                &assign.value,
-                state.with_local_type(),
-            );
-            let symbol = env.get_raw_symbol(assign.segment()).unwrap();
-            let var_obj = exploration
-                .ctx
-                .get(relations, state.source, symbol)
-                .unwrap();
-            let var_ty = var_obj.type_id;
-            let rhs_type = rhs.ty;
-            let rhs = match unify_and_map(
-                rhs,
-                var_ty,
-                &mut exploration.typing,
-                &exploration.engine,
-                state,
-                diagnostics,
-            ) {
-                Ok(rhs) => {
-                    if !var_obj.can_reassign {
-                        diagnostics.push(
-                            Diagnostic::new(
-                                DiagnosticID::CannotReassign,
-                                state.source,
-                                format!(
-                                    "Cannot assign twice to immutable variable `{}`",
-                                    assign.name
-                                ),
-                            )
-                            .with_observation(Observation::with_help(
-                                assign.segment(),
-                                "Assignment happens here",
-                            )),
-                        );
-                    }
-                    rhs
-                }
-                Err(_) => {
-                    diagnostics.push(
-                        Diagnostic::new(
-                            DiagnosticID::TypeMismatch,
-                            state.source,
-                            format!(
-                                "Cannot assign a value of type `{}` to something of type `{}`",
-                                exploration.get_type(rhs_type).unwrap(),
-                                exploration.get_type(var_ty).unwrap()
-                            ),
-                        )
-                        .with_observation(Observation::with_help(
-                            assign.segment(),
-                            "Assignment happens here",
-                        )),
-                    );
-                    TypedExpr {
-                        kind: ExprKind::Literal(LiteralValue::String("".to_owned())),
-                        ty: STRING,
-                        segment: assign.segment(),
-                    }
-                }
-            };
-            TypedExpr {
-                kind: ExprKind::Assign {
-                    identifier: symbol,
-                    rhs: Box::new(rhs),
-                },
-                ty: NOTHING,
-                segment: assign.segment(),
-            }
-        }
-        Expr::VarDeclaration(decl) => {
-            let mut initializer = decl
-                .initializer
-                .as_ref()
-                .map(|expr| {
-                    ascribe_types(
-                        exploration,
-                        relations,
-                        diagnostics,
-                        env,
-                        expr,
-                        state.with_local_type(),
-                    )
-                })
-                .expect("Variables without initializers are not supported yet");
-            let id = exploration.ctx.push_local(
-                state.source,
-                if decl.kind == VarKind::Val {
-                    TypedVariable::immutable(initializer.ty)
-                } else {
-                    TypedVariable::assignable(initializer.ty)
-                },
-            );
-            if let Some(type_annotation) = &decl.var.ty {
-                initializer = check_type_annotation(
-                    exploration,
-                    type_annotation,
-                    initializer,
-                    diagnostics,
-                    state,
-                );
-            }
-            TypedExpr {
-                kind: ExprKind::Declare {
-                    identifier: id,
-                    value: Some(Box::new(initializer)),
-                },
-                ty: NOTHING,
-                segment: decl.segment.clone(),
-            }
-        }
-        Expr::VarReference(var) => {
-            let symbol = env.get_raw_symbol(var.segment.clone()).unwrap();
-            let type_id = exploration
-                .ctx
-                .get(relations, state.source, symbol)
-                .unwrap()
-                .type_id;
-            TypedExpr {
-                kind: ExprKind::Reference(symbol),
-                ty: type_id,
-                segment: var.segment.clone(),
-            }
-=======
         Expr::FunctionDeclaration(fd) => ascribe_function(fd, state.source, env, exploration),
         Expr::Literal(lit) => ascribe_literal(lit),
+        Expr::TemplateString(tpl) => {
+            ascribe_template_string(tpl, exploration, relations, diagnostics, env, state)
+        }
+        Expr::Assign(assign) => {
+            ascribe_assign(assign, exploration, relations, diagnostics, env, state)
+        }
         Expr::VarDeclaration(decl) => {
             ascribe_var_declaration(decl, exploration, relations, diagnostics, env, state)
         }
         Expr::VarReference(var) => {
             ascribe_var_reference(var, state.source, env, exploration, relations)
->>>>>>> da5f472c
         }
         Expr::If(block) => ascribe_if(block, exploration, relations, diagnostics, env, state),
         Expr::Call(call) => ascribe_call(call, exploration, relations, diagnostics, env, state),
         Expr::ProgrammaticCall(call) => {
             ascribe_pfc(call, exploration, relations, diagnostics, env, state)
+        }
+        Expr::MethodCall(method) => {
+            ascribe_method_call(method, exploration, relations, diagnostics, env, state)
         }
         Expr::Block(b) => ascribe_block(b, exploration, relations, diagnostics, env, state),
         Expr::Return(r) => ascribe_return(r, exploration, relations, diagnostics, env, state),
@@ -815,321 +905,15 @@
             &paren.expression,
             state,
         ),
-<<<<<<< HEAD
-        Expr::FunctionDeclaration(fun) => {
-            let declaration = env.get_raw_env(fun.segment.clone()).unwrap();
-            let type_id = exploration
-                .typing
-                .add_type(Type::Function(Definition::User(declaration)));
-            let local_id = exploration.ctx.push_local_type(state.source, type_id);
-
-            // Forward declare the function
-            let parameters = fun
-                .parameters
-                .iter()
-                .map(|param| type_parameter(&exploration.ctx, param))
-                .collect::<Vec<_>>();
-            let return_type = fun
-                .return_type
-                .as_ref()
-                .map(|ty| exploration.ctx.resolve(ty).unwrap_or(ERROR))
-                .unwrap_or(NOTHING);
-            exploration.engine.insert_if_absent(
-                declaration,
-                Chunk::function(
-                    TypedExpr {
-                        kind: ExprKind::Noop,
-                        ty: type_id,
-                        segment: fun.segment.clone(),
-                    },
-                    parameters,
-                    return_type,
-                ),
-            );
-            TypedExpr {
-                kind: ExprKind::Declare {
-                    identifier: local_id,
-                    value: None,
-                },
-                ty: NOTHING,
-                segment: fun.segment.clone(),
-            }
-        }
-        Expr::Binary(bin) => {
-            let left_expr =
-                ascribe_types(exploration, relations, diagnostics, env, &bin.left, state);
-            let right_expr =
-                ascribe_types(exploration, relations, diagnostics, env, &bin.right, state);
-            let name = name_operator_method(bin.op);
-            let method = exploration
-                .engine
-                .get_methods(left_expr.ty, name)
-                .and_then(|methods| find_operand_implementation(methods, &right_expr));
-            let ty = match method {
-                Some(method) => method.return_type,
-                _ => {
-                    diagnostics.push(
-                        Diagnostic::new(
-                            DiagnosticID::UnknownMethod,
-                            state.source,
-                            "Undefined operator",
-                        )
-                        .with_observation(Observation::with_help(
-                            bin.segment(),
-                            format!(
-                                "No operator `{}` between type `{}` and `{}`",
-                                name,
-                                exploration.get_type(left_expr.ty).unwrap(),
-                                exploration.get_type(right_expr.ty).unwrap()
-                            ),
-                        )),
-                    );
-                    ERROR
-                }
-            };
-            TypedExpr {
-                kind: ExprKind::Binary {
-                    lhs: Box::new(left_expr),
-                    op: bin.op,
-                    rhs: Box::new(right_expr),
-                },
-                ty,
-                segment: bin.segment(),
-            }
-        }
+        Expr::Binary(bo) => ascribe_binary(bo, exploration, relations, diagnostics, env, state),
         Expr::Casted(casted) => {
-            let expr = ascribe_types(
-                exploration,
-                relations,
-                diagnostics,
-                env,
-                &casted.expr,
-                state,
-            );
-            let ty = exploration
-                .ctx
-                .resolve(&casted.casted_type)
-                .unwrap_or(ERROR);
-            if ty.is_err() {
-                diagnostics.push(diagnose_unknown_type(
-                    state.source,
-                    casted.casted_type.segment(),
-                ))
-            } else if expr.ty.is_ok() && exploration.typing.unify(ty, expr.ty).is_err() {
-                diagnostics.push(
-                    Diagnostic::new(
-                        DiagnosticID::IncompatibleCast,
-                        state.source,
-                        format!(
-                            "Casting `{}` as `{}` is invalid",
-                            exploration.get_type(expr.ty).unwrap(),
-                            exploration.get_type(ty).unwrap()
-                        ),
-                    )
-                    .with_observation(Observation::with_help(
-                        casted.segment(),
-                        "Incompatible cast",
-                    )),
-                );
-            }
-            TypedExpr {
-                kind: ExprKind::Convert {
-                    inner: Box::new(expr),
-                    into: ty,
-                },
-                ty,
-                segment: casted.segment(),
-            }
-        }
-        Expr::If(block) => {
-            let condition = ascribe_types(
-                exploration,
-                relations,
-                diagnostics,
-                env,
-                &block.condition,
-                state,
-            );
-            let condition = match unify_and_map(
-                condition,
-                BOOL,
-                &mut exploration.typing,
-                &exploration.engine,
-                state,
-                diagnostics,
-            ) {
-                Ok(condition) => condition,
-                Err(condition) => {
-                    diagnostics.push(
-                        Diagnostic::new(
-                            DiagnosticID::TypeMismatch,
-                            state.source,
-                            "Condition must be a boolean",
-                        )
-                        .with_observation(Observation::with_help(
-                            block.condition.segment(),
-                            format!(
-                                "Type `{}` cannot be used as a condition",
-                                exploration.get_type(condition.ty).unwrap()
-                            ),
-                        )),
-                    );
-                    condition
-                }
-            };
-            let mut then = ascribe_types(
-                exploration,
-                relations,
-                diagnostics,
-                env,
-                &block.success_branch,
-                state,
-            );
-            let mut otherwise = block
-                .fail_branch
-                .as_ref()
-                .map(|expr| ascribe_types(exploration, relations, diagnostics, env, expr, state));
-            let ty = if state.local_type {
-                match exploration.typing.unify(
-                    then.ty,
-                    otherwise.as_ref().map(|expr| expr.ty).unwrap_or(NOTHING),
-                ) {
-                    Ok(ty) => {
-                        // Generate appropriate casts and implicits conversions
-                        then = unify_and_map(
-                            then,
-                            ty,
-                            &mut exploration.typing,
-                            &exploration.engine,
-                            state,
-                            diagnostics,
-                        )
-                        .expect("Type mismatch should already have been caught");
-                        otherwise = otherwise.map(|expr| {
-                            unify_and_map(
-                                expr,
-                                ty,
-                                &mut exploration.typing,
-                                &exploration.engine,
-                                state,
-                                diagnostics,
-                            )
-                            .expect("Type mismatch should already have been caught")
-                        });
-                        ty
-                    }
-                    Err(_) => {
-                        let mut diagnostic = Diagnostic::new(
-                            DiagnosticID::TypeMismatch,
-                            state.source,
-                            "`if` and `else` have incompatible types",
-                        )
-                        .with_observation(Observation::with_help(
-                            block.success_branch.segment(),
-                            format!("Found `{}`", exploration.get_type(then.ty).unwrap()),
-                        ));
-                        if let Some(otherwise) = &otherwise {
-                            diagnostic = diagnostic.with_observation(Observation::with_help(
-                                otherwise.segment(),
-                                format!("Found `{}`", exploration.get_type(otherwise.ty).unwrap()),
-                            ));
-                        }
-                        diagnostics.push(diagnostic);
-                        ERROR
-                    }
-                }
-            } else {
-                NOTHING
-            };
-            TypedExpr {
-                kind: ExprKind::Conditional {
-                    condition: Box::new(condition),
-                    then: Box::new(then),
-                    otherwise: otherwise.map(Box::new),
-                },
-                ty,
-                segment: block.segment.clone(),
-            }
-        }
-        Expr::Call(call) => {
-            let args = call
-                .arguments
-                .iter()
-                .map(|expr| {
-                    let expr = ascribe_types(exploration, relations, diagnostics, env, expr, state);
-                    convert_into_string(expr, exploration, diagnostics, state)
-                })
-                .collect::<Vec<_>>();
-            TypedExpr {
-                kind: ExprKind::ProcessCall(args),
-                ty: EXIT_CODE,
-                segment: call.segment(),
-            }
-        }
-        Expr::ProgrammaticCall(call) => {
-            let arguments = call
-                .arguments
-                .iter()
-                .map(|expr| ascribe_types(exploration, relations, diagnostics, env, expr, state)) //TODO implicitly convert if the parameter is a primitive
-                .collect::<Vec<_>>();
-            let symbol = env
-                .get_raw_symbol(call.segment.clone())
-                .expect("Environment has not tracked the symbol for programmatic call");
-            let function_match = type_call(
-                call,
-                arguments,
-                symbol,
-                diagnostics,
-                exploration,
-                relations,
-                state,
-            );
-            TypedExpr {
-                kind: ExprKind::FunctionCall {
-                    arguments: function_match.arguments,
-                    definition: function_match.definition,
-                },
-                ty: function_match.return_type,
-                segment: call.segment.clone(),
-            }
-=======
-        Expr::Binary(bo) => ascribe_binary(bo, exploration, relations, diagnostics, env, state),
+            ascribe_casted(casted, exploration, relations, diagnostics, env, state)
+        }
         e @ (Expr::While(_) | Expr::Loop(_)) => {
             ascribe_loop(e, exploration, relations, diagnostics, env, state)
         }
         e @ (Expr::Continue(_) | Expr::Break(_)) => {
             ascribe_continue_or_break(e, diagnostics, state.source, state.in_loop)
->>>>>>> da5f472c
-        }
-        Expr::MethodCall(method) => {
-            let callee = ascribe_types(
-                exploration,
-                relations,
-                diagnostics,
-                env,
-                &method.source,
-                state,
-            );
-            let arguments = method
-                .arguments
-                .iter()
-                .map(|expr| ascribe_types(exploration, relations, diagnostics, env, expr, state))
-                .collect::<Vec<_>>();
-            let method_type =
-                type_method(method, &callee, &arguments, diagnostics, exploration, state);
-            TypedExpr {
-                kind: ExprKind::MethodCall {
-                    callee: Box::new(callee),
-                    arguments,
-                    definition: method_type
-                        .map(|method| method.definition)
-                        .unwrap_or(Definition::error()),
-                },
-                ty: method_type
-                    .map(|method| method.return_type)
-                    .unwrap_or(ERROR),
-                segment: method.segment.clone(),
-            }
         }
         _ => todo!("{expr:?}"),
     }
@@ -1137,28 +921,16 @@
 
 #[cfg(test)]
 mod tests {
-    use context::source::Source;
-    use context::str_find::find_in;
-    use parser::parse_trusted;
-
-    use crate::diagnostic::{Diagnostic, DiagnosticID, Observation};
+    use super::*;
     use crate::importer::StaticImporter;
     use crate::name::Name;
-<<<<<<< HEAD
     use crate::relations::{LocalId, NativeId};
-=======
-    use crate::relations::SourceId;
->>>>>>> da5f472c
     use crate::resolve_all;
-    use crate::steps::typing::apply_types;
+    use crate::types::hir::{Convert, MethodCall};
     use crate::types::ty::Type;
-<<<<<<< HEAD
     use context::source::Source;
     use context::str_find::{find_in, find_in_nth};
     use parser::parse_trusted;
-=======
-    use crate::types::Typing;
->>>>>>> da5f472c
     use pretty_assertions::assert_eq;
 
     fn extract(source: Source) -> Result<(Typing, TypedExpr), Vec<Diagnostic>> {
@@ -1674,33 +1446,33 @@
             res,
             Ok(vec![
                 TypedExpr {
-                    kind: ExprKind::Declare {
+                    kind: ExprKind::Declare(Declaration {
                         identifier: LocalId(0),
                         value: Some(Box::new(TypedExpr {
                             kind: ExprKind::Literal(75.into()),
                             ty: INT,
                             segment: find_in(content, "75"),
                         })),
-                    },
+                    }),
                     ty: NOTHING,
                     segment: find_in(content, "val n = 75"),
                 },
                 TypedExpr {
-                    kind: ExprKind::Declare {
+                    kind: ExprKind::Declare(Declaration {
                         identifier: LocalId(1),
                         value: Some(Box::new(TypedExpr {
-                            kind: ExprKind::Convert {
+                            kind: ExprKind::Convert(Convert {
                                 inner: Box::new(TypedExpr {
                                     kind: ExprKind::Reference(LocalId(0).into()),
                                     ty: INT,
                                     segment: find_in(content, "$n"),
                                 }),
                                 into: FLOAT,
-                            },
+                            }),
                             ty: FLOAT,
                             segment: find_in(content, "$n as Float"),
                         })),
-                    },
+                    }),
                     ty: NOTHING,
                     segment: find_in(content, "val j = $n as Float"),
                 },
@@ -1712,7 +1484,7 @@
                             segment: find_in(content, "grep"),
                         },
                         TypedExpr {
-                            kind: ExprKind::MethodCall {
+                            kind: ExprKind::MethodCall(MethodCall {
                                 callee: Box::new(TypedExpr {
                                     kind: ExprKind::Reference(LocalId(0).into()),
                                     ty: INT,
@@ -1720,12 +1492,12 @@
                                 }),
                                 arguments: vec![],
                                 definition: Definition::Native(NativeId(11)),
-                            },
+                            }),
                             ty: STRING,
                             segment: find_in_nth(content, "$n", 1),
                         },
                         TypedExpr {
-                            kind: ExprKind::MethodCall {
+                            kind: ExprKind::MethodCall(MethodCall {
                                 callee: Box::new(TypedExpr {
                                     kind: ExprKind::Literal(4.2.into()),
                                     ty: FLOAT,
@@ -1733,7 +1505,7 @@
                                 }),
                                 arguments: vec![],
                                 definition: Definition::Native(NativeId(12)),
-                            },
+                            }),
                             ty: STRING,
                             segment: find_in(content, "4.2"),
                         }
