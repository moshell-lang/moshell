use crate::diagnostic::{Diagnostic, DiagnosticID, Observation};
use crate::steps::typing::exploration::Exploration;
use crate::steps::typing::TypingState;
use crate::types::engine::TypedEngine;
use crate::types::hir::{ExprKind, MethodCall, TypeId, TypedExpr};
use crate::types::ty::Type;
use crate::types::{Typing, BOOL, FLOAT, NOTHING, STRING};
use context::source::SourceSegmentHolder;

pub fn get_converter(ty: TypeId) -> Option<&'static str> {
    Some(match ty {
        BOOL => "to_bool",
        FLOAT => "to_float",
        STRING => "to_string",
        _ => return None,
    })
}

/// Try to convert an expression into a string.
pub(super) fn convert_into_string(
    expr: TypedExpr,
    exploration: &Exploration,
    diagnostics: &mut Vec<Diagnostic>,
    state: TypingState,
) -> TypedExpr {
    call_convert_on(
        expr,
        &exploration.typing,
        &exploration.engine,
        STRING,
        |ty| format!("Cannot stringify type `{ty}`"),
        diagnostics,
        state,
    )
}

/// Generates a conversion method call if needed.
///
/// This function must be called only if a conversion has been accepted by the type engine,
/// use the upper level function [`crate::steps::typing::coercion::convert_expression`] to
/// do the proper checks.
pub(super) fn call_convert_on(
    expr: TypedExpr,
    typing: &Typing,
    engine: &TypedEngine,
    into: TypeId,
    message: impl FnOnce(&Type) -> String,
    diagnostics: &mut Vec<Diagnostic>,
    state: TypingState,
) -> TypedExpr {
    // If the expression is already of the needed type, we don't need to do anything.
<<<<<<< HEAD
    // if one of the two expressions is NOTHING, we do perform any conversion following rule `A U Nothing <=> A`
    if expr.ty.is_err() || expr.ty == into || expr.ty == NOTHING || into == NOTHING {
=======
    if expr.ty.is_err() || into.is_err() || expr.ty == into {
>>>>>>> b1d19fe3
        return expr;
    }

    let method_name = match get_converter(into) {
        Some(method_name) => method_name,
        None => {
            diagnostics.push(
                Diagnostic::new(
                    DiagnosticID::UnknownMethod,
                    state.source,
                    format!(
                        "No conversion defined for type `{}`",
                        typing.get_type(into).unwrap()
                    ),
                )
                .with_observation(Observation::new(expr.segment())),
            );
            return expr;
        }
    };

    // Else, we try to find the expected conversion method on the expression's type
    if let Some(method) = engine.get_method_exact(expr.ty, method_name, &[], into) {
        let segment = expr.segment.clone();
        return TypedExpr {
            kind: ExprKind::MethodCall(MethodCall {
                callee: Box::new(expr),
                arguments: vec![],
                definition: method.definition,
            }),
            ty: method.return_type,
            segment,
        };
    }

    let ty = typing.get_type(expr.ty).unwrap();
    diagnostics.push(
        Diagnostic::new(DiagnosticID::TypeMismatch, state.source, message(ty)).with_observation(
            Observation::with_help(
                expr.segment(),
                format!("No method `{method_name}` on type `{ty}`"),
            ),
        ),
    );
    expr
}<|MERGE_RESOLUTION|>--- conflicted
+++ resolved
@@ -49,12 +49,9 @@
     state: TypingState,
 ) -> TypedExpr {
     // If the expression is already of the needed type, we don't need to do anything.
-<<<<<<< HEAD
-    // if one of the two expressions is NOTHING, we do perform any conversion following rule `A U Nothing <=> A`
-    if expr.ty.is_err() || expr.ty == into || expr.ty == NOTHING || into == NOTHING {
-=======
-    if expr.ty.is_err() || into.is_err() || expr.ty == into {
->>>>>>> b1d19fe3
+    // if one of the two expressions is NOTHING, we do perform any conversion following rule `A U Nothing => A`
+    if expr.ty.is_err() || into.is_err() || expr.ty == into || expr.ty == NOTHING || into == NOTHING
+    {
         return expr;
     }
 
