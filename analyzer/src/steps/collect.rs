use crate::engine::Engine;

use crate::environment::variables::TypeInfo;
use crate::importer::ASTImporter;
use crate::name::Name;
use ast::call::Call;
use ast::control_flow::ForKind;
use ast::function::FunctionParameter;
use ast::r#match::MatchPattern;
use ast::r#use::Import as ImportExpr;
use ast::range::Iterable;
use ast::value::LiteralValue;
use ast::Expr;
use std::collections::HashSet;
use crate::diagnostic::{Diagnostic, ErrorID, Observation, WarnID};
use crate::environment::Environment;
use crate::relations::{Relations, SourceObjectId, UnresolvedImport};

/// Defines the current state of the tree exploration.
#[derive(Debug, Clone, Copy)]
struct ResolutionState {
    /// The module id that is currently being explored.
    module: SourceObjectId,

    /// Whether the current module accepts imports.
    accept_imports: bool,
}

impl ResolutionState {
    fn new(module: SourceObjectId) -> Self {
        Self {
            module,
            accept_imports: true,
        }
    }
}

pub struct SymbolCollector<'a, 'e> {
    engine: &'a mut Engine<'e>,
    relations: &'a mut Relations<'e>,
    diagnostics: Vec<Diagnostic>,
}

impl<'a, 'e> SymbolCollector<'a, 'e> {
    /// Explores the entry point and all its recursive dependencies.
    ///
    /// This collects all the symbols that are used, locally or not yet resolved if they are global.
    pub fn collect_symbols(
        engine: &'a mut Engine<'e>,
        relations: &'a mut Relations<'e>,
        entry_point: Name,
        importer: &mut impl ASTImporter<'e>,
    ) -> Vec<Diagnostic> {
        let mut collector = Self::new(engine, relations);
        collector.collect(entry_point, importer);
        collector.diagnostics
    }

    fn new(engine: &'a mut Engine<'e>, relations: &'a mut Relations<'e>) -> Self {
        Self {
            engine,
            relations,
            diagnostics: Vec::new(),
        }
    }

    fn collect(&mut self, entry_point: Name, importer: &mut impl ASTImporter<'e>) {
        // Prevent re-importing the same names.
        let mut visited: HashSet<Name> = HashSet::new();

        //Store all names that still needs to be visited.
        let mut visitable: Vec<Name> = Vec::new();
        // Start by importing the entry point.
        visitable.push(entry_point);
        while let Some(name) = visitable.pop() {
            if !visited.insert(name.clone()) {
                continue;
            }
            //try to import the ast, if the importer isn't able to achieve this and returns None,
            //Ignore this ast analysis. It'll be up to the given importer implementation to handle the
            //errors caused by this import request failure
            if let Some((ast, name)) = import_ast(name, importer) {
                self.collect_ast_symbols(ast, name, &mut visitable)
            }
        }
    }

    fn collect_ast_symbols(&mut self,
                           ast: Expr<'e>,
                           module_name: Name,
                           visitable: &mut Vec<Name>) {
        // Immediately transfer the ownership of the AST to the engine.
        let root_block = self.engine.take(ast);

        let mut env = Environment::named(module_name);
        let mut state = ResolutionState::new(self.engine.track(root_block));
        self.tree_walk(
            &mut env,
            &mut state,
            visitable,
            root_block,
        );
        self.engine.attach(state.module, env)
    }

    fn add_checked_import(&mut self,
                          mod_id: SourceObjectId,
                          import: UnresolvedImport,
                          import_expr: &'e ImportExpr<'e>,
                          import_fqn: Name) {
        if let Some(shadowed) = self.relations.add_import(mod_id, import, import_expr) {
            let diagnostic = Diagnostic::warn(WarnID::ShadowedImport, mod_id, &format!("{import_fqn} is imported twice."))
                .with_observation(Observation::with_help(shadowed, "useless import here"))
                .with_observation(Observation::with_help(import_expr, "This statement shadows previous import"));
            self.diagnostics.push(diagnostic)
        }
    }

    /// Collects the symbol import and place it as an [UnresolvedImport] in the relations.
    fn collect_symbol_import(
        &mut self,
        import: &'e ImportExpr<'e>,
        relative_path: Vec<String>,
        visitable: &mut Vec<Name>,
        mod_id: SourceObjectId,
    ) {
        match import {
            ImportExpr::Symbol(s) => {
                let mut symbol_name = relative_path;
                symbol_name.extend(s.path.iter().map(|s| s.to_string()));
                symbol_name.push(s.name.to_string());

                let name = Name::from(symbol_name);
                let alias = s.alias.map(|s| s.to_string());

                visitable.push(name.clone());
                let unresolved = UnresolvedImport::Symbol { alias, fqn: name.clone() };
                self.add_checked_import(mod_id, unresolved, import, name)
            }
            ImportExpr::AllIn(path, _) => {
                let mut symbol_name = relative_path;
                symbol_name.extend(path.iter().map(|s| s.to_string()));

                let name = Name::from(symbol_name);
                visitable.push(name.clone());
                let unresolved = UnresolvedImport::AllIn(name.clone());
                self.add_checked_import(mod_id, unresolved, import, name)
            }

            ImportExpr::Environment(_, _) => {
                let diagnostic = Diagnostic::error(
                    ErrorID::UnsupportedFeature,
                    mod_id,
                    "import of environment variables and commands are not yet supported.",
                )
                    .with_observation(Observation::new(import));

                self.diagnostics.push(diagnostic);
            }
            ImportExpr::List(list) => {
                for list_import in &list.imports {
                    //append ImportList's path to current relative path
                    let mut relative = relative_path.clone();
                    relative.extend(list.path.iter().map(|s| s.to_string()).collect::<Vec<_>>());

                    self.collect_symbol_import(list_import, relative, visitable, mod_id)
                }
            }
        }
    }

    fn tree_walk(&mut self,
                 env: &mut Environment,
                 state: &mut ResolutionState,
                 visitable: &mut Vec<Name>,
                 expr: &'e Expr<'e>,
    ) {
        match expr {
            Expr::Use(import) => {
                if !state.accept_imports {
                    let diagnostic = Diagnostic::error(
                        ErrorID::UseBetweenExprs,
                        state.module,
                        "Unexpected use statement between expressions. use statements can only be declared on top of environment",
                    );
                    self.diagnostics.push(diagnostic);
                    return;
                }
                self.collect_symbol_import(
                    &import.import,
                    Vec::new(),
                    visitable,
                    state.module,
                );
                return;
            }
            Expr::Assign(assign) => {
                self.tree_walk(env, state, visitable, &assign.value);
            }
            Expr::Binary(binary) => {
                self.tree_walk(env, state, visitable, &binary.left);
                self.tree_walk(env, state, visitable, &binary.right);
            }
            Expr::Match(match_expr) => {
                self.tree_walk(env, state, visitable, &match_expr.operand);
                for arm in &match_expr.arms {
                    for pattern in &arm.patterns {
                        match pattern {
                            MatchPattern::VarRef(reference) => {
                                let symbol =
                                    env.variables.identify(state.module, self.relations, reference.name.to_string());
                                env.annotate(reference, symbol);
                            }
                            MatchPattern::Template(template) => {
                                for part in &template.parts {
                                    self.tree_walk(env, state, visitable, part);
                                }
                            }
                            MatchPattern::Literal(_) | MatchPattern::Wildcard(_) => {}
                        }
                    }
                    if let Some(guard) = &arm.guard {
                        env.begin_scope();
                        self.tree_walk(env, state, visitable, guard);
                        env.end_scope();
                    }
                    env.begin_scope();
                    if let Some(name) = arm.val_name {
                        env.variables
                            .declare_local(name.to_owned(), TypeInfo::Variable);
                    }
                    self.tree_walk(env, state, visitable, &arm.body);
                    env.end_scope();
                }
            }
            Expr::Call(call) => {
                self.resolve_primitive(env, call);
                for arg in &call.arguments {
                    self.tree_walk(env, state, visitable, arg);
                }
            }
            Expr::ProgrammaticCall(call) => {
                let symbol = env.variables.identify(state.module, self.relations, call.name.to_string());
                env.annotate(call, symbol);
                for arg in &call.arguments {
                    self.tree_walk(env, state, visitable, arg);
                }
            }
            Expr::MethodCall(call) => {
                self.tree_walk(env, state, visitable, &call.source);
                for arg in &call.arguments {
                    self.tree_walk(env, state, visitable, arg);
                }
            }
            Expr::Pipeline(pipeline) => {
                for expr in &pipeline.commands {
                    self.tree_walk(env, state, visitable, expr);
                }
            }
            Expr::Redirected(redirected) => {
                self.tree_walk(env, state, visitable, &redirected.expr);
                for redir in &redirected.redirections {
                    self.tree_walk(env, state, visitable, &redir.operand);
                }
            }
            Expr::Detached(detached) => {
                self.tree_walk(
                    env,
                    state,
                    visitable,
                    &detached.underlying,
                );
            }
            Expr::VarDeclaration(var) => {
                if let Some(initializer) = &var.initializer {
                    self.tree_walk(env, state, visitable, initializer);
                }
                let symbol = env
                    .variables
                    .declare_local(var.var.name.to_owned(), TypeInfo::Variable);
                env.annotate(var, symbol);
            }
            Expr::VarReference(var) => {
                let symbol = env.variables.identify(state.module, self.relations, var.name.to_string());
                env.annotate(var, symbol);
            }
            Expr::Range(range) => match range {
                Iterable::Range(range) => {
                    self.tree_walk(env, state, visitable, &range.start);
                    self.tree_walk(env, state, visitable, &range.end);
                }
                Iterable::Files(_) => {}
            },
            Expr::Substitution(sub) => {
                env.begin_scope();
                for expr in &sub.underlying.expressions {
                    self.tree_walk(env, state, visitable, expr);
                }
                env.end_scope();
            }
            Expr::TemplateString(template) => {
                for expr in &template.parts {
                    self.tree_walk(env, state, visitable, expr);
                }
            }
            Expr::Casted(casted) => {
                self.tree_walk(env, state, visitable, &casted.expr);
            }
            Expr::Test(test) => {
                self.tree_walk(env, state, visitable, &test.expression);
            }
            Expr::Not(not) => {
                self.tree_walk(env, state, visitable, &not.underlying);
            }
            Expr::Parenthesis(paren) => {
                self.tree_walk(env, state, visitable, &paren.expression);
            }
            Expr::Subshell(subshell) => {
                env.begin_scope();
                for expr in &subshell.expressions {
                    self.tree_walk(env, state, visitable, expr);
                }
                env.end_scope();
            }
            Expr::Block(block) => {
                env.begin_scope();
                for expr in &block.expressions {
                    self.tree_walk(env, state, visitable, expr);
                }
                env.end_scope();
            }
            Expr::If(if_expr) => {
                env.begin_scope();
                self.tree_walk(env, state, visitable, &if_expr.condition);
                env.end_scope();
                env.begin_scope();
                self.tree_walk(
                    env,
                    state,
                    visitable,
                    &if_expr.success_branch,
                );
                env.end_scope();
                if let Some(else_branch) = &if_expr.fail_branch {
                    env.begin_scope();
                    self.tree_walk(env, state, visitable, else_branch);
                    env.end_scope();
                }
            }
            Expr::While(wh) => {
                env.begin_scope();
                self.tree_walk(env, state, visitable, &wh.condition);
                env.end_scope();
                env.begin_scope();
                self.tree_walk(env, state, visitable, &wh.body);
                env.end_scope();
            }
            Expr::Loop(lp) => {
                env.begin_scope();
                self.tree_walk(env, state, visitable, &lp.body);
                env.end_scope();
            }
            Expr::For(fr) => {
                env.begin_scope();
                match fr.kind.as_ref() {
                    ForKind::Range(range) => {
                        let symbol = env
                            .variables
                            .declare_local(range.receiver.to_owned(), TypeInfo::Variable);
                        env.annotate(range, symbol);
                        self.tree_walk(env, state, visitable, &range.iterable);
                    }
                    ForKind::Conditional(cond) => {
                        self.tree_walk(env, state, visitable, &cond.initializer);
                        self.tree_walk(env, state, visitable, &cond.condition);
                        self.tree_walk(env, state, visitable, &cond.increment);
                    }
                }
                self.tree_walk(env, state, visitable, &fr.body);
                env.end_scope();
            }
            Expr::Return(ret) => {
                if let Some(expr) = &ret.expr {
                    self.tree_walk(env, state, visitable, expr);
                }
            }
<<<<<<< HEAD
            Expr::FunctionDeclaration(func) => {
                let symbol = env
                    .variables
                    .declare_local(func.name.to_owned(), TypeInfo::Function);
                env.annotate(func, symbol);
                let func_id = self.engine.track(expr);
                let mut func_env = env.fork(func_id, func.name);
                for param in &func.parameters {
                    let symbol = func_env.variables.declare_local(
                        match param {
                            FunctionParameter::Named(named) => named.name.to_owned(),
                            FunctionParameter::Variadic(_) => "@".to_owned(),
                        },
                        TypeInfo::Variable,
                    );
                    // Only named parameters can be annotated for now
                    if let FunctionParameter::Named(named) = param {
                        func_env.annotate(named, symbol);
                    }
                }
                self.tree_walk(
                    &mut func_env,
                    &mut ResolutionState::new(func_id),
                    visitable,
                    &func.body,
=======
        }
        Expr::FunctionDeclaration(func) => {
            let symbol = env
                .variables
                .declare_local(func.name.to_owned(), TypeInfo::Function);
            env.annotate(func, symbol);
            let func_id = engine.track(expr);
            let mut func_env = env.fork(state.module, func.name);
            for param in &func.parameters {
                let symbol = func_env.variables.declare_local(
                    match param {
                        FunctionParameter::Named(named) => named.name.to_owned(),
                        FunctionParameter::Variadic(_) => "@".to_owned(),
                    },
                    TypeInfo::Variable,
>>>>>>> e4e7d5fb
                );
                self.engine.attach(func_id, func_env);
            }
            Expr::LambdaDef(lambda) => {
                let func_id = self.engine.track(expr);
                let mut func_env = env.fork(func_id, &format!("lambda@{}", func_id.0));
                for param in &lambda.args {
                    let symbol = func_env
                        .variables
                        .declare_local(param.name.to_owned(), TypeInfo::Variable);
                    func_env.annotate(param, symbol);
                }
                self.tree_walk(
                    &mut func_env,
                    &mut ResolutionState::new(func_id),
                    visitable,
                    &lambda.body,
                );
                self.engine.attach(func_id, func_env);
            }
            Expr::Literal(_) | Expr::Continue(_) | Expr::Break(_) => {}
        }
<<<<<<< HEAD
        state.accept_imports = false;
    }

    fn extract_literal_argument(&self, call: &'a Call, nth: usize) -> Option<&'a str> {
        match call.arguments.get(nth)? {
            Expr::Literal(lit) => match &lit.parsed {
                LiteralValue::String(str) => Some(str),
                _ => None,
            },
            _ => None,
=======
        Expr::LambdaDef(lambda) => {
            let func_id = engine.track(expr);
            let mut func_env = env.fork(state.module, &format!("lambda@{}", func_id.0));
            for param in &lambda.args {
                let symbol = func_env
                    .variables
                    .declare_local(param.name.to_owned(), TypeInfo::Variable);
                func_env.annotate(param, symbol);
            }
            tree_walk(
                engine,
                resolver,
                &mut func_env,
                &mut ResolutionState::new(func_id),
                visitable,
                &lambda.body,
            )?;
            engine.attach(func_id, func_env);
>>>>>>> e4e7d5fb
        }
    }

    fn resolve_primitive(&self, env: &mut Environment, call: &Call) -> Option<()> {
        let command = self.extract_literal_argument(call, 0)?;
        match command {
            "read" => {
                let var = self.extract_literal_argument(call, 1)?;
                let symbol = env
                    .variables
                    .declare_local(var.to_owned(), TypeInfo::Variable);
                env.annotate(&call.arguments[1], symbol);
                Some(())
            }
            _ => None,
        }
    }
}


fn import_ast<'a, 'b>(
    name: Name,
    importer: &'b mut impl ASTImporter<'a>,
) -> Option<(Expr<'a>, Name)> {
    let mut parts = name.parts().to_vec();
    while !parts.is_empty() {
        let name = Name::from(parts.clone());
        match importer.import(&name) {
            Some(expr) => return Some((expr, name)),
            None => {
                parts.pop();
            }
        }
    }

    None
}


#[cfg(test)]
mod tests {
    use super::*;
    use crate::importer::StaticImporter;
<<<<<<< HEAD
    use context::source::{Source, StaticSegmentHolder};
    use parser::parse_trusted;
    use pretty_assertions::assert_eq;
=======
    use crate::resolver::{GlobalObjectId, Symbol};
    use ast::call::ProgrammaticCall;
    use ast::function::{FunctionDeclaration, Return};
    use ast::group::Block;
    use ast::value::Literal;
    use ast::variable::{TypedVariable, VarDeclaration, VarKind, VarReference};
>>>>>>> e4e7d5fb

    #[test]
    fn use_between_expressions() {
        let mut engine = Engine::default();
        let mut relations = Relations::default();
        let mut importer =
            StaticImporter::new([(Name::new("test"), Source::unknown("use a; $a; use c; $c"))], parse_trusted);
        let entry_point = Name::new("test");
        let res = SymbolCollector::collect_symbols(&mut engine, &mut relations, entry_point, &mut importer);
        assert_eq!(
            res,
            vec![
                Diagnostic::error(ErrorID::UseBetweenExprs, SourceObjectId(0), "Unexpected use statement between expressions. use statements can only be declared on top of environment"),
            ]
        )
    }

    #[test]
    fn bind_local_variables() {
        let expr = parse_trusted(Source::unknown("var bar = 4; $bar"));
        let mut engine = Engine::default();
        let mut relations = Relations::default();
        let mut env = Environment::named(Name::new("test"));
        let mut state = ResolutionState::new(engine.track(&expr));
        let mut collector = SymbolCollector::new(&mut engine, &mut relations);

        collector.tree_walk(
            &mut env,
            &mut state,
            &mut Vec::new(),
            &expr,
        );
        assert_eq!(collector.diagnostics, vec![]);
        assert_eq!(relations.objects, vec![]);
    }

    #[test]
    fn shadowed_imports() {
        let test_src = Source::unknown("use A; use B; use A; use B");
        let mut engine = Engine::default();
        let mut relations = Relations::default();
        let mut importer = StaticImporter::new([(Name::new("test"), test_src)], parse_trusted);
        let diagnostics = SymbolCollector::collect_symbols(&mut engine, &mut relations, Name::new("test"), &mut importer);

        assert_eq!(
            diagnostics,
            vec![
                Diagnostic::warn(WarnID::ShadowedImport, SourceObjectId(0), "A is imported twice.")
                    .with_observation(Observation::with_help(&StaticSegmentHolder::new(4..5), "useless import here"))
                    .with_observation(Observation::with_help(&StaticSegmentHolder::new(18..19), "This statement shadows previous import")),
                Diagnostic::warn(WarnID::ShadowedImport, SourceObjectId(0), "B is imported twice.")
                    .with_observation(Observation::with_help(&StaticSegmentHolder::new(11..12), "useless import here"))
                    .with_observation(Observation::with_help(&StaticSegmentHolder::new(25..26), "This statement shadows previous import")),
            ]
        )
    }

<<<<<<< HEAD
=======
    #[test]
    fn bind_function_param() {
        let expr = Expr::FunctionDeclaration(FunctionDeclaration {
            name: "id",
            type_parameters: vec![],
            parameters: vec![FunctionParameter::Named(TypedVariable {
                name: "n",
                ty: None,
                segment: 3..4,
            })],
            return_type: None,
            body: Box::new(Expr::Return(Return {
                expr: Some(Box::new(Expr::VarReference(VarReference {
                    name: "n",
                    segment: 13..15,
                }))),
                segment: 8..17,
            })),
            segment: 0..17,
        });
        let mut engine = Engine::default();
        let mut resolver = Resolver::default();
        let mut env = Environment::named(Name::new("test"));
        let mut state = ResolutionState::new(engine.track(&expr));
        tree_walk(
            &mut engine,
            &mut resolver,
            &mut env,
            &mut state,
            &mut Vec::new(),
            &expr,
        )
        .expect("tree walk");
        assert_eq!(resolver.objects.len(), 0);
        assert_eq!(env.get_raw_symbol(0..17), Some(Symbol::Local(0)));
        assert_eq!(env.get_raw_symbol(3..4), None);
        assert_eq!(env.get_raw_symbol(13..15), None);
        let func_env = engine.get_environment(SourceObjectId(1)).unwrap();
        assert_eq!(func_env.get_raw_symbol(3..4), Some(Symbol::Local(0)));
        assert_eq!(func_env.get_raw_symbol(13..15), Some(Symbol::Local(0)));
    }

    #[test]
    fn bind_primitive() {
        let expr = Expr::Call(Call {
            path: vec![],
            arguments: vec![
                Expr::Literal(Literal {
                    parsed: "read".into(),
                    segment: 0..5,
                }),
                Expr::Literal(Literal {
                    parsed: "foo".into(),
                    segment: 6..9,
                }),
            ],
            type_parameters: vec![],
        });
        let mut engine = Engine::default();
        let mut resolver = Resolver::default();
        let mut env = Environment::named(Name::new("test"));
        let mut state = ResolutionState::new(engine.track(&expr));
        tree_walk(
            &mut engine,
            &mut resolver,
            &mut env,
            &mut state,
            &mut Vec::new(),
            &expr,
        )
        .expect("tree walk");
        assert_eq!(resolver.objects.len(), 0);
        assert_eq!(env.get_raw_symbol(0..5), None);
        assert_eq!(env.get_raw_symbol(6..9), Some(Symbol::Local(0)));
    }

    #[test]
    fn find_references() {
        let expr = Expr::Block(Block {
            expressions: vec![
                Expr::VarReference(VarReference {
                    name: "bar",
                    segment: 0..4,
                }),
                Expr::ProgrammaticCall(ProgrammaticCall {
                    path: vec![],
                    name: "baz",
                    arguments: vec![
                        Expr::VarReference(VarReference {
                            name: "foo",
                            segment: 9..13,
                        }),
                        Expr::VarReference(VarReference {
                            name: "bar",
                            segment: 15..19,
                        }),
                    ],
                    type_parameters: vec![],
                    segment: 5..20,
                }),
            ],
            segment: 0..20,
        });
        let mut engine = Engine::default();
        let mut resolver = Resolver::default();
        let mut env = Environment::named(Name::new("test"));
        let mut state = ResolutionState::new(engine.track(&expr));
        tree_walk(
            &mut engine,
            &mut resolver,
            &mut env,
            &mut state,
            &mut Vec::new(),
            &expr,
        )
        .expect("tree walk");
        engine.attach(state.module, env);
        assert_eq!(
            resolver
                .find_references(&engine, GlobalObjectId(0))
                .map(|mut references| {
                    references.sort_by_key(|range| range.start);
                    references
                }),
            Some(vec![0..4, 15..19])
        );
        assert_eq!(
            resolver.find_references(&engine, GlobalObjectId(1)),
            Some(vec![5..20])
        );
        assert_eq!(
            resolver.find_references(&engine, GlobalObjectId(2)),
            Some(vec![9..13])
        );
    }
>>>>>>> e4e7d5fb
}<|MERGE_RESOLUTION|>--- conflicted
+++ resolved
@@ -9,9 +9,9 @@
 use ast::r#match::MatchPattern;
 use ast::r#use::Import as ImportExpr;
 use ast::range::Iterable;
-use ast::value::LiteralValue;
 use ast::Expr;
 use std::collections::HashSet;
+use ast::value::LiteralValue;
 use crate::diagnostic::{Diagnostic, ErrorID, Observation, WarnID};
 use crate::environment::Environment;
 use crate::relations::{Relations, SourceObjectId, UnresolvedImport};
@@ -234,7 +234,7 @@
                 }
             }
             Expr::Call(call) => {
-                self.resolve_primitive(env, call);
+                self.resolve_primitive_call(env, call);
                 for arg in &call.arguments {
                     self.tree_walk(env, state, visitable, arg);
                 }
@@ -384,14 +384,13 @@
                     self.tree_walk(env, state, visitable, expr);
                 }
             }
-<<<<<<< HEAD
             Expr::FunctionDeclaration(func) => {
                 let symbol = env
                     .variables
                     .declare_local(func.name.to_owned(), TypeInfo::Function);
                 env.annotate(func, symbol);
                 let func_id = self.engine.track(expr);
-                let mut func_env = env.fork(func_id, func.name);
+                let mut func_env = env.fork(state.module, func.name);
                 for param in &func.parameters {
                     let symbol = func_env.variables.declare_local(
                         match param {
@@ -410,23 +409,6 @@
                     &mut ResolutionState::new(func_id),
                     visitable,
                     &func.body,
-=======
-        }
-        Expr::FunctionDeclaration(func) => {
-            let symbol = env
-                .variables
-                .declare_local(func.name.to_owned(), TypeInfo::Function);
-            env.annotate(func, symbol);
-            let func_id = engine.track(expr);
-            let mut func_env = env.fork(state.module, func.name);
-            for param in &func.parameters {
-                let symbol = func_env.variables.declare_local(
-                    match param {
-                        FunctionParameter::Named(named) => named.name.to_owned(),
-                        FunctionParameter::Variadic(_) => "@".to_owned(),
-                    },
-                    TypeInfo::Variable,
->>>>>>> e4e7d5fb
                 );
                 self.engine.attach(func_id, func_env);
             }
@@ -449,7 +431,6 @@
             }
             Expr::Literal(_) | Expr::Continue(_) | Expr::Break(_) => {}
         }
-<<<<<<< HEAD
         state.accept_imports = false;
     }
 
@@ -460,30 +441,10 @@
                 _ => None,
             },
             _ => None,
-=======
-        Expr::LambdaDef(lambda) => {
-            let func_id = engine.track(expr);
-            let mut func_env = env.fork(state.module, &format!("lambda@{}", func_id.0));
-            for param in &lambda.args {
-                let symbol = func_env
-                    .variables
-                    .declare_local(param.name.to_owned(), TypeInfo::Variable);
-                func_env.annotate(param, symbol);
-            }
-            tree_walk(
-                engine,
-                resolver,
-                &mut func_env,
-                &mut ResolutionState::new(func_id),
-                visitable,
-                &lambda.body,
-            )?;
-            engine.attach(func_id, func_env);
->>>>>>> e4e7d5fb
-        }
-    }
-
-    fn resolve_primitive(&self, env: &mut Environment, call: &Call) -> Option<()> {
+        }
+    }
+
+    fn resolve_primitive_call(&self, env: &mut Environment, call: &Call) -> Option<()> {
         let command = self.extract_literal_argument(call, 0)?;
         match command {
             "read" => {
@@ -523,18 +484,15 @@
 mod tests {
     use super::*;
     use crate::importer::StaticImporter;
-<<<<<<< HEAD
     use context::source::{Source, StaticSegmentHolder};
     use parser::parse_trusted;
     use pretty_assertions::assert_eq;
-=======
-    use crate::resolver::{GlobalObjectId, Symbol};
     use ast::call::ProgrammaticCall;
     use ast::function::{FunctionDeclaration, Return};
     use ast::group::Block;
     use ast::value::Literal;
-    use ast::variable::{TypedVariable, VarDeclaration, VarKind, VarReference};
->>>>>>> e4e7d5fb
+    use ast::variable::{TypedVariable, VarReference};
+    use crate::relations::{GlobalObjectId, Symbol};
 
     #[test]
     fn use_between_expressions() {
@@ -592,8 +550,6 @@
         )
     }
 
-<<<<<<< HEAD
-=======
     #[test]
     fn bind_function_param() {
         let expr = Expr::FunctionDeclaration(FunctionDeclaration {
@@ -615,19 +571,19 @@
             segment: 0..17,
         });
         let mut engine = Engine::default();
-        let mut resolver = Resolver::default();
+        let mut relations = Relations::default();
         let mut env = Environment::named(Name::new("test"));
         let mut state = ResolutionState::new(engine.track(&expr));
-        tree_walk(
-            &mut engine,
-            &mut resolver,
+        let mut collector = SymbolCollector::new(&mut engine, &mut relations);
+        collector.tree_walk(
             &mut env,
             &mut state,
             &mut Vec::new(),
             &expr,
-        )
-        .expect("tree walk");
-        assert_eq!(resolver.objects.len(), 0);
+        );
+
+        assert_eq!(collector.diagnostics, vec![]);
+        assert_eq!(relations.objects, vec![]);
         assert_eq!(env.get_raw_symbol(0..17), Some(Symbol::Local(0)));
         assert_eq!(env.get_raw_symbol(3..4), None);
         assert_eq!(env.get_raw_symbol(13..15), None);
@@ -653,19 +609,19 @@
             type_parameters: vec![],
         });
         let mut engine = Engine::default();
-        let mut resolver = Resolver::default();
+        let mut relations = Relations::default();
         let mut env = Environment::named(Name::new("test"));
         let mut state = ResolutionState::new(engine.track(&expr));
-        tree_walk(
-            &mut engine,
-            &mut resolver,
+        let mut collector = SymbolCollector::new(&mut engine, &mut relations);
+        collector.tree_walk(
             &mut env,
             &mut state,
             &mut Vec::new(),
             &expr,
-        )
-        .expect("tree walk");
-        assert_eq!(resolver.objects.len(), 0);
+        );
+
+        assert_eq!(collector.diagnostics, vec![]);
+        assert_eq!(relations.objects, vec![]);
         assert_eq!(env.get_raw_symbol(0..5), None);
         assert_eq!(env.get_raw_symbol(6..9), Some(Symbol::Local(0)));
     }
@@ -698,21 +654,21 @@
             segment: 0..20,
         });
         let mut engine = Engine::default();
-        let mut resolver = Resolver::default();
+        let mut relations = Relations::default();
         let mut env = Environment::named(Name::new("test"));
         let mut state = ResolutionState::new(engine.track(&expr));
-        tree_walk(
-            &mut engine,
-            &mut resolver,
+        let mut collector = SymbolCollector::new(&mut engine, &mut relations);
+        collector.tree_walk(
             &mut env,
             &mut state,
             &mut Vec::new(),
             &expr,
-        )
-        .expect("tree walk");
+        );
+
+        assert_eq!(collector.diagnostics, vec![]);
         engine.attach(state.module, env);
         assert_eq!(
-            resolver
+            relations
                 .find_references(&engine, GlobalObjectId(0))
                 .map(|mut references| {
                     references.sort_by_key(|range| range.start);
@@ -721,13 +677,12 @@
             Some(vec![0..4, 15..19])
         );
         assert_eq!(
-            resolver.find_references(&engine, GlobalObjectId(1)),
+            relations.find_references(&engine, GlobalObjectId(1)),
             Some(vec![5..20])
         );
         assert_eq!(
-            resolver.find_references(&engine, GlobalObjectId(2)),
+            relations.find_references(&engine, GlobalObjectId(2)),
             Some(vec![9..13])
         );
     }
->>>>>>> e4e7d5fb
 }