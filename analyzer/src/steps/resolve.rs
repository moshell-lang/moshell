--- conflicted
+++ resolved
@@ -263,7 +263,7 @@
     use indexmap::IndexMap;
     use pretty_assertions::assert_eq;
 
-    use crate::analyze_all;
+    use crate::resolve_all;
     use context::source::Source;
     use context::str_find::{find_in, find_in_nth};
     use parser::parse_trusted;
@@ -273,13 +273,7 @@
     use crate::importer::StaticImporter;
     use crate::imports::{Imports, ResolvedImport, SourceImports, UnresolvedImport};
     use crate::name::Name;
-<<<<<<< HEAD
-
-    use crate::relations::{Object, ObjectState, Relations, ResolvedSymbol, SourceObjectId};
-=======
     use crate::relations::{LocalId, Relation, RelationState, Relations, ResolvedSymbol, SourceId};
-    use crate::resolve_all;
->>>>>>> 82f91ea3
     use crate::steps::collect::SymbolCollector;
     use crate::steps::resolve::SymbolResolver;
 
@@ -295,7 +289,7 @@
             ],
             parse_trusted,
         );
-        let res = analyze_all(Name::new("main"), &mut importer);
+        let res = resolve_all(Name::new("main"), &mut importer);
         assert_eq!(res.diagnostics, vec![]);
         assert_eq!(
             res.relations
@@ -654,7 +648,7 @@
             parse_trusted,
         );
 
-        let result = analyze_all(Name::new("test"), &mut importer);
+        let result = resolve_all(Name::new("test"), &mut importer);
         let diagnostics = result.diagnostics;
         let relations = result.relations;
 
@@ -664,46 +658,46 @@
                 Diagnostic::new(
                     DiagnosticID::InvalidSymbol,
                     SourceId(0),
-                    "`foo` is a function which cannot export any inner symbols"
-                )
-                .with_observation(Observation::new(find_in(test_src, "foo::x()")))
+                    "`foo` is a function which cannot export any inner symbols",
+                )
+                .with_observation(Observation::new(find_in(test_src, "foo::x()")).with_tag(0))
                 .with_help("`x` is an invalid symbol in function `foo`"),
                 Diagnostic::new(
                     DiagnosticID::InvalidSymbol,
                     SourceId(0),
-                    "`foo` is a function which cannot export any inner symbols"
-                )
-                .with_observation(Observation::new(find_in(test_src, "foo::y::z()")))
+                    "`foo` is a function which cannot export any inner symbols",
+                )
+                .with_observation(Observation::new(find_in(test_src, "foo::y::z()")).with_tag(0))
                 .with_help("`y::z` is an invalid symbol in function `foo`"),
                 Diagnostic::new(
                     DiagnosticID::InvalidSymbol,
                     SourceId(0),
-                    "`foo` is a function which cannot export any inner symbols"
-                )
-                .with_observation(Observation::new(find_in_nth(test_src, "foo::y::z()", 1)))
+                    "`foo` is a function which cannot export any inner symbols",
+                )
+                .with_observation(Observation::new(find_in_nth(test_src, "foo::y::z()", 1)).with_tag(0))
                 .with_help("`y::z` is an invalid symbol in function `foo`"),
                 Diagnostic::new(
                     DiagnosticID::InvalidSymbol,
                     SourceId(2),
-                    "`foz` is a function which cannot export any inner symbols"
-                )
-                .with_observation(Observation::new(find_in_nth(test_src, "foz::x()", 1)))
+                    "`foz` is a function which cannot export any inner symbols",
+                )
+                .with_observation(Observation::new(find_in_nth(test_src, "foz::x()", 1)).with_tag(0))
                 .with_help("`x` is an invalid symbol in function `foz`"),
                 Diagnostic::new(
                     DiagnosticID::InvalidSymbol,
                     SourceId(2),
                     "`foo` is a function which cannot export any inner symbols",
                 )
-                .with_observation(Observation::new(find_in_nth(test_src, "foo::y::z()", 2)))
-                .with_observation(Observation::new(find_in_nth(test_src, "foo::y::z()", 3)))
-                .with_observation(Observation::new(find_in_nth(test_src, "foo::y::z()", 4)))
-                .with_help("`y::z` is an invalid symbol in function `foo`"),
+                .with_observation(Observation::new(find_in_nth(test_src, "foo::y::z()", 2)).with_tag(0))
+                .with_observation(Observation::new(find_in_nth(test_src, "foo::y::z()", 3)).with_tag(0))
+                .with_observation(Observation::new(find_in_nth(test_src, "foo::y::z()", 4)).with_tag(0))
+                    .with_help("`y::z` is an invalid symbol in function `foo`"),
                 Diagnostic::new(
                     DiagnosticID::UnknownSymbol,
                     SourceId(3),
-                    "Could not resolve symbol `a::foo::in_local`."
-                )
-                .with_observation(Observation::new(find_in(test_src, "a::foo::in_local()"))),
+                    "Could not resolve symbol `a::foo::in_local`.",
+                )
+                    .with_observation(Observation::new(find_in(test_src, "a::foo::in_local()")).with_tag(0)),
             ]
         );
 
@@ -767,37 +761,37 @@
                 Diagnostic::new(
                     DiagnosticID::ImportResolution,
                     SourceId(0),
-                    "unable to find imported symbol `B::C`."
+                    "unable to find imported symbol `B::C`.",
                 )
                 .with_observation(Observation::new(find_in(source, "B::C"))),
                 Diagnostic::new(
                     DiagnosticID::ImportResolution,
                     SourceId(0),
-                    "unable to find imported symbol `C`."
+                    "unable to find imported symbol `C`.",
                 )
                 .with_observation(Observation::new(find_in(source, "C::*"))),
                 Diagnostic::new(
                     DiagnosticID::UnknownSymbol,
                     SourceId(0),
-                    "Could not resolve symbol `a`."
-                )
-                .with_observation(Observation::new(find_in_nth(source, "$a", 0)))
-                .with_observation(Observation::new(find_in_nth(source, "$a", 1)))
-                .with_observation(Observation::new(find_in_nth(source, "$a", 2))),
+                    "Could not resolve symbol `a`.",
+                )
+                .with_observation(Observation::new(find_in_nth(source, "$a", 0)).with_tag(0))
+                .with_observation(Observation::new(find_in_nth(source, "$a", 1)).with_tag(0))
+                .with_observation(Observation::new(find_in_nth(source, "$a", 2)).with_tag(0)),
                 Diagnostic::new(
                     DiagnosticID::InvalidSymbol,
                     SourceId(0),
-                    "unresolvable symbol `C` has no choice but to be ignored due to invalid import of `C`."
-                )
-                .with_observation(Observation::with_help(find_in_nth(source, "B::C", 0), "invalid import introduced here"))
-                    .with_observation(Observation::new(find_in(source, "$C"))),
+                    "unresolvable symbol `C` has no choice but to be ignored due to invalid import of `C`.",
+                )
+                    .with_observation(Observation::new(find_in_nth(source, "B::C", 0)).with_help("invalid import introduced here").with_tag(0))
+                    .with_observation(Observation::new(find_in(source, "$C")).with_tag(1)),
                 Diagnostic::new(
                     DiagnosticID::InvalidSymbol,
                     SourceId(0),
-                    "unresolvable symbol `B` has no choice but to be ignored due to invalid import of `B`."
-                )
-                    .with_observation(Observation::with_help(find_in_nth(source, "A::B", 0), "invalid import introduced here"))
-                    .with_observation(Observation::new(find_in(source, "$B"))),
+                    "unresolvable symbol `B` has no choice but to be ignored due to invalid import of `B`.",
+                )
+                    .with_observation(Observation::new(find_in_nth(source, "A::B", 0)).with_help("invalid import introduced here").with_tag(0))
+                    .with_observation(Observation::new(find_in(source, "$B")).with_tag(1)),
             ]
         )
     }
@@ -843,18 +837,18 @@
                 Diagnostic::new(
                     DiagnosticID::UnknownSymbol,
                     SourceId(0),
-                    "Could not resolve symbol `C`."
-                )
-                .with_observation(Observation::new(find_in_nth(source, "$C", 0)))
-                .with_observation(Observation::new(find_in_nth(source, "$C", 1))),
+                    "Could not resolve symbol `C`.",
+                )
+                .with_observation(Observation::new(find_in_nth(source, "$C", 0)).with_tag(0))
+                .with_observation(Observation::new(find_in_nth(source, "$C", 1)).with_tag(0)),
                 Diagnostic::new(
                     DiagnosticID::UnknownSymbol,
                     SourceId(0),
-                    "Could not resolve symbol `a`."
-                )
-                .with_observation(Observation::new(find_in_nth(source, "$a", 0)))
-                .with_observation(Observation::new(find_in_nth(source, "$a", 1)))
-                .with_observation(Observation::new(find_in_nth(source, "$a", 2))),
+                    "Could not resolve symbol `a`.",
+                )
+                .with_observation(Observation::new(find_in_nth(source, "$a", 0)).with_tag(0))
+                .with_observation(Observation::new(find_in_nth(source, "$a", 1)).with_tag(0))
+                .with_observation(Observation::new(find_in_nth(source, "$a", 2)).with_tag(0)),
             ]
         )
     }
@@ -904,16 +898,16 @@
                     SourceId(1),
                     "Could not resolve symbol `C`.",
                 )
-                .with_observation(Observation::new(find_in(source, "$C")))
-                .with_observation(Observation::new(find_in_nth(source, "$C", 1))),
+                .with_observation(Observation::new(find_in(source, "$C")).with_tag(0))
+                .with_observation(Observation::new(find_in_nth(source, "$C", 1)).with_tag(0)),
                 Diagnostic::new(
                     DiagnosticID::UnknownSymbol,
                     SourceId(1),
                     "Could not resolve symbol `a`.",
                 )
-                .with_observation(Observation::new(find_in_nth(source, "$a", 0)))
-                .with_observation(Observation::new(find_in_nth(source, "$a", 1)))
-                .with_observation(Observation::new(find_in_nth(source, "$a", 2))),
+                .with_observation(Observation::new(find_in_nth(source, "$a", 0)).with_tag(0))
+                .with_observation(Observation::new(find_in_nth(source, "$a", 1)).with_tag(0))
+                .with_observation(Observation::new(find_in_nth(source, "$a", 2)).with_tag(0)),
             ]
         )
     }
@@ -955,7 +949,7 @@
             relations.iter().map(|(_, r)| r.clone()).collect::<Vec<_>>(),
             vec![Relation::resolved(
                 SourceId(1),
-                ResolvedSymbol::new(SourceId(0), LocalId(0))
+                ResolvedSymbol::new(SourceId(0), LocalId(0)),
             )]
         )
     }
