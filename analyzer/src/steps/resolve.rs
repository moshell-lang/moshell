use std::collections::{HashMap, HashSet};
use std::fmt::{Debug, Formatter};

use context::source::SourceSegment;

use crate::diagnostic::{Diagnostic, DiagnosticID, Observation};
use crate::engine::Engine;
use crate::environment::Environment;
use crate::environment::variables::{TypeInfo, TypeUsage};
use crate::name::Name;
use crate::relations::{
    GlobalObjectId, Relations, ResolvedSymbol, SourceObjectId, Symbol, UnresolvedImport,
    UnresolvedImports,
};

#[derive(PartialEq, Eq, Debug)]
enum ResolvedImport {
    Symbol(ResolvedSymbol),
    Module(SourceObjectId),
}

/// Used by the resolve step to store resolved imports of an environment.
#[derive(Default, PartialEq)]
struct ResolvedImports {
    imported_symbols: HashMap<String, ResolvedImport>,
}

impl Debug for ResolvedImports {
    fn fmt(&self, f: &mut Formatter<'_>) -> std::fmt::Result {
        let mut imports: Vec<_> = self.imported_symbols.iter().collect();
        imports.sort_by_key(|(k, _)| *k);
        f.debug_struct("ResolvedImports")
            .field("imported_symbols", &imports)
            .finish()
    }
}

impl ResolvedImports {
    fn set_import(&mut self, symbol_name: String, import: ResolvedImport) {
        self.imported_symbols.insert(symbol_name, import);
    }

    fn with(symbols: HashMap<String, ResolvedImport>) -> Self {
        Self {
            imported_symbols: symbols,
        }
    }
}

/// Main structure of the Symbols Resolver
/// The symbol resolver resolves the given relations between the collected symbols in the Engine.
///
/// - lifetime 'a is the lifetime of references
/// - lifetime 'e is the expressions' lifetime, the Engine and Relations needed a special lifetime
///   as both of them contains references to AST expressions.
pub struct SymbolResolver<'a, 'e> {
    engine: &'a Engine<'e>,
    diagnostics: Vec<Diagnostic>,
    relations: &'a mut Relations,
}

impl<'a, 'e> SymbolResolver<'a, 'e> {
    ///Attempts to resolve the unresolved Engine's symbols contained in the given Relations.
    /// Returns a vector of diagnostics raised by the resolution process.
    pub fn resolve_symbols(
        engine: &'a Engine<'e>,
        relations: &'a mut Relations,
        to_visit: &mut Vec<Name>,
        visited: &mut HashSet<Name>,
    ) -> Vec<Diagnostic> {
        let mut resolver = Self::new(engine, relations);
        resolver.resolve(to_visit, visited);
        resolver.diagnostics
    }

    /// Resolves symbols in an immediate environment.
    ///
    /// Nested environments, where [`Environment::has_strict_declaration_order`] is `true`, resolve
    /// differently from non-nested environments. In a nested environment, the symbols captures
    /// the order of the declarations. To know what is in scope, resolution must be done immediately
    /// after the declaration of the environment that captures, during the collection phase.
    ///
    /// Imports are on the other hand always resolved after the collection phase is complete, during
    /// a call to [`SymbolResolver::resolve_trees`], when using [`SymbolResolver::resolve_symbols`].
    pub fn resolve_captures(
        env_stack: &[(SourceObjectId, &Environment)],
        relations: &'a mut Relations,
        capture_env: &Environment,
    ) {
        'capture: for (name, object_id) in capture_env.variables.external_vars() {
            for (module, env) in env_stack.iter().rev() {
                if let Some(Symbol::Local(local)) = env.variables.get_reachable(name) {
                    relations.objects[object_id.0].resolved = Some(ResolvedSymbol {
                        module: *module,
                        object_id: local,
                    });
                    continue 'capture;
                }
            }
        }
    }

    fn new(engine: &'a Engine<'e>, relations: &'a mut Relations) -> Self {
        Self {
            engine,
            relations,
            diagnostics: Vec::new(),
        }
    }

    /// The starting point of the resolution phase.
    /// enables the resolution and pushes diagnostics if any symbol could not be resolved.
    fn resolve(&mut self, to_visit: &mut Vec<Name>, visited: &mut HashSet<Name>) {
        let mut unresolved_imports = self.relations.take_imports();
        let mut resolved_imports = HashMap::new();
        for (env_id, env) in self.engine.environments() {
            let unresolved_imports = unresolved_imports.remove(&env_id).unwrap_or_default();

<<<<<<< HEAD
            let resolved_imports =
                self.resolve_imports(env_id, unresolved_imports, to_visit, visited);
            self.resolve_symbols_of(env_id, env, resolved_imports, to_visit, visited);
=======
            let local_resolved_imports = self.resolve_imports(env_id, unresolved_imports);
            self.resolve_symbols_of(env, &local_resolved_imports);
            resolved_imports.insert(env_id, local_resolved_imports);
>>>>>>> d802f9b8
        }
        self.resolve_trees(&resolved_imports);
    }

    /// resolves the symbols of given environment, using given resolved imports for external symbol references.
<<<<<<< HEAD
    fn resolve_symbols_of(
        &mut self,
        env_id: SourceObjectId,
        env: &Environment,
        imports: ResolvedImports,
        to_visit: &mut Vec<Name>,
        visited: &mut HashSet<Name>,
    ) {
        for (usage, relation) in env.variables.external_usages() {
            // If the object is already resolved, ignore it
            if self.relations.objects[relation.0].resolved.is_some() {
                continue;
            }
            let name = usage.name();
            let name_root = name.root();

            // try to resolve the relation by looking the first name's
            match imports.imported_symbols.get(name_root) {
                // symbol is resolved
                Some(ResolvedImport::Symbol(resolved_symbol)) => {
                    if name.parts().len() != 1 {
                        let targeted_env = self.engine.get_environment(resolved_symbol.source).expect("resolved symbol points to an unknown environment");
                        let targeted_var = targeted_env.variables.get_var(resolved_symbol.object_id).expect("resolved symbol points to an unknown variable in environment");
                        self.diagnostics.push(Self::diagnose_invalid_symbols(targeted_var.ty, env_id, env, usage));
                        continue
                    }
                    let object = &mut self.relations.objects[relation.0];
                    object.resolved = Some(*resolved_symbol);
                    continue;
                }
                Some(ResolvedImport::Module(resolved_module)) => {
                    let env = self.engine.get_environment(*resolved_module).expect("resolved import points to an unknown module");
                    let resolved_pos = env
                        .variables
                        .exported_vars()
                        .position(|v| v.name == name.simple_name());

                    if let Some(symbol_pos) = resolved_pos {
                        let object = &mut self.relations.objects[relation.0];
                        object.resolved =
                            Some(ResolvedSymbol::new(*resolved_module, symbol_pos));
                        continue;
                    }
                }
                None => {
                    // As we could not resolve the symbol using imports, try to find the symbol from
                    // an absolute qualified name
                    let env_name = name.tail().unwrap_or(name.clone());
                    let env_result = get_env_from_absolute(self.engine, &env_name);

                    if let Some((env_id, env)) = env_result {
                        let resolved_pos = env
                            .variables
                            .exported_vars()
                            .position(|v| v.name == name.simple_name());

                        if let Some(symbol_pos) = resolved_pos {
                            let object = &mut self.relations.objects[relation.0];
                            object.resolved = Some(ResolvedSymbol::new(env_id, symbol_pos));
                            continue;
                        }
                    }
                    // if the name isn't qualified, directly raise a diagnostic
                    if name.parts().len() != 1 && !visited.contains(&env_name) {
                        // We put the unknown name in the visitable
                        to_visit.push(env_name);
                        // the name wasn't known from the analyzer, let's give it a chance to be resolved
                        continue;
                    } //if the name were already requested, it's definitely unresolvable
                }
=======
    fn resolve_symbols_of(&mut self, env: &Environment, imports: &ResolvedImports) {
        for (symbol_name, external_var) in env.variables.external_vars() {
            let object = &mut self.relations.objects[external_var.0];

            if let Some(resolved_symbol) = imports.imported_symbols.get(symbol_name) {
                object.resolved = Some(*resolved_symbol);
>>>>>>> d802f9b8
            };

            self.diagnose_unresolved_external_symbols(relation, env_id, env, name)
        }
    }

    fn diagnose_invalid_symbols(
        target_type: TypeInfo,
        env_id: SourceObjectId,
        env: &Environment,
        usage: &TypeUsage,
    ) -> Diagnostic {
        let name = usage.name();
        let name_root = name.root();
        let (_, tail) = name.parts().split_first().unwrap();
        let target_type_name = match target_type {
            TypeInfo::Variable => "variable",
            TypeInfo::Function => "function"
        };
        let msg = format!("{name_root} is a {target_type_name} which cannot export any inner symbols");
        let mut diagnostic = Diagnostic::new(DiagnosticID::InvalidSymbol, env_id, msg);

        let observations = env
            .list_definitions()
            .filter(|(_, def)| def.usage.as_ref() == Some(&usage))
            .map(|(seg, _)| Observation::with_help(seg.clone(), format!("{} is an invalid reference in {target_type_name} {name_root}", Name::from(tail))));
        diagnostic.observations = observations.collect();
        diagnostic
    }

    /// Appends a diagnostic for an external symbol that could not be resolved.
    ///
    /// Each expression that use this symbol (such as variable references) will then get an observation.
    fn diagnose_unresolved_external_symbols(
<<<<<<< HEAD
        &mut self,
        relation: GlobalObjectId,
        env_id: SourceObjectId,
        env: &Environment,
        name: &Name,
    ) {
=======
        external_var: GlobalObjectId,
        env_id: SourceObjectId,
        env: &Environment,
        name: &str,
    ) -> Diagnostic {
>>>>>>> d802f9b8
        let mut diagnostic = Diagnostic::new(
            DiagnosticID::UnknownSymbol,
            env_id,
            format!("Could not resolve symbol {name}."),
        );

        let observations = env
            .list_definitions()
            .filter(|(_, sym)| match sym.symbol {
                Symbol::Local(_) => false,
                Symbol::Global(g) => g == relation.0,
            })
            .map(|(seg, _)| Observation::new(seg.clone()));

        diagnostic.observations = observations.collect();

        diagnostic
    }

    /// Appends a diagnostic for an import that could not be resolved.
    /// Each `use` expressions that was referring to the unknown import will get a diagnostic
    fn diagnose_unresolved_import(
        &mut self,
        env_id: SourceObjectId,
        imported_symbol_name: Name,
        known_parent: Option<Name>,
        dependent_segment: SourceSegment,
    ) -> Diagnostic {
        let msg = format!(
            "unable to find imported symbol {}{}.",
            known_parent
                .as_ref()
                .and_then(|p| imported_symbol_name.relative_to(p))
                .unwrap_or(imported_symbol_name),
            known_parent
                .map(|p| format!(" in module {p}"))
                .unwrap_or_default()
        );

        Diagnostic::new(DiagnosticID::ImportResolution, env_id, msg)
            .with_observation(Observation::new(dependent_segment))
    }

    /// Attempts to resolve all given unresolved imports, returning a [ResolvedImports] structure containing the
    /// imports that could get resolved.
    /// This method will append a new diagnostic for each imports that could not be resolved.
    fn resolve_imports(
        &mut self,
        env_id: SourceObjectId,
        imports: UnresolvedImports,
        to_visit: &mut Vec<Name>,
        visited: &mut HashSet<Name>,
    ) -> ResolvedImports {

        let mut resolved_imports = ResolvedImports::default();
        //iterate over our unresolved imports
        for (unresolved, dependent) in imports.imports {
            match unresolved {
                // If the unresolved import is a symbol
                UnresolvedImport::Symbol { alias, fqn: name } => {
                    // try to get referenced environment of the import
<<<<<<< HEAD
                    let result = get_env_from_relatives(&resolved_imports, &name, self.engine);
                    match result {
                        // if the environment wasn't found, attempt to resolve it in next cycle
                        None => {
                            if !visited.contains(&name) {
                                to_visit.push(name);
                                continue;
                            }
                            // if the environment wasn't found, and its name was already known, push a diagnostic as it does not exists
                            self.diagnose_unresolved_import(env_id, name, None, dependent)
=======
                    match self.get_env_from(&name) {
                        // if the environment wasn't found, push a diagnostic
                        None => {
                            let diagnostic =
                                self.diagnose_unresolved_import(env_id, name, None, dependent);
                            self.diagnostics.push(diagnostic);
>>>>>>> d802f9b8
                        }
                        //else, try to resolve it
                        Some((found_env_id, found_env)) => {
                            let symbol_name = name.simple_name().to_string();
                            if found_env.fqn == name {
                                //it's the module that is being imported
                                resolved_imports.set_import(
                                    alias.unwrap_or(symbol_name),
                                    ResolvedImport::Module(found_env_id),
                                );
                                continue;
                            }
                            let symbol_id = found_env
                                .variables
                                .exported_vars()
                                .position(|var| var.name == symbol_name);

                            if let Some(symbol_id) = symbol_id {
                                let resolved = ResolvedSymbol::new(found_env_id, symbol_id);
                                resolved_imports.set_import(
                                    alias.unwrap_or(symbol_name),
                                    ResolvedImport::Symbol(resolved),
                                );
                                continue;
                            }
                            //if the symbol inside the resolved environment could not be found,
                            let diagnostic = self.diagnose_unresolved_import(
                                env_id,
                                name,
                                Some(found_env.fqn.clone()),
                                dependent,
                            );
                            self.diagnostics.push(diagnostic);
                        }
                    }
                }

                //if the unreseloved import is an 'AllIn' import, meaning that it imports all symbols from given module
                UnresolvedImport::AllIn(name) => {
                    // try to get referenced environment of the import
<<<<<<< HEAD
                    match get_env_from_relatives(&resolved_imports, &name, self.engine) {
                        None => {
                            if !visited.contains(&name) {
                                to_visit.push(name);
                                continue;
                            }
                            // if the environment wasn't found, and its name was already known, push a diagnostic as it does not exists
                            self.diagnose_unresolved_import(env_id, name, None, dependent)
=======
                    match self.get_env_from(&name) {
                        // if the environment wasn't found, push a diagnostic
                        None => {
                            let diagnostic =
                                self.diagnose_unresolved_import(env_id, name, None, dependent);
                            self.diagnostics.push(diagnostic)
>>>>>>> d802f9b8
                        }
                        Some((env_id, env)) => {
                            for var in env.variables.exported_vars() {
                                let var_id = env
                                    .variables
                                    .exported_vars()
                                    .position(|v| v.name == var.name)
                                    .unwrap();

                                let import_symbol = ResolvedSymbol::new(env_id, var_id);
                                resolved_imports.set_import(
                                    var.name.clone(),
                                    ResolvedImport::Symbol(import_symbol),
                                );
                            }
                        }
                    }
                }
            }
        }
        resolved_imports
    }

<<<<<<< HEAD
    fn resolve_trees(&mut self) -> Result<(), String> {
        for (object_id, object) in self.relations.iter_mut() {
=======
    /// Gets an environment from the given fully qualified name, then pop the name until it finds a valid environment.
    /// returns None if the name's root could not get resolved
    fn get_env_from(&self, name: &Name) -> Option<(SourceObjectId, &'a Environment)> {
        let mut env_name = Some(name.clone());
        while let Some(name) = env_name {
            if let Some((id, env)) = self.engine.find_environment_by_name(&name) {
                return Some((id, env));
            }
            env_name = name.tail();
        }
        None
    }

    /// Iterates over remaining unresolved symbols, and tries to resolve them by traversing the parent chain.
    ///
    /// This resolution should happen after all imports have been resolved in their respective environments,
    /// to allow child environments to use imports from their parents.
    fn resolve_trees(&mut self, resolved_imports: &HashMap<SourceObjectId, ResolvedImports>) {
        'symbol: for (object_id, object) in self.relations.iter_mut() {
>>>>>>> d802f9b8
            if object.resolved.is_some() {
                continue;
            }
            let origin = object.origin;

            // Get the local naming of the object
            let origin_env = self
                .engine
                .get_environment(origin)
                .expect("Environment declared an unknown parent");
            let name = origin_env
                .variables
                .get_external_symbol_usage(object_id)
                .expect("Unknown object name");

            // Go up the parent chain until we find the symbol or we reach the root
            let mut current = origin_env;
            while let Some((module, env)) = current
                .parent
                .and_then(|id| self.engine.get_environment(id).map(|env| (id, env)))
            {
<<<<<<< HEAD
                if let Some(resolved) = env.variables.get_symbol(name) {
                    object.resolved = Some(match resolved {
                        Symbol::Local(local) => ResolvedSymbol {
                            source: module,
=======
                // Locals symbols are always treated first, before imports.
                // The current environment might already owns the resolution result as a global symbol.
                // This happens only if it used it, so we ignore that fact here to always solve external
                // symbols via imports.
                if !env.has_strict_declaration_order() {
                    if let Some(Symbol::Local(local)) = env.variables.get_exported(name) {
                        object.resolved = Some(ResolvedSymbol {
                            module,
>>>>>>> d802f9b8
                            object_id: local,
                        });
                        continue 'symbol;
                    }
                }

                // If the symbol is imported, resolve it directly.
                if let Some(resolved_imports) = resolved_imports.get(&module) {
                    if let Some(resolved) = resolved_imports.imported_symbols.get(name) {
                        object.resolved = Some(*resolved);
                        continue 'symbol;
                    }
                }
                current = env;
            }

            // If we reach this point, the symbol could not be resolved, during any of the previous phases.
            self.diagnostics
                .push(Self::diagnose_unresolved_external_symbols(
                    object_id, origin, origin_env, name,
                ));
        }
    }
}

fn get_env_from_relatives<'a>(imports: &ResolvedImports, name: &Name, engine: &'a Engine) -> Option<(SourceObjectId, &'a Environment)> {
    let name_parts = name.parts().to_vec();
    let (name_root, name_parts) = name_parts.split_first().unwrap(); //name_parts cannot be empty
    let target_env_id = match imports.imported_symbols.get(name_root) {
        Some(ResolvedImport::Symbol(symbol)) => {
            symbol.source
        }
        Some(ResolvedImport::Module(module)) => {
            *module
        }
        None => return get_env_from_absolute(engine, name)
    };

    let base_env = engine.get_environment(target_env_id).expect("import points to an unknown environment");
    let base_fqn = base_env.fqn.clone();

    let name_fq = (!name_parts.is_empty()).then(|| base_fqn.appended(Name::from(name_parts))).unwrap_or(base_fqn);
    get_env_from_absolute(engine,  &name_fq)
}

/// Gets an environment from the given fully qualified name, then pop the name until it finds a valid environment.
/// returns None if the name's root could not get resolved
fn get_env_from_absolute<'a>(engine: &'a Engine, name: &Name) -> Option<(SourceObjectId, &'a Environment)> {
    let mut env_name = Some(name.clone());
    while let Some(name) = env_name {
        if let Some((id, env)) = engine.find_environment_by_name(&name, false) {
            return Some((id, env));
        }
        env_name = name.tail();
    }
    None
}

#[cfg(test)]
mod tests {
    use std::collections::{HashMap, HashSet};

    use indexmap::IndexMap;
    use pretty_assertions::assert_eq;

    use context::source::Source;
    use context::str_find::{find_in, find_in_nth};
    use parser::parse_trusted;

    use crate::diagnostic::{Diagnostic, DiagnosticID, Observation};
    use crate::engine::Engine;
    use crate::importer::StaticImporter;
    use crate::name::Name;
    use crate::relations::{
        Object, Relations, ResolvedSymbol, SourceObjectId, UnresolvedImport, UnresolvedImports,
    };
    use crate::steps::collect::SymbolCollector;
    use crate::steps::resolve::{ResolvedImport, ResolvedImports, SymbolResolver};

    #[test]
    fn test_imports_resolution() {
        let math_src = Source::unknown("val PI = 3.14");
        let std_src = Source::unknown("val Foo = 'moshell_std'; val Bar = $Foo");
        let io_src = Source::unknown("val output = 'OutputStream()'; val input = 'InputStream()'");
        let test_src =
            "
            use math::PI
            use std::{Bar, io}
            use io::*
        ";

        let mut engine = Engine::default();
        let mut relations = Relations::default();

        let mut to_visit = vec![Name::new("test")];
        let mut visited = HashSet::new();

        let mut importer = StaticImporter::new(
            [
                (Name::new("math"), math_src),
                (Name::new("std"), std_src),
                (Name::new("std::io"), io_src),
                (Name::new("test"), Source::unknown(test_src)),
            ],
            parse_trusted,
        );
        let diagnostics = SymbolCollector::collect_symbols(
            &mut engine,
            &mut relations,
            &mut to_visit,
            &mut visited,
            &mut importer,
        );
        assert_eq!(diagnostics, vec![]);
        assert_eq!(
            relations.imports,
            HashMap::from([(
                SourceObjectId(0),
                UnresolvedImports::new(IndexMap::from([
                    (
                        UnresolvedImport::Symbol {
                            alias: None,
                            fqn: Name::new("math::PI"),
                        },
                        find_in(test_src, "math::PI")
                    ),
                    (
                        UnresolvedImport::Symbol {
                            alias: None,
                            fqn: Name::new("std::Bar"),
                        },
                        find_in(test_src, "Bar")
                    ),
                    (
                        UnresolvedImport::Symbol {
                            alias: None,
                            fqn: Name::new("std::io"),
                        },
                        find_in(test_src, "io")
                    ),
                    (UnresolvedImport::AllIn(Name::new("io")), find_in(test_src, "io::*")),
                ]))
            )])
        );

        let unresolved_imports = relations.take_imports().remove(&SourceObjectId(0)).unwrap();
        let mut resolver = SymbolResolver::new(&engine, &mut relations);
        let resolved_imports = resolver.resolve_imports(
            SourceObjectId(0),
            unresolved_imports,
            &mut to_visit,
            &mut visited,
        );
        assert_eq!(to_visit, vec![]);
        assert_eq!(resolver.diagnostics, vec![]);
        assert_eq!(
            resolved_imports,
            ResolvedImports::with(HashMap::from([
                (
                    "PI".to_string(),
                    ResolvedImport::Symbol(ResolvedSymbol::new(SourceObjectId(3), 0))
                ),
                (
                    "Bar".to_string(),
                    ResolvedImport::Symbol(ResolvedSymbol::new(SourceObjectId(2), 1))
                ),
                (
                    "io".to_string(),
                    ResolvedImport::Module(SourceObjectId(1))
                ),
                (
                    "output".to_string(),
                    ResolvedImport::Symbol(ResolvedSymbol::new(SourceObjectId(1), 0))
                ),
                (
                    "input".to_string(),
                    ResolvedImport::Symbol(ResolvedSymbol::new(SourceObjectId(1), 1))
                ),
            ]))
        );
        assert_eq!(resolver.diagnostics, vec![])
    }

    #[test]
    fn test_symbols_resolution() {
        let math_src = Source::unknown("val PI = 3.14");

        let std_src = Source::unknown("val Foo = 'moshell_std'; val Bar = $Foo");

        let io_src = Source::unknown("val output = 'OutputStream()'; val input = 'InputStream()'");

        let test_src = Source::unknown(
            "\
            use math::PI
            use std::{Bar, io::*}

            val output = $output
            val x = $Bar
            val y = $PI
        ",
        );

        let mut engine = Engine::default();
        let mut relations = Relations::default();
        let mut importer = StaticImporter::new(
            [
                (Name::new("math"), math_src),
                (Name::new("std"), std_src),
                (Name::new("std::io"), io_src),
                (Name::new("test"), test_src),
            ],
            parse_trusted,
        );

        let mut to_visit = vec![Name::new("test")];
        let mut visited = HashSet::new();

        let diagnostics = SymbolCollector::collect_symbols(
            &mut engine,
            &mut relations,
            &mut to_visit,
            &mut visited,
            &mut importer,
        );
        assert_eq!(diagnostics, vec![]);
        let diagnostics =
            SymbolResolver::resolve_symbols(&engine, &mut relations, &mut to_visit, &mut visited);
        assert_eq!(diagnostics, vec![]);

        assert_eq!(
            relations.objects,
            vec![
                Object::resolved(SourceObjectId(0), ResolvedSymbol::new(SourceObjectId(1), 0)),
                Object::resolved(SourceObjectId(0), ResolvedSymbol::new(SourceObjectId(2), 1)),
                Object::resolved(SourceObjectId(0), ResolvedSymbol::new(SourceObjectId(3), 0)),
            ]
        )
    }

    #[test]
    fn test_qualified_symbols_resolution() {
        let math_src = Source::unknown("fun add(a: Int, b: Int) = a + b");
        let math_advanced_src = Source::unknown("fun multiply(a: Int, b: Int) = a * b");
        let std_src = Source::unknown("fun foo() = 45; fun bar() = 78");
        let test_src = Source::unknown(
            "\
            use math::advanced

            val x = std::foo()
            val y = std::bar()
            val sum = math::add($x + $y, advanced::multiply(std::foo(), std::bar()))
        ",
        );

        let mut engine = Engine::default();
        let mut relations = Relations::default();
        let mut importer = StaticImporter::new(
            [
                (Name::new("math"), math_src),
                (Name::new("std"), std_src),
                (Name::new("math::advanced"), math_advanced_src),
                (Name::new("test"), test_src),
            ],
            parse_trusted,
        );

        let mut to_visit = vec![Name::new("test")];
        let mut visited = HashSet::new();

        //first cycle
        let diagnostics = SymbolCollector::collect_symbols(
            &mut engine,
            &mut relations,
            &mut to_visit,
            &mut visited,
            &mut importer,
        );
        assert_eq!(diagnostics, vec![]);
        let diagnostics =
            SymbolResolver::resolve_symbols(&engine, &mut relations, &mut to_visit, &mut visited);
        assert_eq!(diagnostics, vec![]);
        to_visit.dedup();
        assert_eq!(to_visit, vec![Name::new("std"), Name::new("math")]);
        let mut visited_vec = visited.iter().cloned().collect::<Vec<_>>();
        visited_vec.sort();
        assert_eq!(
            visited_vec,
            vec![Name::new("math::advanced"), Name::new("test")]
        );

        //second cycle
        let diagnostics = SymbolCollector::collect_symbols(
            &mut engine,
            &mut relations,
            &mut to_visit,
            &mut visited,
            &mut importer,
        );
        assert_eq!(diagnostics, vec![]);
        let diagnostics =
            SymbolResolver::resolve_symbols(&engine, &mut relations, &mut to_visit, &mut visited);
        assert_eq!(diagnostics, vec![]);
        assert_eq!(to_visit, vec![]);

        let mut visited_vec = visited.iter().cloned().collect::<Vec<_>>();
        visited_vec.sort();
        assert_eq!(
            visited_vec,
            vec![
                Name::new("math"),
                Name::new("math::advanced"),
                Name::new("std"),
                Name::new("test"),
            ]
        );

        assert_eq!(
            relations.objects,
            vec![
                Object::resolved(SourceObjectId(0), ResolvedSymbol::new(SourceObjectId(5), 0)),
                Object::resolved(SourceObjectId(0), ResolvedSymbol::new(SourceObjectId(5), 1)),
                Object::resolved(SourceObjectId(0), ResolvedSymbol::new(SourceObjectId(3), 0)),
                Object::resolved(SourceObjectId(0), ResolvedSymbol::new(SourceObjectId(1), 0)),
            ]
        )
    }


    #[test]
    #[ignore]
    fn test_symbol_wrong_usage() {
        let test_src = "\
            val x = 78
            fun foo() = 75
            x(); $foo; $foo()
        ";

        let mut engine = Engine::default();
        let mut relations = Relations::default();
        let mut importer = StaticImporter::new(
            [
                (Name::new("test"), Source::unknown(test_src)),
            ],
            parse_trusted,
        );

        let mut to_visit = vec![Name::new("test")];
        let mut visited = HashSet::new();

        let diagnostics = SymbolCollector::collect_symbols(
            &mut engine,
            &mut relations,
            &mut to_visit,
            &mut visited,
            &mut importer,
        );

        assert_eq!(diagnostics, vec![]);
        let diagnostics = SymbolResolver::resolve_symbols(
            &engine,
            &mut relations,
            &mut to_visit,
            &mut visited,
        );
        assert_eq!(diagnostics, vec![]);

        assert_eq!(
            relations.objects,
            vec![
                Object::resolved(SourceObjectId(0), ResolvedSymbol::new(SourceObjectId(5), 0)),
                Object::resolved(SourceObjectId(0), ResolvedSymbol::new(SourceObjectId(5), 1)),
                Object::resolved(SourceObjectId(0), ResolvedSymbol::new(SourceObjectId(3), 0)),
                Object::resolved(SourceObjectId(0), ResolvedSymbol::new(SourceObjectId(1), 0)),
            ]
        )
    }


    #[test]
    #[ignore]
    fn test_symbol_invalid_inner_symbol() {
        let test_src = "\
            fun foo() = 75
            foo::x(); foo::y::z()
        ";

        let mut engine = Engine::default();
        let mut relations = Relations::default();
        let mut importer = StaticImporter::new(
            [
                (Name::new("test"), Source::unknown(test_src)),
            ],
            parse_trusted,
        );

        let mut to_visit = vec![Name::new("test")];
        let mut visited = HashSet::new();

        let diagnostics = SymbolCollector::collect_symbols(
            &mut engine,
            &mut relations,
            &mut to_visit,
            &mut visited,
            &mut importer,
        );

        assert_eq!(diagnostics, vec![]);
        let diagnostics = SymbolResolver::resolve_symbols(
            &engine,
            &mut relations,
            &mut to_visit,
            &mut visited,
        );
        assert_eq!(to_visit, vec![]);
        assert_eq!(diagnostics, vec![]);

        assert_eq!(
            relations.objects,
            vec![
                Object::resolved(SourceObjectId(0), ResolvedSymbol::new(SourceObjectId(5), 0)),
                Object::resolved(SourceObjectId(0), ResolvedSymbol::new(SourceObjectId(5), 1)),
                Object::resolved(SourceObjectId(0), ResolvedSymbol::new(SourceObjectId(3), 0)),
                Object::resolved(SourceObjectId(0), ResolvedSymbol::new(SourceObjectId(1), 0)),
            ]
        )
    }

    #[test]
    fn test_unknown_symbols() {
        let a_src = Source::unknown("val C = 'A'");

        let source = "\
        use A::B
        use B::C
        use C::*

        $a; $a; $a
        $C; $B;
        ";
        let test_src = Source::unknown(source);
        let mut engine = Engine::default();
        let mut relations = Relations::default();
        let mut importer = StaticImporter::new(
            [(Name::new("test"), test_src), (Name::new("A"), a_src)],
            parse_trusted,
        );

        let mut to_visit = vec![Name::new("test")];
        let mut visited = HashSet::new();

        let diagnostics = SymbolCollector::collect_symbols(
            &mut engine,
            &mut relations,
            &mut to_visit,
            &mut visited,
            &mut importer,
        );
        assert_eq!(diagnostics, vec![]);

        let diagnostics =
            SymbolResolver::resolve_symbols(&engine, &mut relations, &mut to_visit, &mut visited);
        to_visit.dedup();
        assert_eq!(to_visit, vec![]);
        assert_eq!(
            diagnostics,
            vec![
                Diagnostic::new(
                    DiagnosticID::ImportResolution,
                    SourceObjectId(0),
                    "unable to find imported symbol B in module A.",
                )
                .with_observation(Observation::new(find_in(source, "A::B"))),
                Diagnostic::new(
                    DiagnosticID::ImportResolution,
                    SourceObjectId(0),
                    "unable to find imported symbol B::C."
                )
                .with_observation(Observation::new(find_in(source, "B::C"))),
                Diagnostic::new(
                    DiagnosticID::ImportResolution,
                    SourceObjectId(0),
                    "unable to find imported symbol C."
                )
                .with_observation(Observation::new(find_in(source, "C::*"))),
                Diagnostic::new(
                    DiagnosticID::UnknownSymbol,
                    SourceObjectId(0),
                    "Could not resolve symbol a."
                )
                .with_observation(Observation::new(find_in_nth(source, "$a", 0)))
                .with_observation(Observation::new(find_in_nth(source, "$a", 1)))
                .with_observation(Observation::new(find_in_nth(source, "$a", 2))),
                Diagnostic::new(
                    DiagnosticID::UnknownSymbol,
                    SourceObjectId(0),
                    "Could not resolve symbol C."
                )
                .with_observation(Observation::new(find_in_nth(source, "$C", 0))),
                Diagnostic::new(
                    DiagnosticID::UnknownSymbol,
                    SourceObjectId(0),
                    "Could not resolve symbol B."
                )
                .with_observation(Observation::new(find_in(source, "$B"))),
            ]
        )
    }

    #[test]
    fn test_local_unknown_symbols() {
        let source = "\
        $C; $C
        var C = 45
        $a; $a; $a
        $C; $C;
        ";
        let test_src = Source::unknown(source);
        let mut engine = Engine::default();
        let mut relations = Relations::default();
        let mut importer = StaticImporter::new([(Name::new("test"), test_src)], parse_trusted);

        let mut to_visit = vec![Name::new("test")];
        let mut visited = HashSet::new();

        let diagnostics = SymbolCollector::collect_symbols(
            &mut engine,
            &mut relations,
            &mut to_visit,
            &mut visited,
            &mut importer,
        );
        assert_eq!(diagnostics, vec![]);

        let diagnostic =
            SymbolResolver::resolve_symbols(&engine, &mut relations, &mut to_visit, &mut visited);

        assert_eq!(
            diagnostic,
            vec![
                Diagnostic::new(
                    DiagnosticID::UnknownSymbol,
                    SourceObjectId(0),
                    "Could not resolve symbol C.",
                )
                .with_observation(Observation::new(find_in(source, "$C")))
                .with_observation(Observation::new(find_in_nth(source, "$C", 1))),
                Diagnostic::new(
                    DiagnosticID::UnknownSymbol,
                    SourceObjectId(0),
                    "Could not resolve symbol a."
                )
                .with_observation(Observation::new(find_in_nth(source, "$a", 0)))
                .with_observation(Observation::new(find_in_nth(source, "$a", 1)))
                .with_observation(Observation::new(find_in_nth(source, "$a", 2))),
            ]
        )
    }

    #[test]
    fn find_in_parent_environment() {
        let source = Source::unknown("val found = false; fun find() = $found");

        let mut engine = Engine::default();
        let mut relations = Relations::default();
        let mut importer = StaticImporter::new([(Name::new("test"), source)], parse_trusted);

        let mut to_visit = vec![Name::new("test")];
        let mut visited = HashSet::new();

        let diagnostics = SymbolCollector::collect_symbols(
            &mut engine,
            &mut relations,
            &mut to_visit,
            &mut visited,
            &mut importer,
        );

        assert_eq!(diagnostics, vec![]);

        let mut resolver = SymbolResolver::new(&mut engine, &mut relations);
<<<<<<< HEAD
        resolver.resolve_imports(
            SourceObjectId(0),
            UnresolvedImports::default(),
            &mut to_visit,
            &mut visited,
        );
        resolver.resolve_trees().expect("resolution errors");
=======
        resolver.resolve();
>>>>>>> d802f9b8

        assert_eq!(resolver.diagnostics, vec![]);

        assert_eq!(
            relations.objects,
            vec![Object::resolved(
                SourceObjectId(1),
                ResolvedSymbol::new(SourceObjectId(0), 0)
            )]
        )
    }
}<|MERGE_RESOLUTION|>--- conflicted
+++ resolved
@@ -5,8 +5,8 @@
 
 use crate::diagnostic::{Diagnostic, DiagnosticID, Observation};
 use crate::engine::Engine;
+use crate::environment::variables::{TypeInfo, TypeUsage};
 use crate::environment::Environment;
-use crate::environment::variables::{TypeInfo, TypeUsage};
 use crate::name::Name;
 use crate::relations::{
     GlobalObjectId, Relations, ResolvedSymbol, SourceObjectId, Symbol, UnresolvedImport,
@@ -87,11 +87,17 @@
         relations: &'a mut Relations,
         capture_env: &Environment,
     ) {
-        'capture: for (name, object_id) in capture_env.variables.external_vars() {
-            for (module, env) in env_stack.iter().rev() {
-                if let Some(Symbol::Local(local)) = env.variables.get_reachable(name) {
+        'capture: for (usage, object_id) in capture_env.variables.external_usages() {
+            let name = usage.name();
+            if name.parts().len() != 1 {
+                continue //usages of qualified names cannot be resolved now
+            }
+            for (env_id, env) in env_stack.iter().rev() {
+                if let Some(Symbol::Local(local)) =
+                    env.variables.get_reachable(name.simple_name())
+                {
                     relations.objects[object_id.0].resolved = Some(ResolvedSymbol {
-                        module: *module,
+                        source: *env_id,
                         object_id: local,
                     });
                     continue 'capture;
@@ -113,106 +119,83 @@
     fn resolve(&mut self, to_visit: &mut Vec<Name>, visited: &mut HashSet<Name>) {
         let mut unresolved_imports = self.relations.take_imports();
         let mut resolved_imports = HashMap::new();
-        for (env_id, env) in self.engine.environments() {
+        for (env_id, _) in self.engine.environments() {
             let unresolved_imports = unresolved_imports.remove(&env_id).unwrap_or_default();
 
-<<<<<<< HEAD
-            let resolved_imports =
-                self.resolve_imports(env_id, unresolved_imports, to_visit, visited);
-            self.resolve_symbols_of(env_id, env, resolved_imports, to_visit, visited);
-=======
-            let local_resolved_imports = self.resolve_imports(env_id, unresolved_imports);
-            self.resolve_symbols_of(env, &local_resolved_imports);
+            let local_resolved_imports = self.resolve_imports(env_id, unresolved_imports, to_visit, visited);
+
             resolved_imports.insert(env_id, local_resolved_imports);
->>>>>>> d802f9b8
         }
-        self.resolve_trees(&resolved_imports);
+        self.resolve_trees(&resolved_imports, to_visit, visited);
     }
 
     /// resolves the symbols of given environment, using given resolved imports for external symbol references.
-<<<<<<< HEAD
-    fn resolve_symbols_of(
+    fn resolve_symbol(
         &mut self,
         env_id: SourceObjectId,
         env: &Environment,
-        imports: ResolvedImports,
-        to_visit: &mut Vec<Name>,
-        visited: &mut HashSet<Name>,
-    ) {
-        for (usage, relation) in env.variables.external_usages() {
-            // If the object is already resolved, ignore it
-            if self.relations.objects[relation.0].resolved.is_some() {
-                continue;
+        imports: &ResolvedImports,
+        usage: &TypeUsage,
+    ) -> Option<ResolvedSymbol> {
+        let name = usage.name();
+        let name_root = name.root();
+
+        // try to resolve the relation by looking the first name's
+        match imports.imported_symbols.get(name_root) {
+            // symbol is resolved
+            Some(ResolvedImport::Symbol(resolved_symbol)) => {
+                if name.parts().len() != 1 {
+                    let targeted_env = self
+                        .engine
+                        .get_environment(resolved_symbol.source)
+                        .expect("resolved symbol points to an unknown environment");
+                    let targeted_var = targeted_env
+                        .variables
+                        .get_var(resolved_symbol.object_id)
+                        .expect("resolved symbol points to an unknown variable in environment");
+                    self.diagnostics.push(Self::diagnose_invalid_symbols(
+                        targeted_var.ty,
+                        env_id,
+                        env,
+                        usage,
+                    ));
+                    return None;
+                }
+                return Some(*resolved_symbol);
             }
-            let name = usage.name();
-            let name_root = name.root();
-
-            // try to resolve the relation by looking the first name's
-            match imports.imported_symbols.get(name_root) {
-                // symbol is resolved
-                Some(ResolvedImport::Symbol(resolved_symbol)) => {
-                    if name.parts().len() != 1 {
-                        let targeted_env = self.engine.get_environment(resolved_symbol.source).expect("resolved symbol points to an unknown environment");
-                        let targeted_var = targeted_env.variables.get_var(resolved_symbol.object_id).expect("resolved symbol points to an unknown variable in environment");
-                        self.diagnostics.push(Self::diagnose_invalid_symbols(targeted_var.ty, env_id, env, usage));
-                        continue
-                    }
-                    let object = &mut self.relations.objects[relation.0];
-                    object.resolved = Some(*resolved_symbol);
-                    continue;
+            Some(ResolvedImport::Module(resolved_module)) => {
+                let env = self
+                    .engine
+                    .get_environment(*resolved_module)
+                    .expect("resolved import points to an unknown module");
+                let resolved_pos = env
+                    .variables
+                    .exported_vars()
+                    .position(|v| v.name == name.simple_name());
+
+                if let Some(symbol_pos) = resolved_pos {
+                    return Some(ResolvedSymbol::new(*resolved_module, symbol_pos));
                 }
-                Some(ResolvedImport::Module(resolved_module)) => {
-                    let env = self.engine.get_environment(*resolved_module).expect("resolved import points to an unknown module");
+            }
+            None => {
+                // As we could not resolve the symbol using imports, try to find the symbol from
+                // an absolute qualified name
+                let env_name = name.tail().unwrap_or(name.clone());
+                let env_result = get_env_from_absolute(self.engine, &env_name);
+
+                if let Some((env_id, env)) = env_result {
                     let resolved_pos = env
                         .variables
                         .exported_vars()
                         .position(|v| v.name == name.simple_name());
 
                     if let Some(symbol_pos) = resolved_pos {
-                        let object = &mut self.relations.objects[relation.0];
-                        object.resolved =
-                            Some(ResolvedSymbol::new(*resolved_module, symbol_pos));
-                        continue;
+                        return Some(ResolvedSymbol::new(env_id, symbol_pos));
                     }
                 }
-                None => {
-                    // As we could not resolve the symbol using imports, try to find the symbol from
-                    // an absolute qualified name
-                    let env_name = name.tail().unwrap_or(name.clone());
-                    let env_result = get_env_from_absolute(self.engine, &env_name);
-
-                    if let Some((env_id, env)) = env_result {
-                        let resolved_pos = env
-                            .variables
-                            .exported_vars()
-                            .position(|v| v.name == name.simple_name());
-
-                        if let Some(symbol_pos) = resolved_pos {
-                            let object = &mut self.relations.objects[relation.0];
-                            object.resolved = Some(ResolvedSymbol::new(env_id, symbol_pos));
-                            continue;
-                        }
-                    }
-                    // if the name isn't qualified, directly raise a diagnostic
-                    if name.parts().len() != 1 && !visited.contains(&env_name) {
-                        // We put the unknown name in the visitable
-                        to_visit.push(env_name);
-                        // the name wasn't known from the analyzer, let's give it a chance to be resolved
-                        continue;
-                    } //if the name were already requested, it's definitely unresolvable
-                }
-=======
-    fn resolve_symbols_of(&mut self, env: &Environment, imports: &ResolvedImports) {
-        for (symbol_name, external_var) in env.variables.external_vars() {
-            let object = &mut self.relations.objects[external_var.0];
-
-            if let Some(resolved_symbol) = imports.imported_symbols.get(symbol_name) {
-                object.resolved = Some(*resolved_symbol);
->>>>>>> d802f9b8
-            };
-
-            self.diagnose_unresolved_external_symbols(relation, env_id, env, name)
-        }
+            }
+        };
+        None
     }
 
     fn diagnose_invalid_symbols(
@@ -226,15 +209,24 @@
         let (_, tail) = name.parts().split_first().unwrap();
         let target_type_name = match target_type {
             TypeInfo::Variable => "variable",
-            TypeInfo::Function => "function"
+            TypeInfo::Function => "function",
         };
-        let msg = format!("{name_root} is a {target_type_name} which cannot export any inner symbols");
+        let msg =
+            format!("{name_root} is a {target_type_name} which cannot export any inner symbols");
         let mut diagnostic = Diagnostic::new(DiagnosticID::InvalidSymbol, env_id, msg);
 
         let observations = env
             .list_definitions()
             .filter(|(_, def)| def.usage.as_ref() == Some(&usage))
-            .map(|(seg, _)| Observation::with_help(seg.clone(), format!("{} is an invalid reference in {target_type_name} {name_root}", Name::from(tail))));
+            .map(|(seg, _)| {
+                Observation::with_help(
+                    seg.clone(),
+                    format!(
+                        "{} is an invalid reference in {target_type_name} {name_root}",
+                        Name::from(tail)
+                    ),
+                )
+            });
         diagnostic.observations = observations.collect();
         diagnostic
     }
@@ -243,20 +235,11 @@
     ///
     /// Each expression that use this symbol (such as variable references) will then get an observation.
     fn diagnose_unresolved_external_symbols(
-<<<<<<< HEAD
-        &mut self,
         relation: GlobalObjectId,
         env_id: SourceObjectId,
         env: &Environment,
         name: &Name,
-    ) {
-=======
-        external_var: GlobalObjectId,
-        env_id: SourceObjectId,
-        env: &Environment,
-        name: &str,
     ) -> Diagnostic {
->>>>>>> d802f9b8
         let mut diagnostic = Diagnostic::new(
             DiagnosticID::UnknownSymbol,
             env_id,
@@ -310,7 +293,6 @@
         to_visit: &mut Vec<Name>,
         visited: &mut HashSet<Name>,
     ) -> ResolvedImports {
-
         let mut resolved_imports = ResolvedImports::default();
         //iterate over our unresolved imports
         for (unresolved, dependent) in imports.imports {
@@ -318,7 +300,6 @@
                 // If the unresolved import is a symbol
                 UnresolvedImport::Symbol { alias, fqn: name } => {
                     // try to get referenced environment of the import
-<<<<<<< HEAD
                     let result = get_env_from_relatives(&resolved_imports, &name, self.engine);
                     match result {
                         // if the environment wasn't found, attempt to resolve it in next cycle
@@ -328,15 +309,9 @@
                                 continue;
                             }
                             // if the environment wasn't found, and its name was already known, push a diagnostic as it does not exists
-                            self.diagnose_unresolved_import(env_id, name, None, dependent)
-=======
-                    match self.get_env_from(&name) {
-                        // if the environment wasn't found, push a diagnostic
-                        None => {
                             let diagnostic =
                                 self.diagnose_unresolved_import(env_id, name, None, dependent);
                             self.diagnostics.push(diagnostic);
->>>>>>> d802f9b8
                         }
                         //else, try to resolve it
                         Some((found_env_id, found_env)) => {
@@ -374,10 +349,9 @@
                     }
                 }
 
-                //if the unreseloved import is an 'AllIn' import, meaning that it imports all symbols from given module
+                //if the unresolved import is an 'AllIn' import, meaning that it imports all symbols from given module
                 UnresolvedImport::AllIn(name) => {
                     // try to get referenced environment of the import
-<<<<<<< HEAD
                     match get_env_from_relatives(&resolved_imports, &name, self.engine) {
                         None => {
                             if !visited.contains(&name) {
@@ -385,15 +359,9 @@
                                 continue;
                             }
                             // if the environment wasn't found, and its name was already known, push a diagnostic as it does not exists
-                            self.diagnose_unresolved_import(env_id, name, None, dependent)
-=======
-                    match self.get_env_from(&name) {
-                        // if the environment wasn't found, push a diagnostic
-                        None => {
                             let diagnostic =
                                 self.diagnose_unresolved_import(env_id, name, None, dependent);
                             self.diagnostics.push(diagnostic)
->>>>>>> d802f9b8
                         }
                         Some((env_id, env)) => {
                             for var in env.variables.exported_vars() {
@@ -417,30 +385,20 @@
         resolved_imports
     }
 
-<<<<<<< HEAD
-    fn resolve_trees(&mut self) -> Result<(), String> {
-        for (object_id, object) in self.relations.iter_mut() {
-=======
-    /// Gets an environment from the given fully qualified name, then pop the name until it finds a valid environment.
-    /// returns None if the name's root could not get resolved
-    fn get_env_from(&self, name: &Name) -> Option<(SourceObjectId, &'a Environment)> {
-        let mut env_name = Some(name.clone());
-        while let Some(name) = env_name {
-            if let Some((id, env)) = self.engine.find_environment_by_name(&name) {
-                return Some((id, env));
-            }
-            env_name = name.tail();
-        }
-        None
-    }
-
     /// Iterates over remaining unresolved symbols, and tries to resolve them by traversing the parent chain.
     ///
     /// This resolution should happen after all imports have been resolved in their respective environments,
     /// to allow child environments to use imports from their parents.
-    fn resolve_trees(&mut self, resolved_imports: &HashMap<SourceObjectId, ResolvedImports>) {
-        'symbol: for (object_id, object) in self.relations.iter_mut() {
->>>>>>> d802f9b8
+    fn resolve_trees(&mut self,
+                     resolved_imports: &HashMap<SourceObjectId, ResolvedImports>,
+                     to_visit: &mut Vec<Name>,
+                     visited: &mut HashSet<Name>) {
+
+        //NOTE: the resolution does not insert new objects
+        'symbol: for object_id in 0..self.relations.objects.len() {
+            let object = &self.relations.objects[object_id];
+            let object_id = GlobalObjectId(object_id);
+
             if object.resolved.is_some() {
                 continue;
             }
@@ -451,32 +409,26 @@
                 .engine
                 .get_environment(origin)
                 .expect("Environment declared an unknown parent");
-            let name = origin_env
+            let usage = origin_env
                 .variables
                 .get_external_symbol_usage(object_id)
                 .expect("Unknown object name");
 
+            let symbol_name = usage.name();
+
             // Go up the parent chain until we find the symbol or we reach the root
-            let mut current = origin_env;
-            while let Some((module, env)) = current
-                .parent
-                .and_then(|id| self.engine.get_environment(id).map(|env| (id, env)))
-            {
-<<<<<<< HEAD
-                if let Some(resolved) = env.variables.get_symbol(name) {
-                    object.resolved = Some(match resolved {
-                        Symbol::Local(local) => ResolvedSymbol {
-                            source: module,
-=======
+            let mut current = Some((origin, origin_env));
+            while let Some((env_id, env)) = current {
                 // Locals symbols are always treated first, before imports.
                 // The current environment might already owns the resolution result as a global symbol.
                 // This happens only if it used it, so we ignore that fact here to always solve external
                 // symbols via imports.
-                if !env.has_strict_declaration_order() {
-                    if let Some(Symbol::Local(local)) = env.variables.get_exported(name) {
-                        object.resolved = Some(ResolvedSymbol {
-                            module,
->>>>>>> d802f9b8
+                //
+                // qualified symbols are resolved
+                if !env.has_strict_declaration_order() && symbol_name.parts().len() == 1 {
+                    if let Some(Symbol::Local(local)) = env.variables.get_exported(symbol_name.simple_name()) {
+                        self.relations.objects[object_id.0].resolved = Some(ResolvedSymbol {
+                            source: env_id,
                             object_id: local,
                         });
                         continue 'symbol;
@@ -484,47 +436,67 @@
                 }
 
                 // If the symbol is imported, resolve it directly.
-                if let Some(resolved_imports) = resolved_imports.get(&module) {
-                    if let Some(resolved) = resolved_imports.imported_symbols.get(name) {
-                        object.resolved = Some(*resolved);
+                if let Some(resolved_imports) = resolved_imports.get(&env_id) {
+                    if let Some(resolved) = self.resolve_symbol(origin, origin_env, resolved_imports, usage) {
+                        self.relations.objects[object_id.0].resolved = Some(resolved);
                         continue 'symbol;
                     }
                 }
-                current = env;
+                current = env
+                    .parent
+                    .and_then(|id| self.engine.get_environment(id).map(|env| (id, env)));
             }
 
-            // If we reach this point, the symbol could not be resolved, during any of the previous phases.
+            let symbol_env_name = symbol_name.tail().unwrap_or(symbol_name.clone());
+
+            // if the name isn't qualified, directly raise a diagnostic
+            if symbol_name.parts().len() != 1 && !visited.contains(&symbol_env_name) {
+                // We put the unknown name in the visitable
+                to_visit.push(symbol_env_name);
+                // the name wasn't known from the analyzer, let's give it a chance to be resolved
+                continue;
+            } //if the name were already requested, it's definitely unresolvable
+
+            // If we reach this point, the symbol could not be resolved, during any of the previous phases / cycles.
             self.diagnostics
                 .push(Self::diagnose_unresolved_external_symbols(
-                    object_id, origin, origin_env, name,
+                    object_id, origin, origin_env, symbol_name,
                 ));
         }
     }
 }
 
-fn get_env_from_relatives<'a>(imports: &ResolvedImports, name: &Name, engine: &'a Engine) -> Option<(SourceObjectId, &'a Environment)> {
+fn get_env_from_relatives<'a>(
+    imports: &ResolvedImports,
+    name: &Name,
+    engine: &'a Engine,
+) -> Option<(SourceObjectId, &'a Environment)> {
     let name_parts = name.parts().to_vec();
     let (name_root, name_parts) = name_parts.split_first().unwrap(); //name_parts cannot be empty
+
     let target_env_id = match imports.imported_symbols.get(name_root) {
-        Some(ResolvedImport::Symbol(symbol)) => {
-            symbol.source
-        }
-        Some(ResolvedImport::Module(module)) => {
-            *module
-        }
-        None => return get_env_from_absolute(engine, name)
+        Some(ResolvedImport::Symbol(symbol)) => symbol.source,
+        Some(ResolvedImport::Module(module)) => *module,
+        None => return get_env_from_absolute(engine, name),
     };
 
-    let base_env = engine.get_environment(target_env_id).expect("import points to an unknown environment");
+    let base_env = engine
+        .get_environment(target_env_id)
+        .expect("import points to an unknown environment");
     let base_fqn = base_env.fqn.clone();
 
-    let name_fq = (!name_parts.is_empty()).then(|| base_fqn.appended(Name::from(name_parts))).unwrap_or(base_fqn);
-    get_env_from_absolute(engine,  &name_fq)
+    let name_fq = (!name_parts.is_empty())
+        .then(|| base_fqn.appended(Name::from(name_parts)))
+        .unwrap_or(base_fqn);
+    get_env_from_absolute(engine, &name_fq)
 }
 
 /// Gets an environment from the given fully qualified name, then pop the name until it finds a valid environment.
 /// returns None if the name's root could not get resolved
-fn get_env_from_absolute<'a>(engine: &'a Engine, name: &Name) -> Option<(SourceObjectId, &'a Environment)> {
+fn get_env_from_absolute<'a>(
+    engine: &'a Engine,
+    name: &Name,
+) -> Option<(SourceObjectId, &'a Environment)> {
     let mut env_name = Some(name.clone());
     while let Some(name) = env_name {
         if let Some((id, env)) = engine.find_environment_by_name(&name, false) {
@@ -561,8 +533,7 @@
         let math_src = Source::unknown("val PI = 3.14");
         let std_src = Source::unknown("val Foo = 'moshell_std'; val Bar = $Foo");
         let io_src = Source::unknown("val output = 'OutputStream()'; val input = 'InputStream()'");
-        let test_src =
-            "
+        let test_src = "
             use math::PI
             use std::{Bar, io}
             use io::*
@@ -617,7 +588,10 @@
                         },
                         find_in(test_src, "io")
                     ),
-                    (UnresolvedImport::AllIn(Name::new("io")), find_in(test_src, "io::*")),
+                    (
+                        UnresolvedImport::AllIn(Name::new("io")),
+                        find_in(test_src, "io::*")
+                    ),
                 ]))
             )])
         );
@@ -643,10 +617,7 @@
                     "Bar".to_string(),
                     ResolvedImport::Symbol(ResolvedSymbol::new(SourceObjectId(2), 1))
                 ),
-                (
-                    "io".to_string(),
-                    ResolvedImport::Module(SourceObjectId(1))
-                ),
+                ("io".to_string(), ResolvedImport::Module(SourceObjectId(1))),
                 (
                     "output".to_string(),
                     ResolvedImport::Symbol(ResolvedSymbol::new(SourceObjectId(1), 0))
@@ -709,7 +680,7 @@
         assert_eq!(
             relations.objects,
             vec![
-                Object::resolved(SourceObjectId(0), ResolvedSymbol::new(SourceObjectId(1), 0)),
+                Object::resolved(SourceObjectId(0), ResolvedSymbol::new(SourceObjectId(0), 0)),
                 Object::resolved(SourceObjectId(0), ResolvedSymbol::new(SourceObjectId(2), 1)),
                 Object::resolved(SourceObjectId(0), ResolvedSymbol::new(SourceObjectId(3), 0)),
             ]
@@ -758,8 +729,9 @@
         let diagnostics =
             SymbolResolver::resolve_symbols(&engine, &mut relations, &mut to_visit, &mut visited);
         assert_eq!(diagnostics, vec![]);
+        to_visit.sort();
         to_visit.dedup();
-        assert_eq!(to_visit, vec![Name::new("std"), Name::new("math")]);
+        assert_eq!(to_visit, vec![Name::new("math"), Name::new("std")]);
         let mut visited_vec = visited.iter().cloned().collect::<Vec<_>>();
         visited_vec.sort();
         assert_eq!(
@@ -792,6 +764,49 @@
                 Name::new("test"),
             ]
         );
+
+        assert_eq!(
+            relations.objects,
+            vec![
+                Object::resolved(SourceObjectId(0), ResolvedSymbol::new(SourceObjectId(3), 0)),
+                Object::resolved(SourceObjectId(0), ResolvedSymbol::new(SourceObjectId(3), 1)),
+                Object::resolved(SourceObjectId(0), ResolvedSymbol::new(SourceObjectId(6), 0)),
+                Object::resolved(SourceObjectId(0), ResolvedSymbol::new(SourceObjectId(1), 0)),
+            ]
+        )
+    }
+
+    #[test]
+    #[ignore]
+    fn test_symbol_wrong_usage() {
+        let test_src = "\
+            val x = 78
+            fun foo() = 75
+            x(); $foo; $foo()
+        ";
+
+        let mut engine = Engine::default();
+        let mut relations = Relations::default();
+        let mut importer = StaticImporter::new(
+            [(Name::new("test"), Source::unknown(test_src))],
+            parse_trusted,
+        );
+
+        let mut to_visit = vec![Name::new("test")];
+        let mut visited = HashSet::new();
+
+        let diagnostics = SymbolCollector::collect_symbols(
+            &mut engine,
+            &mut relations,
+            &mut to_visit,
+            &mut visited,
+            &mut importer,
+        );
+
+        assert_eq!(diagnostics, vec![]);
+        let diagnostics =
+            SymbolResolver::resolve_symbols(&engine, &mut relations, &mut to_visit, &mut visited);
+        assert_eq!(diagnostics, vec![]);
 
         assert_eq!(
             relations.objects,
@@ -804,57 +819,6 @@
         )
     }
 
-
-    #[test]
-    #[ignore]
-    fn test_symbol_wrong_usage() {
-        let test_src = "\
-            val x = 78
-            fun foo() = 75
-            x(); $foo; $foo()
-        ";
-
-        let mut engine = Engine::default();
-        let mut relations = Relations::default();
-        let mut importer = StaticImporter::new(
-            [
-                (Name::new("test"), Source::unknown(test_src)),
-            ],
-            parse_trusted,
-        );
-
-        let mut to_visit = vec![Name::new("test")];
-        let mut visited = HashSet::new();
-
-        let diagnostics = SymbolCollector::collect_symbols(
-            &mut engine,
-            &mut relations,
-            &mut to_visit,
-            &mut visited,
-            &mut importer,
-        );
-
-        assert_eq!(diagnostics, vec![]);
-        let diagnostics = SymbolResolver::resolve_symbols(
-            &engine,
-            &mut relations,
-            &mut to_visit,
-            &mut visited,
-        );
-        assert_eq!(diagnostics, vec![]);
-
-        assert_eq!(
-            relations.objects,
-            vec![
-                Object::resolved(SourceObjectId(0), ResolvedSymbol::new(SourceObjectId(5), 0)),
-                Object::resolved(SourceObjectId(0), ResolvedSymbol::new(SourceObjectId(5), 1)),
-                Object::resolved(SourceObjectId(0), ResolvedSymbol::new(SourceObjectId(3), 0)),
-                Object::resolved(SourceObjectId(0), ResolvedSymbol::new(SourceObjectId(1), 0)),
-            ]
-        )
-    }
-
-
     #[test]
     #[ignore]
     fn test_symbol_invalid_inner_symbol() {
@@ -866,9 +830,7 @@
         let mut engine = Engine::default();
         let mut relations = Relations::default();
         let mut importer = StaticImporter::new(
-            [
-                (Name::new("test"), Source::unknown(test_src)),
-            ],
+            [(Name::new("test"), Source::unknown(test_src))],
             parse_trusted,
         );
 
@@ -884,12 +846,8 @@
         );
 
         assert_eq!(diagnostics, vec![]);
-        let diagnostics = SymbolResolver::resolve_symbols(
-            &engine,
-            &mut relations,
-            &mut to_visit,
-            &mut visited,
-        );
+        let diagnostics =
+            SymbolResolver::resolve_symbols(&engine, &mut relations, &mut to_visit, &mut visited);
         assert_eq!(to_visit, vec![]);
         assert_eq!(diagnostics, vec![]);
 
@@ -986,7 +944,7 @@
     }
 
     #[test]
-    fn test_local_unknown_symbols() {
+    fn test_global_unknown_symbols() {
         let source = "\
         $C; $C
         var C = 45
@@ -1019,18 +977,64 @@
                 Diagnostic::new(
                     DiagnosticID::UnknownSymbol,
                     SourceObjectId(0),
+                    "Could not resolve symbol a.",
+                )
+                    .with_observation(Observation::new(find_in_nth(source, "$a", 0)))
+                    .with_observation(Observation::new(find_in_nth(source, "$a", 1)))
+                    .with_observation(Observation::new(find_in_nth(source, "$a", 2))),
+            ]
+        )
+    }
+
+
+    #[test]
+    fn test_local_unknown_symbols() {
+        let source = "\
+        fun foo() = {
+            $C; $C
+            var C = 45
+            $a; $a; $a
+            $C; $C;
+        }
+        ";
+        let test_src = Source::unknown(source);
+        let mut engine = Engine::default();
+        let mut relations = Relations::default();
+        let mut importer = StaticImporter::new([(Name::new("test"), test_src)], parse_trusted);
+
+        let mut to_visit = vec![Name::new("test")];
+        let mut visited = HashSet::new();
+
+        let diagnostics = SymbolCollector::collect_symbols(
+            &mut engine,
+            &mut relations,
+            &mut to_visit,
+            &mut visited,
+            &mut importer,
+        );
+        assert_eq!(diagnostics, vec![]);
+
+        let diagnostic =
+            SymbolResolver::resolve_symbols(&engine, &mut relations, &mut to_visit, &mut visited);
+
+        assert_eq!(
+            diagnostic,
+            vec![
+                Diagnostic::new(
+                    DiagnosticID::UnknownSymbol,
+                    SourceObjectId(1),
                     "Could not resolve symbol C.",
                 )
-                .with_observation(Observation::new(find_in(source, "$C")))
-                .with_observation(Observation::new(find_in_nth(source, "$C", 1))),
+                    .with_observation(Observation::new(find_in(source, "$C")))
+                    .with_observation(Observation::new(find_in_nth(source, "$C", 1))),
                 Diagnostic::new(
                     DiagnosticID::UnknownSymbol,
-                    SourceObjectId(0),
-                    "Could not resolve symbol a."
+                    SourceObjectId(1),
+                    "Could not resolve symbol a.",
                 )
-                .with_observation(Observation::new(find_in_nth(source, "$a", 0)))
-                .with_observation(Observation::new(find_in_nth(source, "$a", 1)))
-                .with_observation(Observation::new(find_in_nth(source, "$a", 2))),
+                    .with_observation(Observation::new(find_in_nth(source, "$a", 0)))
+                    .with_observation(Observation::new(find_in_nth(source, "$a", 1)))
+                    .with_observation(Observation::new(find_in_nth(source, "$a", 2))),
             ]
         )
     }
@@ -1056,20 +1060,14 @@
 
         assert_eq!(diagnostics, vec![]);
 
-        let mut resolver = SymbolResolver::new(&mut engine, &mut relations);
-<<<<<<< HEAD
-        resolver.resolve_imports(
-            SourceObjectId(0),
-            UnresolvedImports::default(),
-            &mut to_visit,
-            &mut visited,
-        );
-        resolver.resolve_trees().expect("resolution errors");
-=======
-        resolver.resolve();
->>>>>>> d802f9b8
-
-        assert_eq!(resolver.diagnostics, vec![]);
+        let diagnostics = SymbolResolver::resolve_symbols(
+            &mut engine,
+            &mut relations,
+            &mut to_visit,
+            &mut visited,
+        );
+
+        assert_eq!(diagnostics, vec![]);
 
         assert_eq!(
             relations.objects,
