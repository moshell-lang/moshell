--- conflicted
+++ resolved
@@ -1,11 +1,6 @@
-<<<<<<< HEAD
 use crate::dependency::Dependencies;
-use crate::engine::Engine;
-use crate::name::Name;
-=======
 use std::fmt::Debug;
 
->>>>>>> b7fb94e3
 use context::source::SourceSegment;
 
 use crate::engine::Engine;
@@ -75,6 +70,15 @@
     Resolved(ResolvedSymbol),
     Unresolved,
     Dead,
+}
+
+impl ObjectState {
+    pub fn expect_resolved(self, msg: &str) -> ResolvedSymbol {
+        match self {
+            ObjectState::Resolved(resolved) => resolved,
+            _ => panic!("{}", msg),
+        }
+    }
 }
 
 #[derive(Debug, Clone, Hash, PartialEq)]
@@ -161,8 +165,8 @@
         }
 
         for object in self.objects.iter() {
-            if let Some(resolved) = object.resolved {
-                dependencies.add_dependency(object.origin, resolved.module);
+            if let ObjectState::Resolved(resolved) = object.state {
+                dependencies.add_dependency(object.origin, resolved.source);
             }
         }
         dependencies
