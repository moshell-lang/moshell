use std::fmt::{Display, Formatter};

///The name of a symbol, a module or a context.
#[derive(Debug, PartialOrd, Ord, Clone, PartialEq, Eq, Hash)]
pub struct Name {
    parts: Vec<String>,
}

impl Name {
    ///Parses a new name from the given string.
    pub fn new(name: &str) -> Self {
        let parts: Vec<String> = name
            .split("::")
            .map(|s| s.to_string())
            .collect();

        Self { parts }
    }

    ///Creates a new Name with the simple name changed with given input
    pub fn with_name(mut self, simple_name: &str) -> Self {
        let last_idx = self.parts.len() - 1;
        self.parts[last_idx] = simple_name.to_string();
        self
    }

    ///The parts of this Name
    pub fn parts(&self) -> &[String] {
        &self.parts
    }

    ///Convert this Name in a Vec<String>
    pub fn into_vec(self) -> Vec<String> {
        self.parts
    }

    ///Creates a new name relative to given input.
    pub fn relative_to(&self, other: &Name) -> Option<Name> {
        let common_parts_len = other
            .parts
            .clone()
            .into_iter()
            .zip(&self.parts)
            .take_while(|(a, b)| a == *b)
            .count();

        if common_parts_len == self.parts.len() {
            return None;
        }
        let parts: Vec<_> = self
            .parts
            .clone()
            .into_iter()
            .skip(common_parts_len)
            .collect();
        Some(Name::from(parts))
    }

<<<<<<< HEAD
    ///returns an iterator over the prefixed path of the name
    pub fn path(&self) -> impl Iterator<Item = &String> {
        self.parts.iter().take(self.parts.len() - 1)
=======
    pub fn path(&self) -> &[String] {
        self.parts.split_last().unwrap().1 //Names cannot be empty
>>>>>>> cfb7d577
    }

    ///returns the name's root (its very first part)
    pub fn root(&self) -> &str {
        self.parts.first().unwrap() //Names cannot be empty
    }

    ///returns the simple name of name
    pub fn simple_name(&self) -> &str {
        self.parts.last().unwrap() //Names cannot be empty
    }

    ///Creates a new name with this name as a prefixed path
    pub fn child(&self, name: &str) -> Self {
        let mut parts = self.parts.clone();
        parts.push(name.to_string());
        Self { parts }
    }

    ///Returns the tail of the name (the name without it's root part, or None if this name have only one part)
    pub fn tail(&self) -> Option<Self> {
        if self.path().is_empty() {
            return None;
        }
        self.parts
            .split_first()
            .map(|(_, tail)| Name::from(tail.to_vec()))
    }

    ///Returns a name with given name merged
    pub fn appended(&self, mut name: Self) -> Self {
        let mut parts = self.parts.clone();
        parts.append(&mut name.parts);
        Self { parts }
    }
}

impl From<Vec<String>> for Name {
    fn from(value: Vec<String>) -> Self {
        if value.is_empty() {
            panic!("empty vec input")
        }
        Self { parts: value }
    }
}

impl Display for Name {
    fn fmt(&self, f: &mut Formatter<'_>) -> std::fmt::Result {
        if let Some((name, tail)) = self.parts.split_last() {
            for module in tail {
                write!(f, "{module}::")?;
            }
            write!(f, "{name}")?;
        }
        Ok(())
    }
}<|MERGE_RESOLUTION|>--- conflicted
+++ resolved
@@ -9,10 +9,7 @@
 impl Name {
     ///Parses a new name from the given string.
     pub fn new(name: &str) -> Self {
-        let parts: Vec<String> = name
-            .split("::")
-            .map(|s| s.to_string())
-            .collect();
+        let parts: Vec<String> = name.split("::").map(|s| s.to_string()).collect();
 
         Self { parts }
     }
@@ -56,14 +53,9 @@
         Some(Name::from(parts))
     }
 
-<<<<<<< HEAD
     ///returns an iterator over the prefixed path of the name
-    pub fn path(&self) -> impl Iterator<Item = &String> {
-        self.parts.iter().take(self.parts.len() - 1)
-=======
     pub fn path(&self) -> &[String] {
         self.parts.split_last().unwrap().1 //Names cannot be empty
->>>>>>> cfb7d577
     }
 
     ///returns the name's root (its very first part)
