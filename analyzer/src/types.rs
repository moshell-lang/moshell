use crate::types::hir::TypeId;
use crate::types::ty::Type;
use std::collections::HashMap;

pub(self) mod builtin;
pub mod ctx;
pub mod engine;
pub mod hir;
pub mod operator;
pub mod ty;

/// Holds all the known types.
#[derive(Default)]
pub struct Typing {
    /// The actual types.
    types: Vec<Type>,

    /// A list of implicit conversions from one type to another.
    implicits: HashMap<TypeId, TypeId>,
}

impl Typing {
    /// Constructs a new typing context that already contains the built-in types.
    pub fn with_lang() -> Self {
        Self {
            types: vec![
                Type::Error,
                Type::Nothing,
                Type::Bool,
                Type::ExitCode,
                Type::Int,
                Type::Float,
                Type::String,
            ],
            implicits: HashMap::from([(EXIT_CODE, BOOL), (INT, FLOAT)]),
        }
    }

    /// Unifies two types, returning the type that the right hand side was unified to.
    pub(crate) fn unify(
        &mut self,
        assign_to: TypeId,
        rvalue: TypeId,
    ) -> Result<TypeId, UnificationError> {
        let lhs = &self.types[assign_to.0];
        let rhs = &self.types[rvalue.0];
        if lhs == rhs {
            return Ok(assign_to);
        }
        if let Some(implicit) = self.implicits.get(&rvalue) {
            if lhs == &self.types[implicit.0] {
                return Ok(assign_to);
            }
        }
        Err(UnificationError())
    }

    pub fn unify_many(
        &mut self,
        types: impl Iterator<Item = TypeId>,
    ) -> Result<TypeId, UnificationError> {
        let mut types = types.peekable();
        let first = types.next().unwrap();
        types.try_fold(first, |acc, ty| {
            self.unify(acc, ty).or_else(|_| self.unify(ty, acc))
        })
    }

    pub(crate) fn add_type(&mut self, ty: Type) -> TypeId {
        let type_id = TypeId(self.types.len());
        self.types.push(ty);
        type_id
    }

    pub(crate) fn get_type(&self, type_id: TypeId) -> Option<&Type> {
        self.types.get(type_id.0)
    }
}

<<<<<<< HEAD
pub(crate) const ERROR: TypeId = TypeId(0);
pub(crate) const NOTHING: TypeId = TypeId(1);
pub(crate) const BOOL: TypeId = TypeId(2);
pub(crate) const EXIT_CODE: TypeId = TypeId(3);
pub(crate) const INT: TypeId = TypeId(4);
pub(crate) const FLOAT: TypeId = TypeId(5);
pub(crate) const STRING: TypeId = TypeId(6);
=======
pub const ERROR: TypeId = TypeId(0);
pub const NOTHING: TypeId = TypeId(1);
pub const BOOL: TypeId = TypeId(2);
pub const INT: TypeId = TypeId(3);
pub const FLOAT: TypeId = TypeId(4);
pub const STRING: TypeId = TypeId(5);
>>>>>>> 8823ae3e

/// An error that occurs when two types are not compatible.
#[derive(Debug, PartialEq)]
pub struct UnificationError();<|MERGE_RESOLUTION|>--- conflicted
+++ resolved
@@ -77,22 +77,13 @@
     }
 }
 
-<<<<<<< HEAD
-pub(crate) const ERROR: TypeId = TypeId(0);
-pub(crate) const NOTHING: TypeId = TypeId(1);
-pub(crate) const BOOL: TypeId = TypeId(2);
-pub(crate) const EXIT_CODE: TypeId = TypeId(3);
-pub(crate) const INT: TypeId = TypeId(4);
-pub(crate) const FLOAT: TypeId = TypeId(5);
-pub(crate) const STRING: TypeId = TypeId(6);
-=======
 pub const ERROR: TypeId = TypeId(0);
 pub const NOTHING: TypeId = TypeId(1);
 pub const BOOL: TypeId = TypeId(2);
-pub const INT: TypeId = TypeId(3);
-pub const FLOAT: TypeId = TypeId(4);
-pub const STRING: TypeId = TypeId(5);
->>>>>>> 8823ae3e
+pub const EXIT_CODE: TypeId = TypeId(3);
+pub const INT: TypeId = TypeId(4);
+pub const FLOAT: TypeId = TypeId(5);
+pub const STRING: TypeId = TypeId(6);
 
 /// An error that occurs when two types are not compatible.
 #[derive(Debug, PartialEq)]
