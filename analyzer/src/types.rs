--- conflicted
+++ resolved
@@ -57,7 +57,7 @@
             return Ok(assign_to);
         }
 
-        // apply the `A U Nothing => A` rule
+        // apply the `A U Nothing <=> A` rule
         if *lhs == Type::Nothing {
             return Ok(rvalue);
         }
@@ -99,16 +99,12 @@
 
 pub const ERROR: TypeId = TypeId(0);
 pub const NOTHING: TypeId = TypeId(1);
-<<<<<<< HEAD
 pub const UNIT: TypeId = TypeId(2);
 pub const BOOL: TypeId = TypeId(3);
-=======
-pub const BOOL: TypeId = TypeId(2);
-pub const EXIT_CODE: TypeId = TypeId(3);
->>>>>>> 755363f3
-pub const INT: TypeId = TypeId(4);
-pub const FLOAT: TypeId = TypeId(5);
-pub const STRING: TypeId = TypeId(6);
+pub const EXIT_CODE: TypeId = TypeId(4);
+pub const INT: TypeId = TypeId(5);
+pub const FLOAT: TypeId = TypeId(6);
+pub const STRING: TypeId = TypeId(7);
 
 /// An error that occurs when two types are not compatible.
 #[derive(Debug, PartialEq)]
