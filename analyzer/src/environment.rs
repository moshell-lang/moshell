--- conflicted
+++ resolved
@@ -1,14 +1,11 @@
-pub mod variables;
 
 use crate::name::Name;
-<<<<<<< HEAD
-use crate::environment::variables::Variables;
-=======
-use crate::resolver::{SourceObjectId, Symbol};
+use crate::relations::{SourceObjectId, Symbol};
 use context::source::{SourceSegment, SourceSegmentHolder};
 use std::collections::HashMap;
 use variables::Variables;
->>>>>>> 5b8edd1f
+
+pub mod variables;
 
 
 ///! The type environment of the analyzer.
@@ -36,24 +33,15 @@
 /// The Environment contains the defined types, variables, structure and function definitions of a certain scope.
 /// It can have dependencies over other environments.
 #[derive(Debug, Clone)]
-<<<<<<< HEAD
-pub struct Environment<'a> {
-=======
 pub struct Environment {
+
     /// The source object id of the parent environment, if the environment is nested.
     pub parent: Option<SourceObjectId>,
 
->>>>>>> 5b8edd1f
     ///Fully qualified name of the environment
     pub fqn: Name,
 
     /// The variables that are declared in the environment.
-<<<<<<< HEAD
-    pub variables: Variables<'a>,
-}
-
-impl<'a> Environment<'a> {
-=======
     pub variables: Variables,
 
     /// A mapping of expression segments to symbols.
@@ -61,7 +49,6 @@
 }
 
 impl Environment {
->>>>>>> 5b8edd1f
     pub fn named(name: Name) -> Self {
         Self {
             parent: None,
@@ -98,6 +85,10 @@
         self.definitions.insert(segment.segment(), symbol);
     }
 
+    pub fn list_annotations(&self) -> impl Iterator<Item=(&SourceSegment, &Symbol)> {
+        self.definitions.iter()
+    }
+
     pub fn get_raw_symbol(&self, segment: SourceSegment) -> Option<Symbol> {
         self.definitions.get(&segment).copied()
     }
