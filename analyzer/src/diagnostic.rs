--- conflicted
+++ resolved
@@ -87,18 +87,16 @@
     #[assoc(critical = true)]
     CannotReassign,
 
-<<<<<<< HEAD
     /// A native function is declared outside of the reef with id 1
     /// Only the first user reef is allowed to define native functions
     #[assoc(code = 16)]
     #[assoc(critical = true)]
     IllegalNativeDefinition,
-=======
+    
     /// An incorrect number of type arguments was provided.
-    #[assoc(code = 16)]
+    #[assoc(code = 17)]
     #[assoc(critical = true)]
     InvalidTypeArguments,
->>>>>>> 704da341
 }
 
 /// Observations are labels in a code snippet that are used to explain a [`Diagnostic`].
