use crate::Expr;
use dbg_pls::DebugPls;
use std::fmt::{Debug, Display, Formatter, Write};
use std::ops::Deref;

#[derive(Debug, Clone, PartialEq, DebugPls)]
pub enum Type<'a> {
    ///A Simple type with optional parameters (`A`, `A[V]`, std::foo::Option[A])
    Parametrized(ParametrizedType<'a>),

    ///A callable declaration with of form `(A, B, ...) => Out`
    Callable(CallableType<'a>),

    ///A By name declaration (`=> X`)
    ByName(ByName<'a>),

    ///Either `()` or `Unit`, representing a void type
    Unit,
}

<<<<<<< HEAD
=======
///a casted expression
#[derive(Debug, Clone, PartialEq, DebugPls)]
pub struct CastedExpr<'a> {
    ///the underlying expression
    pub expr: Box<Expr<'a>>,

    ///the casted type
    pub casted_type: Type<'a>,
}
>>>>>>> 7417b950

#[derive(Debug, Clone, PartialEq, DebugPls)]
pub struct ParametrizedType<'a> {
    ///list of prefixed modules
    pub location: Vec<&'a str>,

    /// the type's name
    pub name: &'a str,

    ///the type's parameters
    pub params: Vec<Type<'a>>,
}

#[derive(Debug, Clone, PartialEq, DebugPls)]
pub struct ByName<'a> {
    pub name: Box<Type<'a>>,
}

#[derive(Debug, Clone, PartialEq, DebugPls)]
pub struct CallableType<'a> {
    pub params: Vec<Type<'a>>,
    pub output: Box<Type<'a>>,
}

impl<'a> Display for Type<'a> {
    fn fmt(&self, f: &mut Formatter<'_>) -> std::fmt::Result {
        match self {
            Type::Parametrized(m) => Display::fmt(m, f),
            Type::Callable(p) => Display::fmt(p, f),
            Type::ByName(n) => Display::fmt(n, f),
            Type::Unit => write!(f, "Unit"),
        }
    }
}

///helper function to write a type list format in a given formatter
fn display_type_list<'a>(
    start: char,
    end: char,
    types: &Vec<Type<'a>>,
    f: &mut Formatter<'_>,
) -> std::fmt::Result {
    f.write_char(start)?;
    if let Some((first, rest)) = types.split_first() {
        write!(f, "{first}")?;
        for ty in rest {
            write!(f, ", {ty}")?;
        }
    }
    f.write_char(end)
}

impl<'a> Display for CallableType<'a> {
    fn fmt(&self, f: &mut Formatter<'_>) -> std::fmt::Result {
        let inputs = &self.params;
        if let Some(Type::Parametrized(first_in)) = inputs.first() {
            Display::fmt(first_in, f)?;
        } else {
            display_type_list('(', ')', inputs, f)?;
        }
        f.write_str(" => ")?;
        Display::fmt(self.output.deref(), f)
    }
}

impl<'a> Display for ParametrizedType<'a> {
    fn fmt(&self, f: &mut Formatter<'_>) -> std::fmt::Result {
        f.write_str(self.name)?;
        if self.params.is_empty() {
            return Ok(());
        }

        display_type_list('[', ']', &self.params, f)
    }
}

impl<'a> Display for ByName<'a> {
    fn fmt(&self, f: &mut Formatter<'_>) -> std::fmt::Result {
        f.write_str("=> ")?;
        Display::fmt(&self.name, f)
    }
}<|MERGE_RESOLUTION|>--- conflicted
+++ resolved
@@ -18,8 +18,6 @@
     Unit,
 }
 
-<<<<<<< HEAD
-=======
 ///a casted expression
 #[derive(Debug, Clone, PartialEq, DebugPls)]
 pub struct CastedExpr<'a> {
@@ -29,12 +27,11 @@
     ///the casted type
     pub casted_type: Type<'a>,
 }
->>>>>>> 7417b950
 
 #[derive(Debug, Clone, PartialEq, DebugPls)]
 pub struct ParametrizedType<'a> {
     ///list of prefixed modules
-    pub location: Vec<&'a str>,
+    pub context: Vec<&'a str>,
 
     /// the type's name
     pub name: &'a str,
