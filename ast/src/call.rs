--- conflicted
+++ resolved
@@ -36,14 +36,10 @@
 #[segment_holder]
 #[derive(Debug, Clone, PartialEq, DebugPls)]
 pub struct ProgrammaticCall<'a> {
-<<<<<<< HEAD
-    /// The function to call.
-=======
     /// inclusion path
     pub path: Vec<&'a str>,
 
     /// The name of the function to call.
->>>>>>> a7972177
     pub name: &'a str,
 
     /// The arguments to pass to the function.
