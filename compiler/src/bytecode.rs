use crate::bytecode::Opcode::*;
use enum_assoc::Assoc;
use std::mem::size_of;

/// Holds the currently generated bytecode.
///
/// While the bytecode simply consists of a sequence of bytes, this struct provides
/// methods to emit the correct instructions for multi-byte values.
#[derive(Default)]
pub struct Bytecode {
    pub bytes: Vec<u8>,
}

impl Bytecode {
    /// Returns the bytes count
    pub fn len(&self) -> usize {
        self.bytes.len()
    }

    pub fn is_empty(&self) -> bool {
        self.len() == 0
    }

    pub fn emit_code(&mut self, code: Opcode) {
        self.bytes.push(code as u8);
    }

    pub fn emit_get_local(&mut self, identifier: u8) {
        self.emit_code(GetLocal);
        self.bytes.push(identifier);
    }

    pub fn emit_int(&mut self, constant: i64) {
        self.emit_code(PushInt);
        self.bytes.extend(constant.to_be_bytes());
    }

    pub fn emit_byte(&mut self, constant: u8) {
        self.emit_code(Opcode::PushByte);
        self.bytes.push(constant);
    }

    pub fn emit_float(&mut self, constant: f64) {
        self.emit_code(PushFloat);
        self.bytes.extend(constant.to_be_bytes());
    }

    pub fn emit_string_constant_ref(&mut self, constant_ref: usize) {
        self.emit_code(PushString);
        self.bytes.extend(constant_ref.to_be_bytes());
    }

    pub fn emit_instruction_pointer(&mut self, ip: usize) {
        self.bytes.extend(ip.to_be_bytes());
    }

    /// expands the byte vector to let a placeholder of the given size,
    /// returning the position of the placeholder in the vector
    pub fn create_placeholder(&mut self, placeholder_size: usize) -> usize {
        let pos = self.bytes.len();
        self.bytes.resize(pos + placeholder_size, 0);
        pos
    }

    /// Emits a jump instruction.
    ///
    /// It returns the index of the offset which is to be patched.
    #[must_use = "the jump address must be patched later"]
    pub fn emit_jump(&mut self, opcode: Opcode) -> usize {
        self.emit_code(opcode);
        self.create_placeholder(size_of::<usize>())
    }

    /// Takes the index of the jump offset to be patched as input, and patches
    /// it to point to the current instruction.
    pub fn patch_jump(&mut self, offset_idx: usize) {
        let ip = self.len();
        self.fill_in_ip(offset_idx, ip);
    }

    /// Emits a jump instruction to the given instruction pointer.
    pub fn jump_back_to(&mut self, start_idx: usize) {
        self.emit_code(Opcode::Jump);
        self.emit_instruction_pointer(start_idx);
    }

    pub fn extend(&mut self, bytecode: Bytecode) {
        self.bytes.extend(bytecode.bytes);
    }

    /// Fills an instruction pointer at given instruction pointer in the byte array
    pub fn fill_in_ip(&mut self, ip_dest: usize, ip: usize) {
        self.bytes[ip_dest..ip_dest + size_of::<usize>()].copy_from_slice(&ip.to_be_bytes())
    }

    /// Returns the current instruction pointer
    pub fn current_ip(&self) -> usize {
        self.len()
    }
}

/// see vm's `Opcode` enum for more details
#[repr(u8)]
#[derive(Assoc)]
#[func(pub fn mnemonic(&self) -> &'static str)]
pub enum Opcode {
    #[assoc(mnemonic = "pshi")]
    PushInt,
<<<<<<< HEAD
    #[assoc(mnemonic = "pshf")]
=======
    PushByte,
>>>>>>> 755363f3
    PushFloat,
    #[assoc(mnemonic = "pshs")]
    PushString,
    #[assoc(mnemonic = "get")]
    GetLocal,
    #[assoc(mnemonic = "set")]
    SetLocal,
    #[assoc(mnemonic = "spawn")]
    Spawn,

    #[assoc(mnemonic = "pop")]
    PopByte,
    #[assoc(mnemonic = "pop8")]
    PopQWord,

    #[assoc(mnemonic = "ifjmp")]
    IfJump,
    #[assoc(mnemonic = "ifnjmp")]
    IfNotJump,
    #[assoc(mnemonic = "jmp")]
    Jump,

    #[assoc(mnemonic = "i2s")]
    ConvertIntToStr,
    #[assoc(mnemonic = "f2s")]
    ConvertFloatToStr,
<<<<<<< HEAD
}

impl TryFrom<u8> for Opcode {
    type Error = ();

    fn try_from(value: u8) -> Result<Self, Self::Error> {
        let opcode = match value {
            0 => PushInt,
            1 => PushFloat,
            2 => PushString,
            3 => GetLocal,
            4 => SetLocal,
            5 => Spawn,

            6 => PopByte,
            7 => PopQWord,

            8 => IfJump,
            9 => IfNotJump,
            10 => Jump,

            11 => ConvertIntToStr,
            12 => ConvertFloatToStr,
            _ => return Err(()),
        };
        Ok(opcode)
    }
=======
    ConvertIntToByte,
    Concat,

    BXor,
    IntAdd,
    IntSub,
    IntMul,
    IntDiv,
    IntMod,
>>>>>>> 755363f3
}<|MERGE_RESOLUTION|>--- conflicted
+++ resolved
@@ -106,11 +106,9 @@
 pub enum Opcode {
     #[assoc(mnemonic = "pshi")]
     PushInt,
-<<<<<<< HEAD
+    #[assoc(mnemonic = "pshb")]
+    PushByte,
     #[assoc(mnemonic = "pshf")]
-=======
-    PushByte,
->>>>>>> 755363f3
     PushFloat,
     #[assoc(mnemonic = "pshs")]
     PushString,
@@ -137,7 +135,23 @@
     ConvertIntToStr,
     #[assoc(mnemonic = "f2s")]
     ConvertFloatToStr,
-<<<<<<< HEAD
+    #[assoc(mnemonic = "i2b")]
+    ConvertIntToByte,
+    #[assoc(mnemonic = "cct")]
+    Concat,
+
+    #[assoc(mnemonic = "bxor")]
+    BXor,
+    #[assoc(mnemonic = "iadd")]
+    IntAdd,
+    #[assoc(mnemonic = "isub")]
+    IntSub,
+    #[assoc(mnemonic = "imul")]
+    IntMul,
+    #[assoc(mnemonic = "idiv")]
+    IntDiv,
+    #[assoc(mnemonic = "imod")]
+    IntMod,
 }
 
 impl TryFrom<u8> for Opcode {
@@ -165,15 +179,4 @@
         };
         Ok(opcode)
     }
-=======
-    ConvertIntToByte,
-    Concat,
-
-    BXor,
-    IntAdd,
-    IntSub,
-    IntMul,
-    IntDiv,
-    IntMod,
->>>>>>> 755363f3
 }