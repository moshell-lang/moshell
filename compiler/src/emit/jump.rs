--- conflicted
+++ resolved
@@ -1,8 +1,6 @@
+use analyzer::engine::Engine;
 use analyzer::types::hir::{Conditional, Loop};
-<<<<<<< HEAD
-use analyzer::types::{INT, Typing};
-=======
->>>>>>> 755363f3
+use analyzer::types::Typing;
 
 use crate::bytecode::{Instructions, Opcode};
 use crate::constant_pool::ConstantPool;
@@ -12,24 +10,23 @@
     conditional: &Conditional,
     instructions: &mut Instructions,
     typing: &Typing,
+    engine: &Engine,
     cp: &mut ConstantPool,
     state: &mut EmissionState,
 ) {
-    emit(&conditional.condition, instructions, typing, cp, state);
+    emit(
+        &conditional.condition,
+        instructions,
+        typing,
+        engine,
+        cp,
+        state,
+    );
 
-<<<<<<< HEAD
-    if conditional.condition.ty == INT {
-        instructions.emit_code(Opcode::ConvertIntToByte);
-        instructions.emit_push_byte(1);
-        instructions.emit_code(Opcode::BXor);
-    }
-
-=======
->>>>>>> 755363f3
     // If the condition is false, go to ELSE.
     let jump_to_else = instructions.emit_jump(Opcode::IfNotJump);
     // Evaluate the if branch.
-    emit(&conditional.then, instructions, typing,cp, state);
+    emit(&conditional.then, instructions, typing, engine, cp, state);
 
     // Go to END.
     let jump_to_end = instructions.emit_jump(Opcode::Jump);
@@ -37,7 +34,7 @@
     // ELSE:
     instructions.patch_jump(jump_to_else);
     if let Some(otherwise) = &conditional.otherwise {
-        emit(otherwise, instructions, typing,cp, state);
+        emit(otherwise, instructions, typing, engine, cp, state);
     }
 
     // END:
@@ -48,6 +45,7 @@
     lp: &Loop,
     emitter: &mut Instructions,
     typing: &Typing,
+    engine: &Engine,
     cp: &mut ConstantPool,
     state: &mut EmissionState,
 ) {
@@ -57,16 +55,7 @@
 
     if let Some(condition) = &lp.condition {
         // Evaluate the condition.
-<<<<<<< HEAD
-        emit(condition, emitter, typing, cp, state);
-        if condition.ty == INT {
-            emitter.emit_code(Opcode::ConvertIntToByte);
-            emitter.emit_push_byte(1);
-            emitter.emit_code(Opcode::BXor);
-        }
-=======
-        emit(condition, emitter, cp, state);
->>>>>>> 755363f3
+        emit(condition, emitter, typing, engine, cp, state);
         // If the condition is false, go to END.
         let jump_to_end = emitter.emit_jump(Opcode::IfNotJump);
         loop_state.enclosing_loop_end_placeholders.push(jump_to_end);
@@ -75,7 +64,7 @@
     loop_state.enclosing_loop_start = loop_start;
 
     // Evaluate the loop body.
-    emit(&lp.body, emitter, typing, cp, &mut loop_state);
+    emit(&lp.body, emitter, typing, engine, cp, &mut loop_state);
     // Go to START.
     emitter.jump_back_to(loop_start);
     // END:
