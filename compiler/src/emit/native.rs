--- conflicted
+++ resolved
@@ -22,17 +22,14 @@
     emit(callee, emitter, typing, engine, cp, state);
     state.use_values(last);
 
-    let pop_qword = match native.0 {
+    //set this to false if the emitted code does not pushes a q_word value.
+    let mut q_word_pushed = true;
+
+    match native.0 {
         0 => {
             // ExitCode -> Bool
-<<<<<<< HEAD
-            emitter.emit_push_byte(1);
-            emitter.emit_code(Opcode::BXor);
-            false
-=======
-            emitter.invert_bool();
-            Opcode::PopByte
->>>>>>> b1d19fe3
+            emitter.emit_bool_inversion();
+            q_word_pushed = false
         }
         1..=9 => {
             // Arithmetic expression
@@ -54,31 +51,36 @@
                 7 => Opcode::IntDiv,
                 8 => Opcode::FloatDiv,
                 9 => Opcode::IntMod,
-<<<<<<< HEAD
-                _ => todo!("Binary expression with float and byte types"),
-=======
                 _ => unreachable!("Not a numeric binary expression"),
->>>>>>> b1d19fe3
             });
-            true
         }
         10 => {
-            emitter.invert_bool();
-            Opcode::PopByte
+            // !bool
+            emitter.emit_bool_inversion();
+            q_word_pushed = false
         }
         11..=26 => {
             // Comparison expression
             emit(
                 args.get(0).expect("A comparison takes two operands"),
                 emitter,
+                typing,
+                engine,
                 cp,
                 state,
             );
+
             match native.0 {
-                11 => { /* Bool == true */ }
+                11 => {
+                    // bool == bool
+                    emitter.emit_code(Opcode::ByteEqual);
+                    q_word_pushed = false;
+                }
                 12 => {
-                    // Bool == false
-                    emitter.invert_bool()
+                    // bool != bool
+                    emitter.emit_code(Opcode::ByteEqual);
+                    emitter.emit_bool_inversion();
+                    q_word_pushed = false;
                 }
                 13 => {
                     // String == String
@@ -87,13 +89,13 @@
                 14 => {
                     // String != String
                     emitter.emit_code(Opcode::StringEqual);
-                    emitter.invert_bool();
+                    emitter.emit_bool_inversion();
                 }
                 15 => emitter.emit_code(Opcode::IntEqual),
                 16 => {
                     // Int != Int
                     emitter.emit_code(Opcode::IntEqual);
-                    emitter.invert_bool();
+                    emitter.emit_bool_inversion();
                 }
                 17 => emitter.emit_code(Opcode::IntLessThan),
                 18 => emitter.emit_code(Opcode::IntLessOrEqual),
@@ -103,7 +105,7 @@
                 22 => {
                     // Float != Float
                     emitter.emit_code(Opcode::FloatEqual);
-                    emitter.invert_bool();
+                    emitter.emit_bool_inversion();
                 }
                 23 => emitter.emit_code(Opcode::FloatLessThan),
                 24 => emitter.emit_code(Opcode::FloatLessOrEqual),
@@ -111,7 +113,6 @@
                 26 => emitter.emit_code(Opcode::FloatGreaterOrEqual),
                 _ => unreachable!("Not a comparison expression"),
             }
-            Opcode::PopByte
         }
         27 => {
             // Bool -> String
@@ -121,31 +122,27 @@
             // } else {
             //     "false"
             // }
-            let true_string = cp.insert_string("true".to_owned());
-            let false_string = cp.insert_string("false".to_owned());
+            let true_string = cp.insert_string("true");
+            let false_string = cp.insert_string("false");
             let jump_to_else = emitter.emit_jump(Opcode::IfNotJump);
-            emitter.emit_string_constant_ref(true_string);
+            emitter.bytecode.emit_constant_ref(true_string);
             let jump_to_end = emitter.emit_jump(Opcode::Jump);
             emitter.patch_jump(jump_to_else);
-            emitter.emit_string_constant_ref(false_string);
+            emitter.bytecode.emit_constant_ref(false_string);
             emitter.patch_jump(jump_to_end);
-            Opcode::PopQWord
         }
         28 => {
             // ExitCode -> String
             emitter.emit_code(Opcode::ConvertByteToInt);
             emitter.emit_code(Opcode::ConvertIntToStr);
-            Opcode::PopQWord
         }
         29 => {
             // Int -> String
             emitter.emit_code(Opcode::ConvertIntToStr);
-            true
         }
         30 => {
             // Float -> String
             emitter.emit_code(Opcode::ConvertFloatToStr);
-            true
         }
         33 => {
             // String + String -> String
@@ -159,13 +156,12 @@
                 state,
             );
             emitter.emit_code(Opcode::Concat);
-            true
         }
         id => todo!("Native function with id {id}"),
     };
 
     if !state.use_values {
-        if pop_qword {
+        if q_word_pushed {
             emitter.emit_pop_q_word()
         } else {
             emitter.emit_pop_byte()
