--- conflicted
+++ resolved
@@ -35,11 +35,7 @@
 #[allow(clippy::too_many_arguments)]
 pub fn compile(
     typed_engine: &TypedEngine,
-<<<<<<< HEAD
-=======
     typing: &Typing,
-    link_engine: &Engine,
->>>>>>> 704da341
     relations: &Relations,
     link_engine: &Engine,
     externals: &Externals,
@@ -56,20 +52,13 @@
     let mut it = typed_engine.group_by_content(link_engine, starting_page);
     while let Some(content) = it.next() {
         let (chunk_id, main_env, main_chunk) = content.main_chunk(&it);
-<<<<<<< HEAD
         let ctx = EmitterContext::new(
             reef_id,
             link_engine,
             externals,
+            typing,
             main_env,
             &captures,
-=======
-        let ctx = EmitterContext {
-            environment: main_env,
-            typing,
-            engine: link_engine,
-            captures: &captures,
->>>>>>> 704da341
             chunk_id,
         );
         compile_chunk(
@@ -84,26 +73,22 @@
         let _pos = bytecode.len();
         write_exported(&mut cp, &mut bytecode)?;
 
-<<<<<<< HEAD
         // filter out native functions
         let defined_functions: Vec<_> = content.defined_chunks(&it).collect();
 
         bytecode.emit_u32(defined_functions.len() as u32);
 
         for (chunk_id, env, chunk) in defined_functions {
-            let ctx =
-                EmitterContext::new(reef_id, link_engine, externals, env, &captures, chunk_id);
-=======
-        bytecode.emit_u32(content.function_count() as u32);
-        for (chunk_id, env, chunk) in content.function_chunks(&it) {
-            let ctx = EmitterContext {
-                environment: env,
+            let ctx = EmitterContext::new(
+                reef_id,
+                link_engine,
+                externals,
                 typing,
-                engine: link_engine,
-                captures: &captures,
+                env,
+                &captures,
                 chunk_id,
-            };
->>>>>>> 704da341
+            );
+
             compile_chunk(
                 &env.fqn,
                 chunk,
