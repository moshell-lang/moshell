use analyzer::engine::Engine;
use analyzer::relations::{Definition, Symbol};
<<<<<<< HEAD

use analyzer::types::hir::{Declaration, ExprKind, TypeId, TypedExpr};
use analyzer::types::*;
use ast::value::LiteralValue;

use crate::bytecode::{Instructions, Opcode, Placeholder};

=======
use analyzer::types::hir::{Declaration, ExprKind, TypeId, TypedExpr};
use ast::value::LiteralValue;

use crate::bytecode::Bytecode;
>>>>>>> 67d0f0bd
use crate::constant_pool::ConstantPool;
use crate::emit::invoke::{emit_function_call, emit_process_call};
use crate::emit::jump::{emit_break, emit_conditional, emit_continue, emit_loop};
use crate::emit::native::emit_primitive_op;
use crate::locals::LocalsLayout;
use crate::r#type::ValueStackSize;

mod invoke;
mod jump;
mod native;

#[derive(Debug, Clone, Default)]
pub struct EmissionState {
    // the start instruction position of the enclosing loop
    // set to 0 if there is no loop
    pub enclosing_loop_start: u32,
    // All the placeholders waiting for the end of the loop.
    // When the loop compilation ends, all those placeholder are filled with the
    // first instruction pointer after the loop.
    pub enclosing_loop_end_placeholders: Vec<Placeholder>,

    // if set to false, the compiler will avoid emitting literals, var references or will
    // instantly pop values returned from functions, methods and process calls
    pub use_values: bool,

    // if set to true, the compiler will place the value it usually pushes in operand stack in first local's index, regardless
    // of the LocalsLayout.
    // This is how the function returns their values according to bytecode specifications
    pub is_returning_value: bool,
}

impl EmissionState {
    /// Create a new emission state for a loop.
    pub fn in_loop(loop_start: u32) -> Self {
        Self {
            enclosing_loop_start: loop_start,
            ..Self::default()
        }
    }

    /// sets use_values to given value, and return last value
    pub fn use_values(&mut self, used: bool) -> bool {
        let last_state = self.use_values;
        self.use_values = used;
        last_state
    }

    /// sets use_values to given value, and return last value
    pub fn returning_value(&mut self, returning: bool) -> bool {
        let last_state = self.is_returning_value;
        self.is_returning_value = returning;
        last_state
    }
}

fn emit_literal(
    literal: &LiteralValue,
    instructions: &mut Instructions,
    cp: &mut ConstantPool,
    returned: bool,
) {
    let size = match literal {
        LiteralValue::String(string) => {
            let str_ref = cp.insert_string(string);
<<<<<<< HEAD
            instructions.emit_push_constant_ref(str_ref);
            ValueStackSize::Reference
=======
            emitter.emit_string_constant_ref(str_ref);
>>>>>>> 67d0f0bd
        }
        LiteralValue::Int(integer) => {
            instructions.emit_push_int(*integer);
            ValueStackSize::QWord
        }
        LiteralValue::Float(f) => {
            instructions.emit_push_float(*f);
            ValueStackSize::QWord
        }
        LiteralValue::Bool(b) => {
            instructions.emit_push_byte(*b as u8);
            ValueStackSize::Byte
        }
    };

    if returned {
        instructions.emit_set_return(size);
    }
}

<<<<<<< HEAD
fn emit_ref(
    symbol: &Symbol,
    ref_type: TypeId,
    instructions: &mut Instructions,
    locals: &LocalsLayout,
) {
    match symbol {
        Symbol::Local(id) => instructions.emit_get_local(*id, ref_type.into(), locals),
=======
fn emit_ref(symbol: &Symbol, ref_type: TypeId, emitter: &mut Bytecode) {
    match symbol {
        Symbol::Local(id) => emitter.emit_get_local(*id, ref_type.into()),
>>>>>>> 67d0f0bd
        _ => todo!(),
    }
}

#[allow(clippy::too_many_arguments)]
fn emit_declaration(
    declaration: &Declaration,
    tpe: TypeId,
    instructions: &mut Instructions,
    typing: &Typing,
    engine: &Engine,
    cp: &mut ConstantPool,
    locals: &mut LocalsLayout,
    state: &mut EmissionState,
) {
    if let Some(value) = &declaration.value {
<<<<<<< HEAD
        locals.expand_layout(declaration.identifier, tpe);

        emit_assignment(
            value,
            Symbol::Local(declaration.identifier),
            instructions,
            typing,
            engine,
            cp,
            locals,
=======
        emit_assignment(
            value,
            Symbol::Local(declaration.identifier),
            emitter,
            cp,
>>>>>>> 67d0f0bd
            state,
        )
    }
}

fn emit_block(
    exprs: &[TypedExpr],
    instructions: &mut Instructions,
    typing: &Typing,
    engine: &Engine,
    cp: &mut ConstantPool,
    locals: &mut LocalsLayout,
    state: &mut EmissionState,
) {
    if let Some((last_expr, exprs)) = exprs.split_last() {
        let last_used = state.use_values(false);
        let last_returns = state.returning_value(false);
        for expr in exprs {
            emit(expr, instructions, typing, engine, cp, locals, state);
        }
        state.use_values(last_used);
        state.returning_value(last_returns);
        emit(last_expr, instructions, typing, engine, cp, locals, state);
    }
}

#[allow(clippy::too_many_arguments)]
fn emit_assignment(
    value: &TypedExpr,
    identifier: Symbol,
<<<<<<< HEAD
    instructions: &mut Instructions,
    typing: &Typing,
    engine: &Engine,
=======
    emitter: &mut Bytecode,
>>>>>>> 67d0f0bd
    cp: &mut ConstantPool,
    locals: &mut LocalsLayout,
    state: &mut EmissionState,
) {
    let last = state.use_values(true);
<<<<<<< HEAD

    emit(value, instructions, typing, engine, cp, locals, state);
    state.use_values(last);

    let returned_value_type = value.ty.into();

    match identifier {
        Symbol::Local(id) => {
            if state.is_returning_value {
                instructions.emit_set_return(returned_value_type)
            } else {
                instructions.emit_set_local(id, returned_value_type, locals)
            }
        }
=======
    emit(value, emitter, cp, state);
    state.use_values(last);

    match identifier {
        Symbol::Local(id) => emitter.emit_set_local(id, value.ty.into()),
>>>>>>> 67d0f0bd
        Symbol::External(_) => {
            unimplemented!("External variable assignations are not implemented yet")
        }
    }
}

fn emit_return(
    value: &Option<Box<TypedExpr>>,
    instructions: &mut Instructions,
    typing: &Typing,
    engine: &Engine,
    cp: &mut ConstantPool,
    locals: &mut LocalsLayout,
    state: &mut EmissionState,
) {
    if let Some(value) = &value {
        let last_use = state.use_values(true);
        let last_return = state.returning_value(true);

        emit(value, instructions, typing, engine, cp, locals, state);

        state.use_values(last_use);
        state.returning_value(last_return);
    }
    instructions.emit_code(Opcode::Return);
}

pub fn emit(
    expr: &TypedExpr,
    instructions: &mut Instructions,
    typing: &Typing,
    engine: &Engine,
    cp: &mut ConstantPool,
    locals: &mut LocalsLayout,
    state: &mut EmissionState,
) {
    match &expr.kind {
<<<<<<< HEAD
        ExprKind::Declare(d) => {
            emit_declaration(d, expr.ty, instructions, typing, engine, cp, locals, state)
        }
        ExprKind::Block(exprs) => {
            emit_block(exprs, instructions, typing, engine, cp, locals, state)
        }
        ExprKind::Conditional(c) => {
            emit_conditional(c, instructions, typing, engine, cp, locals, state)
        }
        ExprKind::ConditionalLoop(l) => {
            emit_loop(l, instructions, typing, engine, cp, locals, state)
        }
        ExprKind::Continue => emit_continue(instructions, state),
        ExprKind::Break => emit_break(instructions, state),
        ExprKind::Return(val) => emit_return(val, instructions, typing, engine, cp, locals, state),
        ExprKind::Assign(ass) => emit_assignment(
            &ass.rhs,
            ass.identifier,
            instructions,
            typing,
            engine,
            cp,
            locals,
            state,
        ),
=======
        ExprKind::Declare(d) => emit_declaration(d, emitter, cp, state),
        ExprKind::Block(exprs) => emit_block(exprs, emitter, cp, state),
        ExprKind::Conditional(c) => emit_conditional(c, emitter, cp, state),
        ExprKind::ConditionalLoop(l) => emit_loop(l, emitter, cp, state),
        ExprKind::Continue => emit_continue(emitter, state),
        ExprKind::Break => emit_break(emitter, state),
        ExprKind::Assign(ass) => emit_assignment(&ass.rhs, ass.identifier, emitter, cp, state),
>>>>>>> 67d0f0bd
        ExprKind::Reference(r) => {
            if state.use_values {
<<<<<<< HEAD
                emit_ref(r, expr.ty, instructions, locals);
=======
                emit_ref(r, expr.ty, emitter)
>>>>>>> 67d0f0bd
            }
        }
        ExprKind::Literal(literal) => {
            if state.use_values {
                emit_literal(literal, instructions, cp, state.is_returning_value);
            }
        }
        ExprKind::FunctionCall(fc) => {
            emit_function_call(fc, expr.ty, instructions, typing, engine, cp, locals, state)
        }
        ExprKind::ProcessCall(args) => {
            emit_process_call(args, instructions, typing, engine, cp, locals, state)
        }
        ExprKind::MethodCall(method) => match method.definition {
            Definition::Native(id) => {
                emit_primitive_op(
                    id,
                    &method.callee,
                    &method.arguments,
                    instructions,
                    typing,
                    engine,
                    cp,
                    locals,
                    state,
                );
            }
            Definition::User(_) => todo!("invocation of user defined methods"),
        },
        _ => unimplemented!(),
    }
}<|MERGE_RESOLUTION|>--- conflicted
+++ resolved
@@ -1,6 +1,5 @@
 use analyzer::engine::Engine;
 use analyzer::relations::{Definition, Symbol};
-<<<<<<< HEAD
 
 use analyzer::types::hir::{Declaration, ExprKind, TypeId, TypedExpr};
 use analyzer::types::*;
@@ -8,12 +7,6 @@
 
 use crate::bytecode::{Instructions, Opcode, Placeholder};
 
-=======
-use analyzer::types::hir::{Declaration, ExprKind, TypeId, TypedExpr};
-use ast::value::LiteralValue;
-
-use crate::bytecode::Bytecode;
->>>>>>> 67d0f0bd
 use crate::constant_pool::ConstantPool;
 use crate::emit::invoke::{emit_function_call, emit_process_call};
 use crate::emit::jump::{emit_break, emit_conditional, emit_continue, emit_loop};
@@ -78,12 +71,8 @@
     let size = match literal {
         LiteralValue::String(string) => {
             let str_ref = cp.insert_string(string);
-<<<<<<< HEAD
             instructions.emit_push_constant_ref(str_ref);
             ValueStackSize::Reference
-=======
-            emitter.emit_string_constant_ref(str_ref);
->>>>>>> 67d0f0bd
         }
         LiteralValue::Int(integer) => {
             instructions.emit_push_int(*integer);
@@ -104,7 +93,6 @@
     }
 }
 
-<<<<<<< HEAD
 fn emit_ref(
     symbol: &Symbol,
     ref_type: TypeId,
@@ -113,11 +101,7 @@
 ) {
     match symbol {
         Symbol::Local(id) => instructions.emit_get_local(*id, ref_type.into(), locals),
-=======
-fn emit_ref(symbol: &Symbol, ref_type: TypeId, emitter: &mut Bytecode) {
-    match symbol {
-        Symbol::Local(id) => emitter.emit_get_local(*id, ref_type.into()),
->>>>>>> 67d0f0bd
+
         _ => todo!(),
     }
 }
@@ -134,7 +118,6 @@
     state: &mut EmissionState,
 ) {
     if let Some(value) = &declaration.value {
-<<<<<<< HEAD
         locals.expand_layout(declaration.identifier, tpe);
 
         emit_assignment(
@@ -145,13 +128,6 @@
             engine,
             cp,
             locals,
-=======
-        emit_assignment(
-            value,
-            Symbol::Local(declaration.identifier),
-            emitter,
-            cp,
->>>>>>> 67d0f0bd
             state,
         )
     }
@@ -182,19 +158,14 @@
 fn emit_assignment(
     value: &TypedExpr,
     identifier: Symbol,
-<<<<<<< HEAD
-    instructions: &mut Instructions,
-    typing: &Typing,
-    engine: &Engine,
-=======
-    emitter: &mut Bytecode,
->>>>>>> 67d0f0bd
+    instructions: &mut Instructions,
+    typing: &Typing,
+    engine: &Engine,
     cp: &mut ConstantPool,
     locals: &mut LocalsLayout,
     state: &mut EmissionState,
 ) {
     let last = state.use_values(true);
-<<<<<<< HEAD
 
     emit(value, instructions, typing, engine, cp, locals, state);
     state.use_values(last);
@@ -209,13 +180,7 @@
                 instructions.emit_set_local(id, returned_value_type, locals)
             }
         }
-=======
-    emit(value, emitter, cp, state);
-    state.use_values(last);
-
-    match identifier {
-        Symbol::Local(id) => emitter.emit_set_local(id, value.ty.into()),
->>>>>>> 67d0f0bd
+
         Symbol::External(_) => {
             unimplemented!("External variable assignations are not implemented yet")
         }
@@ -253,7 +218,6 @@
     state: &mut EmissionState,
 ) {
     match &expr.kind {
-<<<<<<< HEAD
         ExprKind::Declare(d) => {
             emit_declaration(d, expr.ty, instructions, typing, engine, cp, locals, state)
         }
@@ -279,22 +243,10 @@
             locals,
             state,
         ),
-=======
-        ExprKind::Declare(d) => emit_declaration(d, emitter, cp, state),
-        ExprKind::Block(exprs) => emit_block(exprs, emitter, cp, state),
-        ExprKind::Conditional(c) => emit_conditional(c, emitter, cp, state),
-        ExprKind::ConditionalLoop(l) => emit_loop(l, emitter, cp, state),
-        ExprKind::Continue => emit_continue(emitter, state),
-        ExprKind::Break => emit_break(emitter, state),
-        ExprKind::Assign(ass) => emit_assignment(&ass.rhs, ass.identifier, emitter, cp, state),
->>>>>>> 67d0f0bd
+
         ExprKind::Reference(r) => {
             if state.use_values {
-<<<<<<< HEAD
                 emit_ref(r, expr.ty, instructions, locals);
-=======
-                emit_ref(r, expr.ty, emitter)
->>>>>>> 67d0f0bd
             }
         }
         ExprKind::Literal(literal) => {
